--- conflicted
+++ resolved
@@ -26,13 +26,8 @@
 use frame_support::{
 	construct_runtime, parameter_types,
 	traits::{
-<<<<<<< HEAD
 		Contains, Currency, EqualPrivilegeOnly, Everything, Filter, Imbalance, InstanceFilter,
 		KeyOwnerProofSystem, LockIdentifier, Nothing, OnUnbalanced, U128CurrencyToVote,
-=======
-		Currency, EqualPrivilegeOnly, Everything, Imbalance, InstanceFilter, KeyOwnerProofSystem, LockIdentifier,
-		Nothing, OnUnbalanced, U128CurrencyToVote, Filter, Contains
->>>>>>> 84b4600d
 	},
 	weights::{
 		constants::{BlockExecutionWeight, ExtrinsicBaseWeight, RocksDbWeight, WEIGHT_PER_SECOND},
@@ -196,7 +191,6 @@
 
 const_assert!(NORMAL_DISPATCH_RATIO.deconstruct() >= AVERAGE_ON_INITIALIZE_RATIO.deconstruct());
 
-<<<<<<< HEAD
 pub struct BaseFilter;
 impl Contains<Call> for BaseFilter {
 	fn contains(c: &Call) -> bool {
@@ -204,14 +198,6 @@
 			c,
 			Call::Staking(pallet_staking::Call::withdraw_unbonded { .. }) |
 				Call::Staking(pallet_staking::Call::validate { .. })
-=======
-
-pub struct BaseFilter;
-impl Contains<Call> for BaseFilter {
-	fn contains(c: &Call) -> bool {
-		!matches!(c,
-			Call::FrameStaking(_)
->>>>>>> 84b4600d
 		)
 	}
 }
@@ -1309,13 +1295,8 @@
 		TransactionPayment: pallet_transaction_payment::{Pallet, Storage},
 		ElectionProviderMultiPhase: pallet_election_provider_multi_phase::{Pallet, Call, Storage, Event<T>, ValidateUnsigned},
 
-<<<<<<< HEAD
 		Staking: pallet_staking::{Pallet, Config<T>, Call, Storage, Event<T>},
 		StakingExtension: pallet_staking_extension::{Pallet, Call, Storage},
-=======
-		FrameStaking: pallet_staking::{Pallet, Config<T>, Call, Storage, Event<T>},
-		Staking: pallet_staking_extension::{Pallet, Call, Storage},
->>>>>>> 84b4600d
 
 		Session: pallet_session::{Pallet, Call, Storage, Event, Config<T>},
 		Democracy: pallet_democracy::{Pallet, Call, Storage, Config<T>, Event<T>},
