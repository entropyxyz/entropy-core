[package]
name       ='entropy-runtime'
description="The substrate runtime for the Entropy chain node"
version    ='0.2.0'
authors    =['Entropy Cryptography <engineering@entropy.xyz>']
homepage   ='https://entropy.xyz/'
license    ='AGPL-3.0-or-later'
repository ='https://github.com/entropyxyz/entropy-core'
build      ='build.rs'
edition    ='2021'
publish    =false

[package.metadata.docs.rs]
targets=["x86_64-unknown-linux-gnu"]

[dependencies]

# Third-party dependencies
codec={ package="parity-scale-codec", version="3.6.3", default-features=false, features=[
  "derive",
  "max-encoded-len",
] }
hex-literal={ version="0.4.1", optional=true }
log={ version="0.4.22", default-features=false }
scale-info={ version="2.11", default-features=false, features=["derive"] }
static_assertions="1.1.0"

# Substrate Primitives
sp-api                ={ version="27.0.0", default-features=false }
sp-authority-discovery={ version="27.0.0", default-features=false }
sp-block-builder      ={ version="27.0.0", default-features=false }
sp-consensus-babe     ={ version="0.33.0", default-features=false }
sp-core               ={ version="29.0.0", default-features=false }
sp-inherents          ={ version="27.0.0", default-features=false }
sp-io                 ={ version="31.0.0", default-features=false }
sp-npos-elections     ={ version="27.0.0", default-features=false }
sp-offchain           ={ version="27.0.0", default-features=false }
sp-runtime            ={ version="32.0.0", default-features=false }
sp-session            ={ version="28.0.0", default-features=false }
sp-staking            ={ version="27.0.0", default-features=false }
sp-std                ={ version="14.0.0", default-features=false }
sp-storage            ={ version="20.0.0", default-features=false, optional=true }
sp-transaction-pool   ={ version="27.0.0", default-features=false }
sp-version            ={ version="30.0.0", default-features=false }
sp-genesis-builder    ={ version="0.8.0", default-features=false }

# FRAME Dependencies
frame-benchmarking             ={ version="29.0.0", default-features=false, optional=true }
frame-election-provider-support={ version="29.0.0", default-features=false }
frame-executive                ={ version="29.0.0", default-features=false }
frame-support                  ={ version="29.0.0", default-features=false }
frame-system                   ={ version="29.0.0", default-features=false }
frame-system-benchmarking      ={ version="29.0.0", default-features=false, optional=true }
frame-system-rpc-runtime-api   ={ version="27.0.0", default-features=false }
frame-try-runtime              ={ version="0.35.0", default-features=false, optional=true }

# Substrate Pallets
pallet-authority-discovery                   ={ version="29.0.0", default-features=false }
pallet-authorship                            ={ version="29.0.0", default-features=false }
pallet-babe                                  ={ version="29.0.0", default-features=false }
pallet-bags-list                             ={ version="28.0.0", default-features=false }
pallet-balances                              ={ version="29.0.0", default-features=false }
pallet-bounties                              ={ version="28.0.0", default-features=false }
pallet-collective                            ={ version="29.0.0", default-features=false }
pallet-democracy                             ={ version="29.0.0", default-features=false }
pallet-election-provider-multi-phase         ={ version="28.0.0", default-features=false }
pallet-election-provider-support-benchmarking={ version="28.0.0", default-features=false, optional=true }
pallet-elections-phragmen                    ={ version="30.0.0", default-features=false }
pallet-grandpa                               ={ version="29.0.0", default-features=false }
pallet-identity                              ={ version="29.0.0", default-features=false }
pallet-im-online                             ={ version="28.0.0", default-features=false }
pallet-indices                               ={ version="29.0.0", default-features=false }
pallet-membership                            ={ version="29.0.0", default-features=false }
pallet-multisig                              ={ version="29.0.0", default-features=false }
pallet-nomination-pools                      ={ version="26.0.0", default-features=false }
pallet-nomination-pools-benchmarking         ={ version="27.0.0", default-features=false, optional=true }
pallet-offences                              ={ version="28.0.0", default-features=false }
pallet-offences-benchmarking                 ={ version="29.0.0", default-features=false, optional=true }
pallet-preimage                              ={ version="29.0.0", default-features=false }
pallet-proxy                                 ={ version="29.0.0", default-features=false }
pallet-recovery                              ={ version="29.0.0", default-features=false }
pallet-scheduler                             ={ version="30.0.0", default-features=false }
pallet-session-benchmarking                  ={ version="29.0.0", default-features=false, optional=true }
pallet-session                               ={ version="29.0.0", default-features=false, features=["historical"] }
pallet-staking                               ={ version="29.0.0", default-features=false }
pallet-staking-reward-curve                  ={ version="11.0.0", default-features=false }
pallet-sudo                                  ={ version="29.0.0", default-features=false, optional=true }
pallet-timestamp                             ={ version="28.0.0", default-features=false }
pallet-tips                                  ={ version="28.0.0", default-features=false }
pallet-transaction-payment                   ={ version="29.0.0", default-features=false }
pallet-transaction-payment-rpc-runtime-api   ={ version="29.0.0", default-features=false }
pallet-transaction-storage                   ={ version="28.0.0", default-features=false }
pallet-treasury                              ={ version="28.0.0", default-features=false }
pallet-utility                               ={ version="29.0.0", default-features=false }
pallet-vesting                               ={ version="29.0.0", default-features=false }

# Entropy Pallets
<<<<<<< HEAD
pallet-programs         ={ version='0.2.0-rc.1', path='../pallets/programs', default-features=false }
pallet-propagation      ={ version='0.2.0-rc.1', path='../pallets/propagation', default-features=false }
pallet-registry         ={ version='0.2.0-rc.1', path='../pallets/registry', default-features=false }
pallet-slashing         ={ version='0.2.0-rc.1', path='../pallets/slashing', default-features=false }
pallet-staking-extension={ version='0.2.0-rc.1', path='../pallets/staking', default-features=false }
pallet-transaction-pause={ version='0.2.0-rc.1', path='../pallets/transaction-pause', default-features=false }
pallet-parameters       ={ version='0.2.0-rc.1', path='../pallets/parameters', default-features=false }
pallet-oracle           ={ version='0.2.0-rc.1', path='../pallets/oracle', default-features=false }
=======
pallet-programs         ={ version='0.2.0', path='../pallets/programs', default-features=false }
pallet-propagation      ={ version='0.2.0', path='../pallets/propagation', default-features=false }
pallet-registry         ={ version='0.2.0', path='../pallets/registry', default-features=false }
pallet-slashing         ={ version='0.2.0', path='../pallets/slashing', default-features=false }
pallet-staking-extension={ version='0.2.0', path='../pallets/staking', default-features=false }
pallet-transaction-pause={ version='0.2.0', path='../pallets/transaction-pause', default-features=false }
pallet-parameters       ={ version='0.2.0', path='../pallets/parameters', default-features=false }
>>>>>>> aa4c3d90

entropy-shared={ version="0.2.0", path="../crates/shared", default-features=false, features=[
  "wasm-no-std",
] }

[build-dependencies]
substrate-wasm-builder={ version="18.0.0", optional=true }

[features]
default=["std"]
with-tracing=["frame-executive/with-tracing"]
std=[
  "codec/std",
  "frame-benchmarking/std",
  "frame-executive/std",
  "frame-support/std",
  "frame-system-rpc-runtime-api/std",
  "frame-system/std",
  "frame-try-runtime/std",
  "log/std",
  "pallet-authority-discovery/std",
  "pallet-authorship/std",
  "pallet-babe/std",
  "pallet-bags-list/std",
  "pallet-balances/std",
  "pallet-bounties/std",
  "pallet-collective/std",
  "pallet-democracy/std",
  "pallet-election-provider-multi-phase/std",
  "pallet-elections-phragmen/std",
  "pallet-grandpa/std",
  "pallet-identity/std",
  "pallet-im-online/std",
  "pallet-indices/std",
  "pallet-membership/std",
  "pallet-multisig/std",
  "pallet-nomination-pools-benchmarking?/std",
  "pallet-nomination-pools/std",
  "pallet-offences/std",
  "pallet-oracle/std",
  "pallet-preimage/std",
  "pallet-parameters/std",
  "pallet-programs/std",
  "pallet-propagation/std",
  "pallet-proxy/std",
  "pallet-recovery/std",
  "pallet-registry/std",
  "pallet-scheduler/std",
  "pallet-session/std",
  "pallet-slashing/std",
  "pallet-staking-extension/std",
  "pallet-staking/std",
  "pallet-sudo/std",
  "pallet-timestamp/std",
  "pallet-tips/std",
  "pallet-transaction-pause/std",
  "pallet-transaction-payment-rpc-runtime-api/std",
  "pallet-transaction-payment/std",
  "pallet-transaction-storage/std",
  "pallet-treasury/std",
  "pallet-utility/std",
  "pallet-vesting/std",
  "scale-info/std",
  "sp-api/std",
  "sp-authority-discovery/std",
  "sp-block-builder/std",
  "sp-consensus-babe/std",
  "sp-core/std",
  "sp-inherents/std",
  "sp-genesis-builder/std",
  "sp-io/std",
  "sp-npos-elections/std",
  "sp-offchain/std",
  "sp-runtime/std",
  "sp-session/std",
  "sp-staking/std",
  "sp-std/std",
  "sp-transaction-pool/std",
  "sp-version/std",
  "substrate-wasm-builder",
]
runtime-benchmarks=[
  "frame-benchmarking/runtime-benchmarks",
  "frame-election-provider-support/runtime-benchmarks",
  "frame-support/runtime-benchmarks",
  "frame-system-benchmarking/runtime-benchmarks",
  "frame-system/runtime-benchmarks",
  "hex-literal",
  "pallet-babe/runtime-benchmarks",
  "pallet-bags-list/runtime-benchmarks",
  "pallet-balances/runtime-benchmarks",
  "pallet-bounties/runtime-benchmarks",
  "pallet-collective/runtime-benchmarks",
  "pallet-democracy/runtime-benchmarks",
  "pallet-election-provider-multi-phase/runtime-benchmarks",
  "pallet-election-provider-support-benchmarking/runtime-benchmarks",
  "pallet-elections-phragmen/runtime-benchmarks",
  "pallet-grandpa/runtime-benchmarks",
  "pallet-identity/runtime-benchmarks",
  "pallet-identity/runtime-benchmarks",
  "pallet-im-online/runtime-benchmarks",
  "pallet-indices/runtime-benchmarks",
  "pallet-membership/runtime-benchmarks",
  "pallet-multisig/runtime-benchmarks",
  "pallet-nomination-pools-benchmarking/runtime-benchmarks",
  "pallet-offences-benchmarking/runtime-benchmarks",
  "pallet-oracle/runtime-benchmarks",
  "pallet-parameters/runtime-benchmarks",
  "pallet-preimage/runtime-benchmarks",
  "pallet-programs/runtime-benchmarks",
  "pallet-proxy/runtime-benchmarks",
  "pallet-recovery/runtime-benchmarks",
  "pallet-registry/runtime-benchmarks",
  "pallet-scheduler/runtime-benchmarks",
  "pallet-session-benchmarking/runtime-benchmarks",
  "pallet-staking-extension/runtime-benchmarks",
  "pallet-staking/runtime-benchmarks",
  "pallet-sudo/runtime-benchmarks",
  "pallet-timestamp/runtime-benchmarks",
  "pallet-tips/runtime-benchmarks",
  "pallet-transaction-pause/runtime-benchmarks",
  "pallet-transaction-storage/runtime-benchmarks",
  "pallet-treasury/runtime-benchmarks",
  "pallet-utility/runtime-benchmarks",
  "pallet-vesting/runtime-benchmarks",
  "sp-runtime/runtime-benchmarks",
  "sp-storage",
]
try-runtime=[
  "frame-executive/try-runtime",
  "frame-system/try-runtime",
  "frame-try-runtime",
  "pallet-authority-discovery/try-runtime",
  "pallet-authorship/try-runtime",
  "pallet-babe/try-runtime",
  "pallet-balances/try-runtime",
  "pallet-bounties/try-runtime",
  "pallet-collective/try-runtime",
  "pallet-democracy/try-runtime",
  "pallet-election-provider-multi-phase/try-runtime",
  "pallet-elections-phragmen/try-runtime",
  "pallet-grandpa/try-runtime",
  "pallet-identity/try-runtime",
  "pallet-im-online/try-runtime",
  "pallet-indices/try-runtime",
  "pallet-membership/try-runtime",
  "pallet-multisig/try-runtime",
  "pallet-nomination-pools/try-runtime",
  "pallet-offences/try-runtime",
  "pallet-oracle/try-runtime",
  "pallet-preimage/try-runtime",
  "pallet-propagation/try-runtime",
  "pallet-proxy/try-runtime",
  "pallet-parameters/try-runtime",
  "pallet-recovery/try-runtime",
  "pallet-scheduler/try-runtime",
  "pallet-session/try-runtime",
  "pallet-staking/try-runtime",
  "pallet-sudo/try-runtime",
  "pallet-timestamp/try-runtime",
  "pallet-tips/try-runtime",
  "pallet-transaction-payment/try-runtime",
  "pallet-treasury/try-runtime",
  "pallet-utility/try-runtime",
  "pallet-vesting/try-runtime",
]<|MERGE_RESOLUTION|>--- conflicted
+++ resolved
@@ -95,16 +95,6 @@
 pallet-vesting                               ={ version="29.0.0", default-features=false }
 
 # Entropy Pallets
-<<<<<<< HEAD
-pallet-programs         ={ version='0.2.0-rc.1', path='../pallets/programs', default-features=false }
-pallet-propagation      ={ version='0.2.0-rc.1', path='../pallets/propagation', default-features=false }
-pallet-registry         ={ version='0.2.0-rc.1', path='../pallets/registry', default-features=false }
-pallet-slashing         ={ version='0.2.0-rc.1', path='../pallets/slashing', default-features=false }
-pallet-staking-extension={ version='0.2.0-rc.1', path='../pallets/staking', default-features=false }
-pallet-transaction-pause={ version='0.2.0-rc.1', path='../pallets/transaction-pause', default-features=false }
-pallet-parameters       ={ version='0.2.0-rc.1', path='../pallets/parameters', default-features=false }
-pallet-oracle           ={ version='0.2.0-rc.1', path='../pallets/oracle', default-features=false }
-=======
 pallet-programs         ={ version='0.2.0', path='../pallets/programs', default-features=false }
 pallet-propagation      ={ version='0.2.0', path='../pallets/propagation', default-features=false }
 pallet-registry         ={ version='0.2.0', path='../pallets/registry', default-features=false }
@@ -112,7 +102,7 @@
 pallet-staking-extension={ version='0.2.0', path='../pallets/staking', default-features=false }
 pallet-transaction-pause={ version='0.2.0', path='../pallets/transaction-pause', default-features=false }
 pallet-parameters       ={ version='0.2.0', path='../pallets/parameters', default-features=false }
->>>>>>> aa4c3d90
+pallet-oracle           ={ version='0.2.0-rc.1', path='../pallets/oracle', default-features=false }
 
 entropy-shared={ version="0.2.0", path="../crates/shared", default-features=false, features=[
   "wasm-no-std",
