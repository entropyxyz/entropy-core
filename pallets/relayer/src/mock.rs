--- conflicted
+++ resolved
@@ -27,19 +27,6 @@
 frame_support::construct_runtime!(
   pub enum Test
   {
-<<<<<<< HEAD
-    System: frame_system::{Pallet, Call, Config, Storage, Event<T>},
-    Balances: pallet_balances::{Pallet, Call, Storage, Config<T>, Event<T>},
-    Authorship: pallet_authorship::{Pallet, Storage},
-    Timestamp: pallet_timestamp::{Pallet, Call, Storage, Inherent},
-    Relayer: pallet_relayer::{Pallet, Call, Storage, Event<T>},
-    Staking: pallet_staking_extension::{Pallet, Call, Storage, Event<T>, Config<T>},
-    FrameStaking: pallet_staking::{Pallet, Call, Storage, Event<T>},
-    Session: pallet_session::{Pallet, Call, Storage, Event, Config<T>},
-    Historical: pallet_session_historical::{Pallet},
-    BagsList: pallet_bags_list::{Pallet, Call, Storage, Event<T>},
-    Programs: pallet_programs::{Pallet, Call, Storage, Event<T>},
-=======
     System: frame_system,
     Balances: pallet_balances,
     Authorship: pallet_authorship,
@@ -50,8 +37,7 @@
     Session: pallet_session,
     Historical: pallet_session_historical,
     BagsList: pallet_bags_list,
-    Constraints: pallet_constraints,
->>>>>>> 9090303e
+    Programs: pallet_programs,
   }
 );
 
