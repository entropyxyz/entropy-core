--- conflicted
+++ resolved
@@ -61,23 +61,17 @@
 version         ='6.0.0'
 
 [dependencies]
+
+substrate-common        ={ path="../../crypto/substrate-common", default-features=false }
 sp-std                  ={ package="sp-std", git="https://github.com/paritytech/substrate", branch="polkadot-v0.9.30", default-features=false }
 pallet-authorship       ={ version="4.0.0-dev", default-features=false, git='https://github.com/paritytech/substrate.git', branch="polkadot-v0.9.30" }
 log                     ={ version="0.4.0", default-features=false }
 pallet-slashing         ={ version="3.0.0", default-features=false, path="../slashing" }
 pallet-staking-extension={ version="3.0.0", default-features=false, path="../staking" }
-# non-substrate-common    ={ path="../../crypto/non-substrate-common", default-features=false }
-<<<<<<< HEAD
-substrate-common  ={ path="../../crypto/substrate-common", default-features=false }
-pallet-constraints={ path="../constraints", default-features=false }
-helpers           ={ path="../helpers", default-features=false }
-pallet-session    ={ version="4.0.0-dev", default-features=false, git='https://github.com/paritytech/substrate.git', branch="polkadot-v0.9.30" }
-=======
-substrate-common={ path="../../crypto/substrate-common", default-features=false }
-helpers         ={ path="../helpers", default-features=false }
-pallet-session  ={ version="4.0.0-dev", default-features=false, git='https://github.com/paritytech/substrate.git', branch="polkadot-v0.9.30" }
-pallet-staking  ={ version="4.0.0-dev", default-features=false, git='https://github.com/paritytech/substrate.git', branch="polkadot-v0.9.30" }
->>>>>>> 0e42ba23
+pallet-constraints      ={ path="../constraints", default-features=false }
+pallet-staking          ={ version="4.0.0-dev", default-features=false, git='https://github.com/paritytech/substrate.git', branch="polkadot-v0.9.30" }
+helpers                 ={ path="../helpers", default-features=false }
+pallet-session          ={ version="4.0.0-dev", default-features=false, git='https://github.com/paritytech/substrate.git', branch="polkadot-v0.9.30" }
 
 [dev-dependencies]
 pallet-balances                ={ version="4.0.0-dev", default-features=false, git='https://github.com/paritytech/substrate.git', branch="polkadot-v0.9.30" }
@@ -89,12 +83,7 @@
 frame-election-provider-support={ version="4.0.0-dev", default-features=false, git='https://github.com/paritytech/substrate.git', branch="polkadot-v0.9.30" }
 
 [features]
-default=['std']
-<<<<<<< HEAD
-runtime-benchmarks=['frame-benchmarking', 'pallet-constraints/runtime-benchmarks']
-=======
-runtime-benchmarks=['frame-benchmarking', 'pallet-staking-extension/runtime-benchmarks']
->>>>>>> 0e42ba23
+
 std=[
   'codec/std',
   'log/std',
@@ -111,4 +100,10 @@
   "sp-runtime/std",
   "sp-npos-elections/std",
 ]
+default=['std']
+runtime-benchmarks=[
+  'frame-benchmarking',
+  'pallet-constraints/runtime-benchmarks',
+  'pallet-staking-extension/runtime-benchmarks',
+]
 try-runtime=['frame-support/try-runtime']