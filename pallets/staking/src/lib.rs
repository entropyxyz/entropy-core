// Copyright (C) 2023 Entropy Cryptography Inc.
//
// This program is free software: you can redistribute it and/or modify
// it under the terms of the GNU Affero General Public License as published by
// the Free Software Foundation, either version 3 of the License, or
// (at your option) any later version.
//
// This program is distributed in the hope that it will be useful,
// but WITHOUT ANY WARRANTY; without even the implied warranty of
// MERCHANTABILITY or FITNESS FOR A PARTICULAR PURPOSE.  See the
// GNU Affero General Public License for more details.
//
// You should have received a copy of the GNU Affero General Public License
// along with this program.  If not, see <https://www.gnu.org/licenses/>.

#![cfg_attr(not(feature = "std"), no_std)]
#![allow(clippy::needless_range_loop)]
#![allow(clippy::useless_conversion)]
//! # Staking Pallet
//!
//!
//! ## Overview
//!
//! An extention on normal staking that adds the ability to add a threshold signer key
//! and an IP address for validators
//!
//! ### Public Functions
//!
//! change_endpoint - allows a user to change their designated endpoint (needed so signing nodes can
//! find coms manager) change_threshold_accounts - allows a user to change their threshold account
//! (needed so comms manager can confirm done) withdraw_unbonded - wraps substrate's call but clears
//! endpoint and threshold key if all is unbonded validate - wraps substrate's call but forces a
//! threshold key and endpoint

use core::convert::TryInto;

pub use pallet::*;
use pallet_staking::{MaxNominationsOf, ValidatorPrefs};
#[cfg(feature = "std")]
use serde::{Deserialize, Serialize};

pub use crate::weights::WeightInfo;

#[cfg(test)]
mod mock;

#[cfg(test)]
mod tests;

#[cfg(feature = "runtime-benchmarks")]
pub mod benchmarking;

pub mod weights;
use core::convert::TryFrom;

use sp_staking::SessionIndex;

#[frame_support::pallet]
pub mod pallet {
    use entropy_shared::{
        attestation::{AttestationHandler, QuoteContext, VerifyQuoteError},
        ValidatorInfo, X25519PublicKey, MAX_SIGNERS, PREGENERATED_NETWORK_VERIFYING_KEY,
        VERIFICATION_KEY_LENGTH,
    };
    use frame_support::{
        dispatch::{DispatchResult, DispatchResultWithPostInfo},
        pallet_prelude::*,
        traits::{Currency, Randomness},
        DefaultNoBound,
    };
    use frame_system::pallet_prelude::*;
    use rand_chacha::{
        rand_core::{RngCore, SeedableRng},
        ChaCha20Rng, ChaChaRng,
    };
    use sp_runtime::traits::TrailingZeroInput;
    use sp_staking::StakingAccount;
    use sp_std::vec;
    use sp_std::vec::Vec;

    use super::*;

    pub type VerifyingKey = BoundedVec<u8, ConstU32<VERIFICATION_KEY_LENGTH>>;

    #[pallet::config]
    pub trait Config:
        pallet_session::Config
        + frame_system::Config
        + pallet_staking::Config
        + pallet_parameters::Config
        + pallet_slashing::Config
    {
        /// Because this pallet emits events, it depends on the runtime's definition of an event.
        type RuntimeEvent: From<Event<Self>> + IsType<<Self as frame_system::Config>::RuntimeEvent>;

        /// The weight information of this pallet.
        type WeightInfo: WeightInfo;

        /// Something that provides randomness in the runtime.
        type Randomness: Randomness<Self::Hash, BlockNumberFor<Self>>;

        /// The currency mechanism, used to take storage deposits for example.
        type Currency: Currency<Self::AccountId>;

        /// The maximum length of a threshold server's endpoint address, in bytes.
        type MaxEndpointLength: Get<u32>;

        /// The handler to use when issuing and verifying attestations.
        type AttestationHandler: AttestationHandler<Self::AccountId>;
    }

    /// Endpoint where a threshold server can be reached at
    pub type TssServerURL = Vec<u8>;

    // The balance type of this pallet.
    pub type BalanceOf<T> = <T as pallet_staking::Config>::CurrencyBalance;

    /// Information about a threshold server
    #[derive(
        Encode, Decode, Clone, Eq, PartialEq, RuntimeDebug, DecodeWithMemTracking, TypeInfo,
    )]
    #[cfg_attr(feature = "std", derive(Serialize, Deserialize))]
    pub struct ServerInfo<AccountId> {
        pub tss_account: AccountId,
        pub x25519_public_key: X25519PublicKey,
        pub endpoint: TssServerURL,
        /// The most recent TDX quote provided
        pub tdx_quote: Vec<u8>,
    }

    /// Info that is requiered to do a proactive refresh
    #[derive(Clone, Encode, Decode, Eq, PartialEq, RuntimeDebug, TypeInfo, Default)]
    pub struct RefreshInfo {
        pub validators_info: Vec<ValidatorInfo>,
        pub proactive_refresh_keys: Vec<Vec<u8>>,
    }

    #[derive(Clone, Encode, Decode, Eq, PartialEq, RuntimeDebug, TypeInfo, Default)]
    pub struct ReshareInfo<BlockNumber> {
        pub new_signers: Vec<Vec<u8>>,
        pub block_number: BlockNumber,
    }

    #[derive(Clone, Encode, Decode, Eq, PartialEq, RuntimeDebug, TypeInfo)]
    pub struct NextSignerInfo<ValidatorId> {
        pub next_signers: Vec<ValidatorId>,
        pub confirmations: Vec<ValidatorId>,
    }
    #[pallet::pallet]
    #[pallet::without_storage_info]
    pub struct Pallet<T>(_);

    /// Stores the relationship between a validator's stash account and the information about their
    /// threshold server.
    ///
    /// # Note
    ///
    /// This mapping doesn't only include information about validators in the active set, but also
    /// information about validator candidates (i.e, those _might_ be part of the active set in the
    /// following era).
    #[pallet::storage]
    #[pallet::getter(fn threshold_server)]
    pub type ThresholdServers<T: Config> =
        StorageMap<_, Blake2_128Concat, T::ValidatorId, ServerInfo<T::AccountId>, OptionQuery>;

    /// A mapping between a threshold server's Account ID and its corresponding validator's stash
    /// account (i.e the reverse of [ThresholdServers]).
    ///
    /// # Note
    ///
    /// This mapping doesn't only include information about validators in the active set, but also
    /// information about validator candidates (i.e, those _might_ be part of the active set in the
    /// following era).
    #[pallet::storage]
    #[pallet::getter(fn threshold_to_stash)]
    pub type ThresholdToStash<T: Config> =
        StorageMap<_, Blake2_128Concat, T::AccountId, T::ValidatorId, OptionQuery>;

    #[derive(
        Encode, Decode, Clone, PartialEq, Eq, RuntimeDebug, TypeInfo, MaxEncodedLen, Default,
    )]
    pub enum JumpStartStatus {
        #[default]
        Ready,
        // u32 is block number process was started, after X blocks we assume failed and retry
        InProgress(u32),
        Done,
    }

    /// Details of status of jump starting the network
    #[derive(
        Clone,
        Encode,
        Decode,
        Eq,
        PartialEqNoBound,
        RuntimeDebug,
        TypeInfo,
        frame_support::DefaultNoBound,
    )]
    #[scale_info(skip_type_params(T))]
    pub struct JumpStartDetails<T: Config> {
        pub jump_start_status: JumpStartStatus,
        pub confirmations: Vec<T::ValidatorId>,
        pub verifying_key: Option<VerifyingKey>,
        pub parent_key_threshold: u8,
    }

    /// A trigger for the proactive refresh OCW
    #[pallet::storage]
    #[pallet::getter(fn proactive_refresh)]
    pub type ProactiveRefresh<T: Config> = StorageValue<_, RefreshInfo, ValueQuery>;

    /// Current validators in the network that hold the parent key and are expected to sign
    #[pallet::storage]
    #[pallet::getter(fn signers)]
    pub type Signers<T: Config> = StorageValue<_, Vec<T::ValidatorId>, ValueQuery>;

    /// The next signers ready to take the Signers place when a reshare is done
    #[pallet::storage]
    #[pallet::getter(fn next_signers)]
    pub type NextSigners<T: Config> = StorageValue<_, NextSignerInfo<T::ValidatorId>, OptionQuery>;

    /// The next time a reshare should happen
    #[pallet::storage]
    #[pallet::getter(fn reshare_data)]
    pub type ReshareData<T: Config> = StorageValue<_, ReshareInfo<BlockNumberFor<T>>, ValueQuery>;

    /// A concept of what progress status the jumpstart is
    #[pallet::storage]
    #[pallet::getter(fn jump_start_progress)]
    pub type JumpStartProgress<T: Config> = StorageValue<_, JumpStartDetails<T>, ValueQuery>;

    /// Tell Signers to rotate keyshare
    #[pallet::storage]
    #[pallet::getter(fn rotate_keyshares)]
    pub type RotateKeyshares<T: Config> = StorageValue<_, BlockNumberFor<T>, ValueQuery>;

    /// A type used to simplify the genesis configuration definition.
    pub type ThresholdServersConfig<T> = (
        <T as pallet_session::Config>::ValidatorId,
        (<T as frame_system::Config>::AccountId, X25519PublicKey, TssServerURL, Vec<u8>),
    );

    #[pallet::genesis_config]
    #[derive(DefaultNoBound)]
    pub struct GenesisConfig<T: Config> {
        pub threshold_servers: Vec<ThresholdServersConfig<T>>,
        /// validator info and accounts to take part in proactive refresh
        pub proactive_refresh_data: (Vec<ValidatorInfo>, Vec<Vec<u8>>),
        /// Whether to begin in an already jumpstarted state in order to be able to test signing
        /// using pre-generated keyshares
        pub jump_started_signers: Option<Vec<T::ValidatorId>>,
    }

    #[pallet::genesis_build]
    impl<T: Config> BuildGenesisConfig for GenesisConfig<T> {
        fn build(&self) {
            let _ = self
                .threshold_servers
                .clone()
                .into_iter()
                .map(|x| assert!(x.1 .2.len() as u32 <= T::MaxEndpointLength::get()));

            for (validator_stash, server_info_tuple) in &self.threshold_servers {
                let server_info = ServerInfo {
                    tss_account: server_info_tuple.0.clone(),
                    x25519_public_key: server_info_tuple.1,
                    endpoint: server_info_tuple.2.clone(),
                    tdx_quote: server_info_tuple.3.clone(),
                };

                ThresholdServers::<T>::insert(validator_stash, server_info.clone());
                ThresholdToStash::<T>::insert(&server_info.tss_account, validator_stash);
            }

            let refresh_info = RefreshInfo {
                validators_info: self.proactive_refresh_data.0.clone(),
                proactive_refresh_keys: self.proactive_refresh_data.1.clone(),
            };
            ProactiveRefresh::<T>::put(refresh_info);

            if let Some(jump_started_signers) = &self.jump_started_signers {
                Signers::<T>::put(jump_started_signers.clone());
                JumpStartProgress::<T>::put(JumpStartDetails {
                    jump_start_status: JumpStartStatus::Done,
                    confirmations: jump_started_signers.clone(),
                    verifying_key: Some(
                        BoundedVec::try_from(PREGENERATED_NETWORK_VERIFYING_KEY.to_vec()).unwrap(),
                    ),
                    parent_key_threshold: 2,
                });
            }
        }
    }

    // Errors inform users that something went wrong.
    #[pallet::error]
    pub enum Error<T> {
        EndpointTooLong,
        NoBond,
        NotController,
        NoThresholdKey,
        InvalidValidatorId,
        SigningGroupError,
        TssAccountAlreadyExists,
        NotSigner,
        NotNextSigner,
        ReshareNotInProgress,
        AlreadyConfirmed,
        TooManyPendingAttestations,
        NoUnbondingWhenSigner,
        NoUnbondingWhenNextSigner,
        NoUnnominatingWhenSigner,
        NoUnnominatingWhenNextSigner,
        NoChangingThresholdAccountWhenSigner,
        /// Quote could not be parsed or verified
        BadQuote,
        /// Attestation extrinsic submitted when not requested
        UnexpectedAttestation,
        /// Hashed input data does not match what was expected
        IncorrectInputData,
        /// Unacceptable VM image running
        BadMeasurementValue,
        /// Cannot encode verifying key (PCK)
        CannotEncodeVerifyingKey,
        /// Cannot decode verifying key (PCK)
        CannotDecodeVerifyingKey,
        /// PCK certificate chain cannot be parsed
        PckCertificateParse,
        /// PCK certificate chain cannot be verified
        PckCertificateVerify,
        /// PCK certificate chain public key is not well formed
        PckCertificateBadPublicKey,
        /// Pck certificate could not be extracted from quote
        PckCertificateNoCertificate,
    }

    impl<T> From<VerifyQuoteError> for Error<T> {
        /// As there are many reasons why quote verification can fail we want these error types to
        /// be reflected in the dispatch errors from extrinsics in this pallet which do quote
        /// verification
        fn from(error: VerifyQuoteError) -> Self {
            match error {
                VerifyQuoteError::BadQuote => Error::<T>::BadQuote,
                VerifyQuoteError::UnexpectedAttestation => Error::<T>::UnexpectedAttestation,
                VerifyQuoteError::IncorrectInputData => Error::<T>::IncorrectInputData,
                VerifyQuoteError::BadMeasurementValue => Error::<T>::BadMeasurementValue,
                VerifyQuoteError::CannotEncodeVerifyingKey => Error::<T>::CannotEncodeVerifyingKey,
                VerifyQuoteError::PckCertificateParse => Error::<T>::PckCertificateParse,
                VerifyQuoteError::PckCertificateVerify => Error::<T>::PckCertificateVerify,
                VerifyQuoteError::PckCertificateBadPublicKey => {
                    Error::<T>::PckCertificateBadPublicKey
                },
                VerifyQuoteError::PckCertificateNoCertificate => {
                    Error::<T>::PckCertificateNoCertificate
                },
                VerifyQuoteError::CannotDecodeVerifyingKey => Error::<T>::CannotDecodeVerifyingKey,
            }
        }
    }

    #[pallet::event]
    #[pallet::generate_deposit(pub(super) fn deposit_event)]
    pub enum Event<T: Config> {
        /// An endpoint has been added or edited. [who, endpoint]
        EndpointChanged(T::AccountId, Vec<u8>),
        /// The caller has been accepted as a validator candidate/runner up. [who, validator ID, threshold_account, endpoint]
        ValidatorCandidateAccepted(T::AccountId, T::ValidatorId, T::AccountId, Vec<u8>),
        /// A threshold account has been added or edited. [validator, threshold_account]
        ThresholdAccountChanged(
            <T as pallet_session::Config>::ValidatorId,
            ServerInfo<T::AccountId>,
        ),
        /// Node Info has been removed \[who\]
        NodeInfoRemoved(T::AccountId),
        /// Validator sync status changed [who, sync_status]
        ValidatorSyncStatus(<T as pallet_session::Config>::ValidatorId, bool),
        /// Validators subgroups rotated [old, new]
        ValidatorSubgroupsRotated(
            Vec<Vec<<T as pallet_session::Config>::ValidatorId>>,
            Vec<Vec<<T as pallet_session::Config>::ValidatorId>>,
        ),
        /// Validators in new signer group [new_signers]
        SignerConfirmed(<T as pallet_session::Config>::ValidatorId),
        /// Validators subgroups rotated [old, new]
        SignersRotation(Vec<<T as pallet_session::Config>::ValidatorId>),
        /// A TSS account has been queued up for an attestation check.
        AttestationCheckQueued(T::AccountId),
    }

    #[pallet::call]
    impl<T: Config> Pallet<T> {
        /// Allows a validator to change the endpoint used by their Threshold Siganture Scheme
        /// (TSS) server.
        ///
        /// # Expects TDX Quote
        ///
        /// A valid TDX quote must be passed along in order to ensure that the validator is running
        /// TDX hardware. In order for the chain to be aware that a quote is expected from the
        /// validator `pallet_attestation::request_attestation()` must be called first.
        ///
        /// The quote format is specified in:
        /// https://download.01.org/intel-sgx/latest/dcap-latest/linux/docs/Intel_TDX_DCAP_Quoting_Library_API.pdf
        #[pallet::call_index(0)]
        #[pallet::weight(<T as Config>::WeightInfo::change_endpoint())]
        pub fn change_endpoint(
            origin: OriginFor<T>,
            endpoint: Vec<u8>,
            quote: Vec<u8>,
        ) -> DispatchResult {
            let who = ensure_signed(origin)?;

            ensure!(
                endpoint.len() as u32 <= T::MaxEndpointLength::get(),
                Error::<T>::EndpointTooLong
            );

            let ledger = pallet_staking::Pallet::<T>::ledger(StakingAccount::Stash(who.clone()))
                .map_err(|_| Error::<T>::NoBond)?;
            let validator_id = <T as pallet_session::Config>::ValidatorId::try_from(ledger.stash)
                .or(Err(Error::<T>::InvalidValidatorId))?;

            ThresholdServers::<T>::try_mutate(&validator_id, |maybe_server_info| {
                if let Some(server_info) = maybe_server_info {
                    // Before we modify the `server_info`, we want to check that the validator is
                    // still running TDX hardware.
                    <T::AttestationHandler as entropy_shared::attestation::AttestationHandler<
                        _,
                    >>::verify_quote(
                        &server_info.tss_account.clone(),
                        server_info.x25519_public_key,
                        quote.clone(),
                        QuoteContext::ChangeEndpoint,
                    )?;

                    server_info.endpoint.clone_from(&endpoint);
                    server_info.tdx_quote = quote;

                    Ok(())
                } else {
                    Err(Error::<T>::NoBond)
                }
            })?;

            Self::deposit_event(Event::EndpointChanged(who, endpoint));
            Ok(())
        }

        /// Allows a validator to change their associated threshold server AccountID and X25519
        /// public key.
        ///
        /// # Expects TDX Quote
        ///
        /// A valid TDX quote must be passed along in order to ensure that the validator is running
        /// TDX hardware. In order for the chain to be aware that a quote is expected from the
        /// validator `pallet_attestation::request_attestation()` must be called first.
        ///
        /// The **new** TSS AccountID must be used when requesting this quote.
        ///
        /// The quote format is specified in:
        /// https://download.01.org/intel-sgx/latest/dcap-latest/linux/docs/Intel_TDX_DCAP_Quoting_Library_API.pdf
        #[pallet::call_index(1)]
        #[pallet::weight(<T as Config>::WeightInfo::change_threshold_accounts(MAX_SIGNERS as u32))]
        pub fn change_threshold_accounts(
            origin: OriginFor<T>,
            tss_account: T::AccountId,
            x25519_public_key: X25519PublicKey,
            quote: Vec<u8>,
        ) -> DispatchResultWithPostInfo {
            let who = ensure_signed(origin)?;

            ensure!(
                !ThresholdToStash::<T>::contains_key(&tss_account),
                Error::<T>::TssAccountAlreadyExists
            );

            let stash = Self::get_stash(&who)?;
            let validator_id = <T as pallet_session::Config>::ValidatorId::try_from(stash)
                .or(Err(Error::<T>::InvalidValidatorId))?;

            let signers = Self::signers();
            ensure!(
                !signers.contains(&validator_id),
                Error::<T>::NoChangingThresholdAccountWhenSigner
            );

            let new_server_info: ServerInfo<T::AccountId> = ThresholdServers::<T>::try_mutate(
                &validator_id,
                |maybe_server_info| {
                    if let Some(server_info) = maybe_server_info {
                        // Before we modify the `server_info`, we want to check that the validator is
                        // still running TDX hardware.
                        let _provisioning_certification_key =
                            <T::AttestationHandler as entropy_shared::attestation::AttestationHandler<_>>::verify_quote(
                                &tss_account.clone(),
                                x25519_public_key,
                                quote.clone(),
                                QuoteContext::ChangeThresholdAccounts,
                            )?;

                        server_info.tss_account = tss_account;
                        server_info.x25519_public_key = x25519_public_key;
                        server_info.tdx_quote = quote;

                        ThresholdToStash::<T>::insert(&server_info.tss_account, &validator_id);

                        Ok(server_info.clone())
                    } else {
                        Err(Error::<T>::NoBond)
                    }
                },
            )?;

            Self::deposit_event(Event::ThresholdAccountChanged(validator_id, new_server_info));

            let actual_weight =
                <T as Config>::WeightInfo::change_threshold_accounts(signers.len() as u32);
            Ok(Some(actual_weight).into())
        }

        /// Wraps's Substrate's `unbond` extrinsic but checks to make sure targeted account is not a signer or next signer
        #[pallet::call_index(2)]
        #[pallet::weight(<T as Config>::WeightInfo::unbond(MAX_SIGNERS as u32, MaxNominationsOf::<T>::get()))]
        pub fn unbond(
            origin: OriginFor<T>,
            #[pallet::compact] value: BalanceOf<T>,
        ) -> DispatchResultWithPostInfo {
            let controller = ensure_signed(origin.clone())?;
            let ledger =
                pallet_staking::Pallet::<T>::ledger(StakingAccount::Controller(controller.clone()))
                    .map_err(|_| Error::<T>::NoThresholdKey)?;

            let (signers_length, nominators_length) =
                Self::ensure_not_signer_or_next_signer_or_nominating(&ledger.stash)?;

            pallet_staking::Pallet::<T>::unbond(origin, value)?;

            Ok(Some(<T as Config>::WeightInfo::unbond(signers_length, nominators_length)).into())
        }

        /// Wraps's Substrate's `chill` extrinsic but checks to make sure the targeted account is not a signer or next signer
        #[pallet::call_index(3)]
        #[pallet::weight(<T as Config>::WeightInfo::chill(MAX_SIGNERS as u32, MaxNominationsOf::<T>::get()))]
        pub fn chill(origin: OriginFor<T>) -> DispatchResultWithPostInfo {
            let controller = ensure_signed(origin.clone())?;
            let ledger =
                pallet_staking::Pallet::<T>::ledger(StakingAccount::Controller(controller.clone()))
                    .map_err(|_| Error::<T>::NoThresholdKey)?;

            let (signers_length, nominators_length) =
                Self::ensure_not_signer_or_next_signer_or_nominating(&ledger.stash)?;

            pallet_staking::Pallet::<T>::chill(origin)?;

            Ok(Some(<T as Config>::WeightInfo::chill(signers_length, nominators_length)).into())
        }

        /// Wraps's Substrate's `withdraw_unbonded` extrinsic but clears extra state if fully unbonded
        #[pallet::call_index(4)]
        #[pallet::weight(<T as Config>::WeightInfo::withdraw_unbonded(MAX_SIGNERS as u32, MaxNominationsOf::<T>::get()))]
        pub fn withdraw_unbonded(
            origin: OriginFor<T>,
            num_slashing_spans: u32,
        ) -> DispatchResultWithPostInfo {
            let controller = ensure_signed(origin.clone())?;
            let ledger =
                pallet_staking::Pallet::<T>::ledger(StakingAccount::Controller(controller.clone()))
                    .map_err(|_| Error::<T>::NoThresholdKey)?;

            let validator_id =
                <T as pallet_session::Config>::ValidatorId::try_from(ledger.stash.clone())
                    .or(Err(Error::<T>::InvalidValidatorId))?;

            let (signers_length, nominators_length) =
                Self::ensure_not_signer_or_next_signer_or_nominating(&ledger.stash)?;

            pallet_staking::Pallet::<T>::withdraw_unbonded(origin, num_slashing_spans)?;
            // TODO: do not allow unbonding of validator if not enough validators https://github.com/entropyxyz/entropy-core/issues/942
            if pallet_staking::Pallet::<T>::bonded(&controller).is_none() {
                let server_info =
                    ThresholdServers::<T>::take(&validator_id).ok_or(Error::<T>::NoThresholdKey)?;
                ThresholdToStash::<T>::remove(&server_info.tss_account);
                Self::deposit_event(Event::NodeInfoRemoved(controller));
            }
            Ok(Some(<T as Config>::WeightInfo::withdraw_unbonded(
                signers_length,
                nominators_length,
            ))
            .into())
        }

        /// Wrap's Substrate's `staking_pallet::validate()` extrinsic, but enforces that
        /// information about a validator's threshold server is provided.
        ///
        /// # Expects TDX Quote
        ///
        /// A valid TDX quote must be passed along in order to ensure that the validator candidate
        /// is running TDX hardware. In order for the chain to be aware that a quote is expected
        /// from the candidate `pallet_attestation::request_attestation()` must be called first.
        ///
        /// The quote format is specified in:
        /// https://download.01.org/intel-sgx/latest/dcap-latest/linux/docs/Intel_TDX_DCAP_Quoting_Library_API.pdf
        ///
        /// # Note
        ///
        /// Just like the original `validate()` extrinsic the effects of this are only applied in
        /// the following era.
        #[pallet::call_index(5)]
        #[pallet::weight(<T as Config>::WeightInfo::validate())]
        pub fn validate(
            origin: OriginFor<T>,
            prefs: ValidatorPrefs,
            server_info: ServerInfo<T::AccountId>,
        ) -> DispatchResult {
            let who = ensure_signed(origin.clone())?;

            ensure!(
                server_info.endpoint.len() as u32 <= T::MaxEndpointLength::get(),
                Error::<T>::EndpointTooLong
            );

            ensure!(
                !ThresholdToStash::<T>::contains_key(&server_info.tss_account),
                Error::<T>::TssAccountAlreadyExists
            );

            let _provisioning_certification_key =
                <T::AttestationHandler as entropy_shared::attestation::AttestationHandler<_>>::verify_quote(
                    &server_info.tss_account.clone(),
                    server_info.x25519_public_key,
                    server_info.tdx_quote.clone(),
                    QuoteContext::Validate,
                )
                .map_err(<VerifyQuoteError as Into<Error<T>>>::into)?;

            pallet_staking::Pallet::<T>::validate(origin, prefs)?;

            let stash = Self::get_stash(&who)?;
            let validator_id =
                T::ValidatorId::try_from(stash).or(Err(Error::<T>::InvalidValidatorId))?;

            ThresholdToStash::<T>::insert(&server_info.tss_account, &validator_id);
            ThresholdServers::<T>::insert(&validator_id, server_info.clone());

            Self::deposit_event(Event::ValidatorCandidateAccepted(
                who,
                validator_id,
                server_info.tss_account,
                server_info.endpoint,
            ));

            Ok(())
        }

        #[pallet::call_index(6)]
        #[pallet::weight(({
            <T as Config>::WeightInfo::confirm_key_reshare_confirmed(MAX_SIGNERS as u32)
            .max(<T as Config>::WeightInfo::confirm_key_reshare_completed())
        }, DispatchClass::Operational))]
        pub fn confirm_key_reshare(origin: OriginFor<T>) -> DispatchResultWithPostInfo {
            let ts_server_account = ensure_signed(origin)?;
            let validator_stash =
                Self::threshold_to_stash(&ts_server_account).ok_or(Error::<T>::NoThresholdKey)?;

            let mut signers_info =
                NextSigners::<T>::take().ok_or(Error::<T>::ReshareNotInProgress)?;
            ensure!(
                signers_info.next_signers.contains(&validator_stash),
                Error::<T>::NotNextSigner
            );

            ensure!(
                !signers_info.confirmations.contains(&validator_stash),
                Error::<T>::AlreadyConfirmed
            );

            let current_signer_length = signers_info.next_signers.len();
            let is_last_confirmation =
                signers_info.confirmations.len() == (current_signer_length - 1);

            // TODO (#927): Add another check, such as a signature or a verifying key comparison, to
            // ensure that rotation was indeed successful.
            if is_last_confirmation {
                Signers::<T>::put(signers_info.next_signers.clone());
                RotateKeyshares::<T>::put(
                    <frame_system::Pallet<T>>::block_number() + sp_runtime::traits::One::one(),
                );

                Self::deposit_event(Event::SignersRotation(signers_info.next_signers));
            } else {
                signers_info.confirmations.push(validator_stash.clone());
                NextSigners::<T>::put(signers_info);

                Self::deposit_event(Event::SignerConfirmed(validator_stash));
            }

            // TODO: Weight is `Pays::No` but want a more accurate weight for max signers vs current
            // signers see https://github.com/entropyxyz/entropy-core/issues/985
            Ok(Pays::No.into())
        }

        /// An on-chain hook for TSS servers in the signing committee to report other TSS servers in
        /// the committee for misbehaviour.
        ///
        /// Any "conequences" are handled by the configured Slashing pallet and not this pallet
        /// itself.
        #[pallet::call_index(7)]
        #[pallet::weight(<T as Config>::WeightInfo::report_unstable_peer(MAX_SIGNERS as u32))]
        pub fn report_unstable_peer(
            origin: OriginFor<T>,
            offender_tss_account: T::AccountId,
        ) -> DispatchResultWithPostInfo {
            let reporter_tss_account = ensure_signed(origin)?;

            // For reporting purposes we need to know the validator account tied to the TSS account.
            let reporter_validator_id = Self::threshold_to_stash(&reporter_tss_account)
                .ok_or(Error::<T>::NoThresholdKey)?;
            let offender_validator_id = Self::threshold_to_stash(&offender_tss_account)
                .ok_or(Error::<T>::NoThresholdKey)?;

            // Note: This operation is O(n), but with a small enough Signer group this should be
            // fine to do on-chain.
            let signers = Self::signers();
            ensure!(signers.contains(&reporter_validator_id), Error::<T>::NotSigner);
            ensure!(signers.contains(&offender_validator_id), Error::<T>::NotSigner);

            // We do a bit of a weird conversion here since we want the validator's underlying
            // `AccountId` for the reporting mechanism, not their `ValidatorId`.
            //
            // The Session pallet should have this configured to be the same thing, but we can't
            // prove that to the compiler.
            let encoded_validator_id = T::ValidatorId::encode(&reporter_validator_id);
            let reporter_validator_account = T::AccountId::decode(&mut &encoded_validator_id[..])
                .expect("A `ValidatorId` should be equivalent to an `AccountId`.");

            let encoded_validator_id = T::ValidatorId::encode(&offender_validator_id);
            let offending_peer_validator_account =
                T::AccountId::decode(&mut &encoded_validator_id[..])
                    .expect("A `ValidatorId` should be equivalent to an `AccountId`.");

            // We don't actually take any action here, we offload the reporting to the Slashing
            // pallet.
            pallet_slashing::Pallet::<T>::note_report(
                reporter_validator_account,
                offending_peer_validator_account,
            )?;

            let actual_weight =
                <T as Config>::WeightInfo::report_unstable_peer(signers.len() as u32);
            Ok(Some(actual_weight).into())
        }
    }

    impl<T: Config> Pallet<T> {
        pub fn get_stash(controller: &T::AccountId) -> Result<T::AccountId, DispatchError> {
            let ledger =
                pallet_staking::Pallet::<T>::ledger(StakingAccount::Controller(controller.clone()))
                    .map_err(|_| Error::<T>::NotController)?;
            Ok(ledger.stash)
        }

        /// Ensures that the current validator is not a signer or a next signer
        pub fn ensure_not_signer_or_next_signer_or_nominating(
            stash: &T::AccountId,
        ) -> Result<(u32, u32), DispatchError> {
            let nominations = pallet_staking::Nominators::<T>::get(stash)
                .map_or_else(Vec::new, |x| x.targets.into_inner());

            let signers = Self::signers();

            // Check if the validator_id or any nominated validator is in signers
            let in_signers = |id: &T::AccountId| {
                let validator_id = <T as pallet_session::Config>::ValidatorId::try_from(id.clone());
                match validator_id {
                    Ok(v_id) => signers.contains(&v_id),
                    Err(_) => false,
                }
            };

            ensure!(!in_signers(stash), Error::<T>::NoUnbondingWhenSigner);
            ensure!(!nominations.iter().any(in_signers), Error::<T>::NoUnnominatingWhenSigner);

            if let Some(next_signers) = Self::next_signers() {
                let next_signers_contains = |id: &T::AccountId| {
                    let validator_id =
                        <T as pallet_session::Config>::ValidatorId::try_from(id.clone());
                    match validator_id {
                        Ok(v_id) => next_signers.next_signers.contains(&v_id),
                        Err(_) => false,
                    }
                };

                ensure!(!next_signers_contains(stash), Error::<T>::NoUnbondingWhenNextSigner);
                ensure!(
                    !nominations.iter().any(next_signers_contains),
                    Error::<T>::NoUnnominatingWhenNextSigner
                );
            }

            Ok((signers.len() as u32, nominations.len() as u32))
        }

        pub fn get_randomness() -> ChaCha20Rng {
            let phrase = b"signer_rotation";
            // TODO: Is randomness freshness an issue here
            // https://github.com/paritytech/substrate/issues/8312
            let (seed, _) = T::Randomness::random(phrase);
            // seed needs to be guaranteed to be 32 bytes.
            let seed = <[u8; 32]>::decode(&mut TrailingZeroInput::new(seed.as_ref()))
                .expect("input is padded with zeroes; qed");
            ChaChaRng::from_seed(seed)
        }

        pub fn new_session_handler(
            validators: &[<T as pallet_session::Config>::ValidatorId],
        ) -> Result<Weight, DispatchError> {
            let mut current_signers = Self::signers();
            let current_signers_length = current_signers.len();
            let signers_info = pallet_parameters::Pallet::<T>::signers_info();

            let mut weight: Weight =
                <T as Config>::WeightInfo::new_session_base_weight(current_signers_length as u32);

            // Since not enough validators do not allow rotation
            // TODO: https://github.com/entropyxyz/entropy-core/issues/943
            if validators.len() <= current_signers_length {
                return Ok(weight);
            }

            // Network not jumpstarted
            if current_signers_length == 0 {
                return Ok(weight);
            }

            let mut new_signers: Vec<Vec<u8>> = vec![];
            let mut count = 0u32;
            let mut remove_indicies_len = 0;
            let mut removed_signers = vec![];
            // removes first signer and pushes new signer to back if total signers not increased
            if current_signers_length >= signers_info.total_signers as usize {
                let mut remove_indicies = vec![];
                // Finds signers that are no longer validators to remove
                for (i, current_signer) in current_signers.clone().into_iter().enumerate() {
                    if !validators.contains(&current_signer) {
                        remove_indicies.push(i);
                    }
                }
                if remove_indicies.is_empty() {
                    removed_signers.push(current_signers[0].clone());
                    current_signers.remove(0);
                } else {
                    remove_indicies_len = remove_indicies.len();
                    // reverses vec so as signers removed it does not change location
                    let remove_indicies_reversed: Vec<_> = remove_indicies.iter().rev().collect();
                    // truncated as a current limitation see issue: https://github.com/entropyxyz/entropy-core/issues/1114
                    let truncated = if remove_indicies_reversed.len()
                        >= (signers_info.total_signers as usize - signers_info.threshold as usize)
                    {
                        remove_indicies_reversed[..(signers_info.total_signers as usize
                            - signers_info.threshold as usize)]
                            .to_vec()
                    } else {
                        remove_indicies_reversed
                    };

                    for remove_index in truncated {
                        removed_signers.push(current_signers[*remove_index].clone());
                        current_signers.remove(*remove_index);
                    }
                }
            }

            while current_signers.len() < signers_info.total_signers as usize {
                let mut randomness = Self::get_randomness();
                // grab a current signer to initiate value
                let mut next_signer_up = &current_signers[0].clone();
                let mut index;
                // loops to find signer in validator that is not already signer
                while current_signers.contains(next_signer_up)
                    || removed_signers.contains(next_signer_up)
                {
                    index = randomness.next_u32() % validators.len() as u32;
                    next_signer_up = &validators[index as usize];
                    count += 1;
                }

                current_signers.push(next_signer_up.clone());
                new_signers.push(next_signer_up.encode());
            }
            NextSigners::<T>::put(NextSignerInfo {
                next_signers: current_signers.clone(),
                confirmations: vec![],
            });

            // trigger reshare at next block
            let current_block_number = <frame_system::Pallet<T>>::block_number();
            let reshare_info = ReshareInfo {
                block_number: current_block_number - sp_runtime::traits::One::one(),
                new_signers,
            };

            ReshareData::<T>::put(reshare_info);
            JumpStartProgress::<T>::mutate(|jump_start_details| {
                jump_start_details.parent_key_threshold = signers_info.threshold
            });

            weight = <T as Config>::WeightInfo::new_session(
                current_signers.len() as u32,
                count,
                validators.len() as u32,
                remove_indicies_len as u32,
            );

            Ok(weight)
        }
    }

    pub struct SessionManager<I, T: Config>(
        sp_std::marker::PhantomData<I>,
        sp_std::marker::PhantomData<T>,
    );
    impl<
            I: pallet_session::SessionManager<ValidatorId>,
            ValidatorId,
            T: Config + pallet::Config<ValidatorId = ValidatorId>,
        > pallet_session::SessionManager<ValidatorId> for SessionManager<I, T>
    {
        fn new_session(new_index: SessionIndex) -> Option<Vec<ValidatorId>> {
            let new_session = I::new_session(new_index);
            if let Some(validators) = &new_session {
                let weight = Pallet::<T>::new_session_handler(validators);

                match weight {
                    Ok(weight) => {
                        frame_system::Pallet::<T>::register_extra_weight_unchecked(
                            weight,
                            DispatchClass::Mandatory,
                        );
                    },
                    Err(why) => {
                        log::warn!(
<<<<<<< HEAD
                            "Error splitting validators, Session: {new_index:?}, reason: {why:?}",
=======
                            "Error splitting validators, Session: {new_index:?}, reason: {why:?}"
>>>>>>> 0987f477
                        )
                    },
                }
            }
            new_session
        }

        fn new_session_genesis(new_index: SessionIndex) -> Option<Vec<ValidatorId>> {
            I::new_session_genesis(new_index)
        }

        fn end_session(end_index: SessionIndex) {
            I::end_session(end_index);
        }

        fn start_session(start_index: SessionIndex) {
            I::start_session(start_index);
        }
    }
}<|MERGE_RESOLUTION|>--- conflicted
+++ resolved
@@ -940,11 +940,7 @@
                     },
                     Err(why) => {
                         log::warn!(
-<<<<<<< HEAD
-                            "Error splitting validators, Session: {new_index:?}, reason: {why:?}",
-=======
                             "Error splitting validators, Session: {new_index:?}, reason: {why:?}"
->>>>>>> 0987f477
                         )
                     },
                 }
