#![cfg_attr(not(feature = "std"), no_std)]
#![allow(clippy::needless_range_loop)]
//! # Staking Pallet
//!
//!
//! ## Overview
//!
//! An extention on normal staking that adds the ability to add a threshold signer key
//! and an IP address for validators
//!
//! ### Public Functions
//!
//! change_endpoint - allows a user to change their designated endpoint (needed so signing nodes can
//! find coms manager) change_threshold_accounts - allows a user to change their threshold account
//! (needed so comms manager can confirm done) withdraw_unbonded - wraps substrate's call but clears
//! endpoint and threshold key if all is unbonded validate - wraps substrate's call but forces a
//! threshold key and endpoint

use core::convert::TryInto;

pub use pallet::*;
use pallet_staking::ValidatorPrefs;
#[cfg(feature = "std")]
use serde::{Deserialize, Serialize};

pub use crate::weights::WeightInfo;

#[cfg(test)]
mod mock;

#[cfg(test)]
mod tests;

#[cfg(feature = "runtime-benchmarks")]
mod benchmarking;

pub mod weights;
use core::convert::TryInto;
use core::convert::TryFrom;

<<<<<<< HEAD
use frame_support::{dispatch::DispatchResult, inherent::Vec, pallet_prelude::*, traits::Currency};
use frame_system::pallet_prelude::*;
use pallet_staking::ValidatorPrefs;
use sp_staking::SessionIndex;

use crate as pallet_staking_extension;
pub use crate::weights::WeightInfo;

#[frame_support::pallet]
pub mod pallet {
    use sp_runtime::traits::Convert;
    use substrate_common::SIGNING_PARTY_SIZE;
=======
#[frame_support::pallet]
pub mod pallet {
    use frame_support::{
        dispatch::DispatchResult, inherent::Vec, pallet_prelude::*, traits::Currency,
    };
    use frame_system::pallet_prelude::*;

    use super::*;
>>>>>>> c49fc93c

    use super::*;
    #[pallet::config]
    pub trait Config:
        pallet_session::Config + frame_system::Config + pallet_staking::Config
    {
        type RuntimeEvent: From<Event<Self>> + IsType<<Self as frame_system::Config>::RuntimeEvent>;
        type Currency: Currency<Self::AccountId>;
        type MaxEndpointLength: Get<u32>;
        /// The weight information of this pallet.
        type WeightInfo: WeightInfo;
    }
    // TODO: JA add build for initial endpoints

    /// A unique identifier of a subgroup or partition of validators that have the same set of
    /// threshold shares.
    pub type SubgroupId = u8;
    /// X25519 public key used by the client in non-interactive ECDH to authenticate/encrypt
    /// interactions with the threshold server (eg distributing threshold shares).
    pub type X25519PublicKey = [u8; 32];
    /// Endpoint where a threshold server can be reached at
    pub type TssServerURL = Vec<u8>;

    /// The balance type of this pallet.
    pub type BalanceOf<T> = <<T as pallet_staking::Config>::Currency as Currency<
        <T as frame_system::Config>::AccountId,
    >>::Balance;

    /// Information about a threshold server
    #[derive(Encode, Decode, Clone, Eq, PartialEq, RuntimeDebug, TypeInfo)]
    #[cfg_attr(feature = "std", derive(Serialize, Deserialize))]
    pub struct ServerInfo<AccountId> {
        pub tss_account: AccountId,
        pub x25519_public_key: X25519PublicKey,
        pub endpoint: TssServerURL,
    }

    #[pallet::pallet]
    #[pallet::generate_store(pub(super) trait Store)]
    #[pallet::without_storage_info]
    pub struct Pallet<T>(_);

<<<<<<< HEAD
    // TODO JH We could prob use more efficient data structures (less duplicate data or query time)
    // for storing validator/server/endpoint/subgroup information

    /// Stores the relationship between a validator's stash account and the IP address/endpoint they
    /// can be reached at.
    #[pallet::storage]
    #[pallet::getter(fn endpoint_register)]
    pub type EndpointRegister<T: Config> = StorageMap<
        _,
        Blake2_128Concat,
        <T as pallet_session::Config>::ValidatorId,
        TssServerURL,
        OptionQuery,
    >;

=======
>>>>>>> c49fc93c
    /// Stores the relationship between
    /// a validator's stash account and their threshold server's sr25519 and x25519 keys.
    ///
    /// Clients query this via state or `stakingExtension_getKeys` RPC and uses
    /// the x25519 pub key in noninteractive ECDH for authenticating/encrypting distribute TSS
    /// shares over HTTP.
    #[pallet::storage]
    #[pallet::getter(fn threshold_server)]
    pub type ThresholdServers<T: Config> =
        StorageMap<_, Blake2_128Concat, T::AccountId, ServerInfo<T::AccountId>, OptionQuery>;

    #[pallet::storage]
    #[pallet::getter(fn threshold_to_stash)]
    pub type ThresholdToStash<T: Config> =
        StorageMap<_, Blake2_128Concat, T::AccountId, T::AccountId, OptionQuery>;

    /// Stores the relationship between a signing group (u8) and its member's (validator's)
    /// threshold server's account.
    #[pallet::storage]
    #[pallet::getter(fn signing_groups)]
<<<<<<< HEAD
    pub type SigningGroups<T: Config> = StorageMap<
        _,
        Blake2_128Concat,
        SubgroupId,
        Vec<<T as pallet_session::Config>::ValidatorId>,
        OptionQuery,
    >;

    #[pallet::genesis_config]
    pub struct GenesisConfig<T: Config> {
        pub endpoints: Vec<(<T as pallet_session::Config>::ValidatorId, Vec<u8>)>,
        #[allow(clippy::type_complexity)]
        pub threshold_accounts: Vec<(T::AccountId, (T::AccountId, [u8; 32]))>,
        pub signing_groups: Vec<(u8, Vec<<T as pallet_session::Config>::ValidatorId>)>,
=======
    pub type SigningGroups<T: Config> =
        StorageMap<_, Blake2_128Concat, SubgroupId, Vec<T::AccountId>, OptionQuery>;

    #[pallet::genesis_config]
    pub struct GenesisConfig<T: Config> {
        #[allow(clippy::type_complexity)]
        pub threshold_servers: Vec<(T::AccountId, ServerInfo<T::AccountId>)>,
        pub signing_groups: Vec<(u8, Vec<T::AccountId>)>,
>>>>>>> c49fc93c
    }

    #[cfg(feature = "std")]
    impl<T: Config> Default for GenesisConfig<T> {
        fn default() -> Self {
            Self { threshold_servers: Default::default(), signing_groups: Default::default() }
        }
    }

    #[pallet::genesis_build]
    impl<T: Config> GenesisBuild<T> for GenesisConfig<T> {
        fn build(&self) {
            let _ = self
                .threshold_servers
                .clone()
                .into_iter()
                .map(|x| assert!(x.1.endpoint.len() as u32 <= T::MaxEndpointLength::get()));

            for (validator_stash, server_info) in &self.threshold_servers {
                ThresholdServers::<T>::insert(validator_stash, server_info.clone());
                ThresholdToStash::<T>::insert(&server_info.tss_account, validator_stash);
            }

            for (group_id, validators_stash) in &self.signing_groups {
                SigningGroups::<T>::insert(group_id, validators_stash);
            }
        }
    }
    // Errors inform users that something went wrong.
    #[pallet::error]
    pub enum Error<T> {
        EndpointTooLong,
        NoBond,
        NotController,
        NoThresholdKey,
        InvalidValidatorId,
    }

    #[pallet::event]
    #[pallet::generate_deposit(pub(super) fn deposit_event)]
    pub enum Event<T: Config> {
        /// An endpoint has been added or edited. [who, endpoint]
        EndpointChanged(T::AccountId, Vec<u8>),
        /// Node Info has been added or edited. [who, endpoint, threshold_account]
        NodeInfoChanged(T::AccountId, Vec<u8>, T::AccountId),
        /// A threshold account has been added or edited. [validator, threshold_account]
        ThresholdAccountChanged(T::AccountId, ServerInfo<T::AccountId>),
        /// Node Info has been removed [who]
        NodeInfoRemoved(T::AccountId),
    }

    #[pallet::call]
    impl<T: Config> Pallet<T> {
        /// Allows a validator to change their endpoint so signers can find them when they are coms
        /// manager `endpoint`: nodes's endpoint
        #[pallet::weight(<T as Config>::WeightInfo::change_endpoint())]
        pub fn change_endpoint(origin: OriginFor<T>, endpoint: Vec<u8>) -> DispatchResult {
            let who = ensure_signed(origin)?;
            ensure!(
                endpoint.len() as u32 <= T::MaxEndpointLength::get(),
                Error::<T>::EndpointTooLong
            );
<<<<<<< HEAD
            pallet_staking::Pallet::<T>::ledger(&who).ok_or(Error::<T>::NoBond)?;
            let validator_id_res = <T as pallet_session::Config>::ValidatorId::try_from(who.clone()).or(Err(Error::<T>::InvalidValidatorId));
            ensure!(validator_id_res.is_ok(), pallet_staking_extension::Error::<T>::InvalidValidatorId);
            let validator_id = validator_id_res.expect("Issue converting account id into validator id");
            // let sk = <T as pallet_session::Config>::ValidatorIdOf::convert(who.clone()).unwrap();
            EndpointRegister::<T>::insert(&validator_id, &endpoint);
=======
            let ledger = pallet_staking::Pallet::<T>::ledger(&who).ok_or(Error::<T>::NoBond)?;
            ThresholdServers::<T>::try_mutate(&ledger.stash, |maybe_server_info| {
                if let Some(server_info) = maybe_server_info {
                    server_info.endpoint = endpoint.clone();
                    Ok(())
                } else {
                    Err(Error::<T>::NoBond)
                }
            })?;
>>>>>>> c49fc93c
            Self::deposit_event(Event::EndpointChanged(who, endpoint));
            Ok(())
        }

        /// Allows a validator to change their threshold key so can confirm done when coms manager
        /// `new_account`: nodes's threshold account
        #[pallet::weight(<T as Config>::WeightInfo::change_threshold_accounts())]
        pub fn change_threshold_accounts(
            origin: OriginFor<T>,
            tss_account: T::AccountId,
            x25519_public_key: X25519PublicKey,
        ) -> DispatchResult {
            let who = ensure_signed(origin)?;
            let stash = Self::get_stash(&who)?;

            let new_server_info: ServerInfo<T::AccountId> =
                ThresholdServers::<T>::try_mutate(&stash, |maybe_server_info| {
                    if let Some(server_info) = maybe_server_info {
                        server_info.tss_account = tss_account.clone();
                        server_info.x25519_public_key = x25519_public_key;
                        ThresholdToStash::<T>::insert(&tss_account, &stash);
                        Ok(server_info.clone())
                    } else {
                        Err(Error::<T>::NoBond)
                    }
                })?;
            Self::deposit_event(Event::ThresholdAccountChanged(stash, new_server_info));
            Ok(())
        }


        /// Wraps's substrate withdraw unbonded but clears extra state if fully unbonded
        #[pallet::weight(<T as Config>::WeightInfo::withdraw_unbonded())]
        pub fn withdraw_unbonded(
            origin: OriginFor<T>,
            num_slashing_spans: u32,
        ) -> DispatchResultWithPostInfo {
            let controller = ensure_signed(origin.clone())?;
<<<<<<< HEAD
            let stash = Self::get_stash(&controller)?;
            pallet_staking::Pallet::<T>::withdraw_unbonded(origin, num_slashing_spans)?;
            let ledger = pallet_staking::Pallet::<T>::ledger(&controller);
            // let sk = <T as pallet_session::Config>::ValidatorIdOf::convert(controller.clone()).unwrap();
                let validator_id_res = <T as pallet_session::Config>::ValidatorId::try_from(controller.clone()).or(Err(Error::<T>::InvalidValidatorId));
                ensure!(validator_id_res.is_ok(), pallet_staking_extension::Error::<T>::InvalidValidatorId);
                let validator_id = validator_id_res.expect("Issue converting account id into validator id");
            if ledger.is_none() && Self::endpoint_register(&validator_id).is_some() {
                EndpointRegister::<T>::remove(&validator_id);
                let threshold_account =
                    ThresholdAccounts::<T>::take(stash).ok_or(Error::<T>::NoThresholdKey)?;
                ThresholdToStash::<T>::remove(&threshold_account.0);
                Self::deposit_event(Event::NodeInfoRemoved(controller));
=======
            match pallet_staking::Pallet::<T>::ledger(&controller) {
                Some(ledger) => {
                    let stash = ledger.stash;
                    pallet_staking::Pallet::<T>::withdraw_unbonded(origin, num_slashing_spans)?;
                    if pallet_staking::Pallet::<T>::ledger(&controller).is_none() {
                        let server_info = ThresholdServers::<T>::take(&stash)
                            .ok_or(Error::<T>::NoThresholdKey)?;
                        ThresholdToStash::<T>::remove(&server_info.tss_account);
                    }
                },
                None => return Err(Error::<T>::NotController.into()),
>>>>>>> c49fc93c
            }
            Self::deposit_event(Event::NodeInfoRemoved(controller));
            Ok(().into())
        }

        /// Wraps's substrate validate but forces threshold key and endpoint
        /// `endpoint`: nodes's endpoint
        /// `threshold_account`: nodes's threshold account
        #[pallet::weight(<T as Config>::WeightInfo::validate())]
        pub fn validate(
            origin: OriginFor<T>,
            prefs: ValidatorPrefs,
            endpoint: Vec<u8>,
            tss_account: T::AccountId,
            x25519_public_key: X25519PublicKey,
        ) -> DispatchResult {
            let who = ensure_signed(origin.clone())?;
            ensure!(
                endpoint.len() as u32 <= T::MaxEndpointLength::get(),
                Error::<T>::EndpointTooLong
            );
            let stash = Self::get_stash(&who)?;
            pallet_staking::Pallet::<T>::validate(origin, prefs)?;
<<<<<<< HEAD
            // let sk = <T as pallet_session::Config>::ValidatorIdOf::convert(who.clone()).unwrap();
            let validator_id_res = <T as pallet_session::Config>::ValidatorId::try_from(who.clone()).or(Err(Error::<T>::InvalidValidatorId));
            ensure!(validator_id_res.is_ok(), pallet_staking_extension::Error::<T>::InvalidValidatorId);
            let validator_id = validator_id_res.expect("Issue converting account id into validator id");
            EndpointRegister::<T>::insert(&validator_id, &endpoint);
            ThresholdAccounts::<T>::insert(&stash, (&threshold_account, ecdh_pub_key));
            ThresholdToStash::<T>::insert(&threshold_account, &stash);
            Self::deposit_event(Event::NodeInfoChanged(who, endpoint, threshold_account));
=======

            ThresholdServers::<T>::insert(
                stash.clone(),
                ServerInfo {
                    tss_account: tss_account.clone(),
                    x25519_public_key,
                    endpoint: endpoint.clone(),
                },
            );
            ThresholdToStash::<T>::insert(&tss_account, stash);

            Self::deposit_event(Event::NodeInfoChanged(who, endpoint, tss_account));
>>>>>>> c49fc93c
            Ok(())
        }
    }
    impl<T: Config> Pallet<T> {
        pub fn get_stash(controller: &T::AccountId) -> Result<T::AccountId, DispatchError> {
            let ledger =
                pallet_staking::Pallet::<T>::ledger(controller).ok_or(Error::<T>::NotController)?;
            Ok(ledger.stash)
        }

        pub fn new_session_handler(validators: &[<T as pallet_session::Config>::ValidatorId]) {
            // Init a 2D Vec where indices and values represent subgroups and validators,
            // respectively.
            let mut new_validators_set: Vec<Vec<<T as pallet_session::Config>::ValidatorId>> =
                Vec::with_capacity(SIGNING_PARTY_SIZE);
            new_validators_set.resize(SIGNING_PARTY_SIZE, Vec::new());

            // Init current validators vec
            let mut curr_validators_set: Vec<Vec<<T as pallet_session::Config>::ValidatorId>> =
                Vec::with_capacity(SIGNING_PARTY_SIZE);
            curr_validators_set.resize(SIGNING_PARTY_SIZE, Vec::new());

            // Init new unplaced validator vec
            let mut unplaced_validators_set: Vec<<T as pallet_session::Config>::ValidatorId> =
                Vec::new();

            // Populate the current validators set
            for signing_group in 0..SIGNING_PARTY_SIZE {
                curr_validators_set[signing_group] =
                    pallet_staking_extension::Pallet::<T>::signing_groups(signing_group as u8)
                        .unwrap();
            }

            // Replace existing validators into the same subgroups
            for new_validator in validators.iter() {
                let mut exists = false;
                for (sg, sg_validators) in curr_validators_set.iter().enumerate() {
                    if sg_validators.contains(new_validator) {
                        exists = true;
                        new_validators_set[sg].push(new_validator.clone());
                        break;
                    }
                }
                if !exists {
                    unplaced_validators_set.push(new_validator.clone());
                }
            }

            // Evenly distribute new validators.
            while let Some(curr) = unplaced_validators_set.pop() {
                let mut min_sg_len = u64::MAX;
                let mut min_sg = 0;
                for (sg, validators) in new_validators_set.iter().enumerate() {
                    let n = validators.len() as u64;
                    if n < min_sg_len {
                        min_sg_len = n;
                        min_sg = sg;
                    }
                }
                new_validators_set[min_sg].push(curr);
            }

            // Update the new validator set
            for (sg, vs) in new_validators_set.iter().enumerate() {
                pallet_staking_extension::SigningGroups::<T>::remove(sg as u8);
                pallet_staking_extension::SigningGroups::<T>::insert(sg as u8, vs);
            }
        }
    }

    pub struct SessionManager<I, T: Config>(
        sp_std::marker::PhantomData<I>,
        sp_std::marker::PhantomData<T>,
    );
    impl<
            I: pallet_session::SessionManager<ValidatorId>,
            ValidatorId,
            T: Config + pallet::Config<ValidatorId = ValidatorId>,
        > pallet_session::SessionManager<ValidatorId> for SessionManager<I, T>
    {
        fn new_session(new_index: SessionIndex) -> Option<Vec<ValidatorId>> {
            let new_session = I::new_session(new_index);
            if let Some(validators) = &new_session {
                Pallet::<T>::new_session_handler(validators);
            }
            new_session
        }

        fn new_session_genesis(new_index: SessionIndex) -> Option<Vec<ValidatorId>> {
            log::info!("test inside gesnsisi");

            I::new_session_genesis(new_index)
        }

        fn end_session(end_index: SessionIndex) { I::end_session(end_index); }

        fn start_session(start_index: SessionIndex) { I::start_session(start_index); }
    }


}<|MERGE_RESOLUTION|>--- conflicted
+++ resolved
@@ -35,34 +35,28 @@
 mod benchmarking;
 
 pub mod weights;
-use core::convert::TryInto;
+// use core::convert::TryInto;
 use core::convert::TryFrom;
 
-<<<<<<< HEAD
 use frame_support::{dispatch::DispatchResult, inherent::Vec, pallet_prelude::*, traits::Currency};
 use frame_system::pallet_prelude::*;
-use pallet_staking::ValidatorPrefs;
+// use pallet_staking::ValidatorPrefs;
 use sp_staking::SessionIndex;
 
 use crate as pallet_staking_extension;
-pub use crate::weights::WeightInfo;
+// pub use crate::weights::WeightInfo;
 
 #[frame_support::pallet]
 pub mod pallet {
     use sp_runtime::traits::Convert;
     use substrate_common::SIGNING_PARTY_SIZE;
-=======
-#[frame_support::pallet]
-pub mod pallet {
     use frame_support::{
         dispatch::DispatchResult, inherent::Vec, pallet_prelude::*, traits::Currency,
     };
     use frame_system::pallet_prelude::*;
 
     use super::*;
->>>>>>> c49fc93c
-
-    use super::*;
+
     #[pallet::config]
     pub trait Config:
         pallet_session::Config + frame_system::Config + pallet_staking::Config
@@ -103,24 +97,6 @@
     #[pallet::without_storage_info]
     pub struct Pallet<T>(_);
 
-<<<<<<< HEAD
-    // TODO JH We could prob use more efficient data structures (less duplicate data or query time)
-    // for storing validator/server/endpoint/subgroup information
-
-    /// Stores the relationship between a validator's stash account and the IP address/endpoint they
-    /// can be reached at.
-    #[pallet::storage]
-    #[pallet::getter(fn endpoint_register)]
-    pub type EndpointRegister<T: Config> = StorageMap<
-        _,
-        Blake2_128Concat,
-        <T as pallet_session::Config>::ValidatorId,
-        TssServerURL,
-        OptionQuery,
-    >;
-
-=======
->>>>>>> c49fc93c
     /// Stores the relationship between
     /// a validator's stash account and their threshold server's sr25519 and x25519 keys.
     ///
@@ -130,18 +106,17 @@
     #[pallet::storage]
     #[pallet::getter(fn threshold_server)]
     pub type ThresholdServers<T: Config> =
-        StorageMap<_, Blake2_128Concat, T::AccountId, ServerInfo<T::AccountId>, OptionQuery>;
+        StorageMap<_, Blake2_128Concat, <T as pallet_session::Config>::ValidatorId, ServerInfo<T::AccountId>, OptionQuery>;
 
     #[pallet::storage]
     #[pallet::getter(fn threshold_to_stash)]
     pub type ThresholdToStash<T: Config> =
-        StorageMap<_, Blake2_128Concat, T::AccountId, T::AccountId, OptionQuery>;
+        StorageMap<_, Blake2_128Concat, T::AccountId, <T as pallet_session::Config>::ValidatorId, OptionQuery>;
 
     /// Stores the relationship between a signing group (u8) and its member's (validator's)
     /// threshold server's account.
     #[pallet::storage]
     #[pallet::getter(fn signing_groups)]
-<<<<<<< HEAD
     pub type SigningGroups<T: Config> = StorageMap<
         _,
         Blake2_128Concat,
@@ -152,20 +127,9 @@
 
     #[pallet::genesis_config]
     pub struct GenesisConfig<T: Config> {
-        pub endpoints: Vec<(<T as pallet_session::Config>::ValidatorId, Vec<u8>)>,
         #[allow(clippy::type_complexity)]
-        pub threshold_accounts: Vec<(T::AccountId, (T::AccountId, [u8; 32]))>,
+        pub threshold_servers: Vec<(<T as pallet_session::Config>::ValidatorId, ServerInfo<T::AccountId>)>,
         pub signing_groups: Vec<(u8, Vec<<T as pallet_session::Config>::ValidatorId>)>,
-=======
-    pub type SigningGroups<T: Config> =
-        StorageMap<_, Blake2_128Concat, SubgroupId, Vec<T::AccountId>, OptionQuery>;
-
-    #[pallet::genesis_config]
-    pub struct GenesisConfig<T: Config> {
-        #[allow(clippy::type_complexity)]
-        pub threshold_servers: Vec<(T::AccountId, ServerInfo<T::AccountId>)>,
-        pub signing_groups: Vec<(u8, Vec<T::AccountId>)>,
->>>>>>> c49fc93c
     }
 
     #[cfg(feature = "std")]
@@ -186,11 +150,14 @@
 
             for (validator_stash, server_info) in &self.threshold_servers {
                 ThresholdServers::<T>::insert(validator_stash, server_info.clone());
-                ThresholdToStash::<T>::insert(&server_info.tss_account, validator_stash);
-            }
-
-            for (group_id, validators_stash) in &self.signing_groups {
-                SigningGroups::<T>::insert(group_id, validators_stash);
+                // let acc_id_res = <T as frame_system::Config>::AccountId::try_into(*validator_stash).or(Err(Error::<T>::InvalidValidatorId));
+                // ensure!(acc_id_res.is_ok(), Error::<T>::InvalidValidatorId);
+                // let acc_id = validator_id_res.expect("Issue converting account id into validator id");
+                // ThresholdToStash::<T>::insert(&server_info.tss_account, acc_id);
+            }
+
+            for (group_id, validator_ids) in &self.signing_groups {
+                SigningGroups::<T>::insert(group_id, validator_ids);
             }
         }
     }
@@ -212,7 +179,7 @@
         /// Node Info has been added or edited. [who, endpoint, threshold_account]
         NodeInfoChanged(T::AccountId, Vec<u8>, T::AccountId),
         /// A threshold account has been added or edited. [validator, threshold_account]
-        ThresholdAccountChanged(T::AccountId, ServerInfo<T::AccountId>),
+        ThresholdAccountChanged(<T as pallet_session::Config>::ValidatorId, ServerInfo<T::AccountId>),
         /// Node Info has been removed [who]
         NodeInfoRemoved(T::AccountId),
     }
@@ -228,16 +195,16 @@
                 endpoint.len() as u32 <= T::MaxEndpointLength::get(),
                 Error::<T>::EndpointTooLong
             );
-<<<<<<< HEAD
+
             pallet_staking::Pallet::<T>::ledger(&who).ok_or(Error::<T>::NoBond)?;
-            let validator_id_res = <T as pallet_session::Config>::ValidatorId::try_from(who.clone()).or(Err(Error::<T>::InvalidValidatorId));
+            let ledger = pallet_staking::Pallet::<T>::ledger(&who).ok_or(Error::<T>::NoBond)?;
+            let validator_id_res = <T as pallet_session::Config>::ValidatorId::try_from(ledger.stash.clone()).or(Err(Error::<T>::InvalidValidatorId));
             ensure!(validator_id_res.is_ok(), pallet_staking_extension::Error::<T>::InvalidValidatorId);
             let validator_id = validator_id_res.expect("Issue converting account id into validator id");
             // let sk = <T as pallet_session::Config>::ValidatorIdOf::convert(who.clone()).unwrap();
-            EndpointRegister::<T>::insert(&validator_id, &endpoint);
-=======
-            let ledger = pallet_staking::Pallet::<T>::ledger(&who).ok_or(Error::<T>::NoBond)?;
-            ThresholdServers::<T>::try_mutate(&ledger.stash, |maybe_server_info| {
+            // EndpointRegister::<T>::insert(&validator_id, &endpoint);
+            
+            ThresholdServers::<T>::try_mutate(&validator_id, |maybe_server_info| {
                 if let Some(server_info) = maybe_server_info {
                     server_info.endpoint = endpoint.clone();
                     Ok(())
@@ -245,7 +212,6 @@
                     Err(Error::<T>::NoBond)
                 }
             })?;
->>>>>>> c49fc93c
             Self::deposit_event(Event::EndpointChanged(who, endpoint));
             Ok(())
         }
@@ -260,19 +226,21 @@
         ) -> DispatchResult {
             let who = ensure_signed(origin)?;
             let stash = Self::get_stash(&who)?;
-
+            let validator_id_res = <T as pallet_session::Config>::ValidatorId::try_from(stash.clone()).or(Err(Error::<T>::InvalidValidatorId));
+            ensure!(validator_id_res.is_ok(), pallet_staking_extension::Error::<T>::InvalidValidatorId);
+            let validator_id = validator_id_res.expect("Issue converting account id into validator id"); 
             let new_server_info: ServerInfo<T::AccountId> =
-                ThresholdServers::<T>::try_mutate(&stash, |maybe_server_info| {
+                ThresholdServers::<T>::try_mutate(&validator_id, |maybe_server_info| {
                     if let Some(server_info) = maybe_server_info {
                         server_info.tss_account = tss_account.clone();
                         server_info.x25519_public_key = x25519_public_key;
-                        ThresholdToStash::<T>::insert(&tss_account, &stash);
+                        ThresholdToStash::<T>::insert(&tss_account, &validator_id);
                         Ok(server_info.clone())
                     } else {
                         Err(Error::<T>::NoBond)
                     }
                 })?;
-            Self::deposit_event(Event::ThresholdAccountChanged(stash, new_server_info));
+            Self::deposit_event(Event::ThresholdAccountChanged(validator_id, new_server_info));
             Ok(())
         }
 
@@ -284,33 +252,20 @@
             num_slashing_spans: u32,
         ) -> DispatchResultWithPostInfo {
             let controller = ensure_signed(origin.clone())?;
-<<<<<<< HEAD
-            let stash = Self::get_stash(&controller)?;
-            pallet_staking::Pallet::<T>::withdraw_unbonded(origin, num_slashing_spans)?;
-            let ledger = pallet_staking::Pallet::<T>::ledger(&controller);
-            // let sk = <T as pallet_session::Config>::ValidatorIdOf::convert(controller.clone()).unwrap();
-                let validator_id_res = <T as pallet_session::Config>::ValidatorId::try_from(controller.clone()).or(Err(Error::<T>::InvalidValidatorId));
-                ensure!(validator_id_res.is_ok(), pallet_staking_extension::Error::<T>::InvalidValidatorId);
-                let validator_id = validator_id_res.expect("Issue converting account id into validator id");
-            if ledger.is_none() && Self::endpoint_register(&validator_id).is_some() {
-                EndpointRegister::<T>::remove(&validator_id);
-                let threshold_account =
-                    ThresholdAccounts::<T>::take(stash).ok_or(Error::<T>::NoThresholdKey)?;
-                ThresholdToStash::<T>::remove(&threshold_account.0);
-                Self::deposit_event(Event::NodeInfoRemoved(controller));
-=======
             match pallet_staking::Pallet::<T>::ledger(&controller) {
                 Some(ledger) => {
                     let stash = ledger.stash;
+                    let validator_id_res = <T as pallet_session::Config>::ValidatorId::try_from(stash.clone()).or(Err(Error::<T>::InvalidValidatorId));
+                    ensure!(validator_id_res.is_ok(), pallet_staking_extension::Error::<T>::InvalidValidatorId);
+                    let validator_id = validator_id_res.expect("Issue converting account id into validator id"); 
                     pallet_staking::Pallet::<T>::withdraw_unbonded(origin, num_slashing_spans)?;
                     if pallet_staking::Pallet::<T>::ledger(&controller).is_none() {
-                        let server_info = ThresholdServers::<T>::take(&stash)
+                        let server_info = ThresholdServers::<T>::take(&validator_id)
                             .ok_or(Error::<T>::NoThresholdKey)?;
                         ThresholdToStash::<T>::remove(&server_info.tss_account);
                     }
                 },
                 None => return Err(Error::<T>::NotController.into()),
->>>>>>> c49fc93c
             }
             Self::deposit_event(Event::NodeInfoRemoved(controller));
             Ok(().into())
@@ -334,29 +289,21 @@
             );
             let stash = Self::get_stash(&who)?;
             pallet_staking::Pallet::<T>::validate(origin, prefs)?;
-<<<<<<< HEAD
-            // let sk = <T as pallet_session::Config>::ValidatorIdOf::convert(who.clone()).unwrap();
-            let validator_id_res = <T as pallet_session::Config>::ValidatorId::try_from(who.clone()).or(Err(Error::<T>::InvalidValidatorId));
+            let validator_id_res = <T as pallet_session::Config>::ValidatorId::try_from(stash.clone()).or(Err(Error::<T>::InvalidValidatorId));
             ensure!(validator_id_res.is_ok(), pallet_staking_extension::Error::<T>::InvalidValidatorId);
             let validator_id = validator_id_res.expect("Issue converting account id into validator id");
-            EndpointRegister::<T>::insert(&validator_id, &endpoint);
-            ThresholdAccounts::<T>::insert(&stash, (&threshold_account, ecdh_pub_key));
-            ThresholdToStash::<T>::insert(&threshold_account, &stash);
-            Self::deposit_event(Event::NodeInfoChanged(who, endpoint, threshold_account));
-=======
 
             ThresholdServers::<T>::insert(
-                stash.clone(),
+                validator_id.clone(),
                 ServerInfo {
                     tss_account: tss_account.clone(),
                     x25519_public_key,
                     endpoint: endpoint.clone(),
                 },
             );
-            ThresholdToStash::<T>::insert(&tss_account, stash);
+            ThresholdToStash::<T>::insert(&tss_account, validator_id);
 
             Self::deposit_event(Event::NodeInfoChanged(who, endpoint, tss_account));
->>>>>>> c49fc93c
             Ok(())
         }
     }
