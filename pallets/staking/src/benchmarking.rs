--- conflicted
+++ resolved
@@ -102,18 +102,24 @@
         assert_ok!(<Staking<T>>::validate(
             RawOrigin::Signed(bonder.clone()).into(),
             ValidatorPrefs::default(),
-<<<<<<< HEAD
-            joining_server_info,
-=======
-            server_info.clone(),
->>>>>>> 5eb9737f
+            joining_server_info.clone(),
         ));
 
         let validator_id = <T as pallet_session::Config>::ValidatorId::try_from(bonder)
             .or(Err(Error::<T>::InvalidValidatorId))
             .unwrap();
 
-        ThresholdToStash::<T>::insert(&server_info.tss_account, &validator_id);
+        ThresholdToStash::<T>::insert(&joining_server_info.tss_account, &validator_id);
+
+        let server_info = ServerInfo {
+            tss_account: joining_server_info.tss_account,
+            x25519_public_key: joining_server_info.x25519_public_key,
+            endpoint: joining_server_info.endpoint,
+            provisioning_certification_key: MOCK_PCK_DERIVED_FROM_NULL_ARRAY
+                .to_vec()
+                .try_into()
+                .unwrap(),
+        };
         ThresholdServers::<T>::insert(&validator_id, server_info);
     }
 }
