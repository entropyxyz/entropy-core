use std::sync::Arc;

use frame_support::{assert_ok, traits::OnInitialize};
use pallet_relayer::SigRequest;
use sp_core::offchain::{testing, OffchainDbExt, OffchainWorkerExt, TransactionPoolExt};
use sp_io::TestExternalities;
use sp_keystore::{testing::KeyStore, KeystoreExt};

use crate::mock::*;

#[test]
fn knows_how_to_mock_several_http_calls() {
  let mut t = offchain_worker_env(|state| {
    state.expect_request(testing::PendingRequest {
      method: "POST".into(),
<<<<<<< HEAD
      uri: "http://localhost:3001/sign".into(),
      headers: [].to_vec(),
=======
      uri: "http://localhost:3001/cm/provide_share".into(),
>>>>>>> 926f9d28
      sent: true,
      response: Some([].to_vec()),
      body: [0].to_vec(),
      ..Default::default()
    });

    state.expect_request(testing::PendingRequest {
      method: "POST".into(),
<<<<<<< HEAD
      uri: "http://localhost:3001/sign".into(),
      headers: [].to_vec(),
=======
      uri: "http://localhost:3001/cm/provide_share".into(),
>>>>>>> 926f9d28
      sent: true,
      response: Some([].to_vec()),
      body: [
        8, 1, 0, 1, 0, 0, 0, 1, 0, 0, 0, 32, 1, 0, 0, 0, 0, 0, 0, 0, 1, 0, 1, 0, 0, 0, 1, 0, 0, 0,
        32, 1, 0, 0, 0, 0, 0, 0, 0,
      ]
      .to_vec(),
      ..Default::default()
    });
  });

  t.execute_with(|| {
    Propagation::post(1).unwrap();

    System::set_block_number(3);
    let sig_request = SigRequest { sig_id: 1u16, nonce: 1u32, signature: 1u32 };

    assert_ok!(Relayer::prep_transaction(Origin::signed(1), sig_request.clone()));
    assert_ok!(Relayer::prep_transaction(Origin::signed(1), sig_request));
    // full send
    Propagation::post(4).unwrap();
  })
}

#[test]
fn notes_block_author() {
  new_test_ext().execute_with(|| {
    Propagation::on_initialize(1);
    assert_eq!(Propagation::get_block_author(1), Some(11));

    Propagation::on_initialize(21);
    assert_eq!(Propagation::get_block_author(1), None);
    assert_eq!(Propagation::get_block_author(21), Some(11));
  });
}

fn offchain_worker_env(state_updater: fn(&mut testing::OffchainState)) -> TestExternalities {
  // const PHRASE: &str =
  // 	"news slush supreme milk chapter athlete soap sausage put clutch what kitten";

  let (offchain, offchain_state) = testing::TestOffchainExt::new();
  let (pool, _pool_state) = testing::TestTransactionPoolExt::new();
  let keystore = KeyStore::new();
  // SyncCryptoStore::sr25519_generate_new(
  // 	&keystore,
  // 	sp_application_crypto::key_types::BABE,
  // 	Some(&format!("{}/hunter1", PHRASE)),
  // )
  // .unwrap();

  let mut t = sp_io::TestExternalities::default();
  t.register_extension(OffchainDbExt::new(offchain.clone()));
  t.register_extension(OffchainWorkerExt::new(offchain));
  t.register_extension(TransactionPoolExt::new(pool));
  t.register_extension(KeystoreExt(Arc::new(keystore)));

  state_updater(&mut offchain_state.write());

  t
}<|MERGE_RESOLUTION|>--- conflicted
+++ resolved
@@ -13,12 +13,7 @@
   let mut t = offchain_worker_env(|state| {
     state.expect_request(testing::PendingRequest {
       method: "POST".into(),
-<<<<<<< HEAD
-      uri: "http://localhost:3001/sign".into(),
-      headers: [].to_vec(),
-=======
       uri: "http://localhost:3001/cm/provide_share".into(),
->>>>>>> 926f9d28
       sent: true,
       response: Some([].to_vec()),
       body: [0].to_vec(),
@@ -27,12 +22,7 @@
 
     state.expect_request(testing::PendingRequest {
       method: "POST".into(),
-<<<<<<< HEAD
-      uri: "http://localhost:3001/sign".into(),
-      headers: [].to_vec(),
-=======
       uri: "http://localhost:3001/cm/provide_share".into(),
->>>>>>> 926f9d28
       sent: true,
       response: Some([].to_vec()),
       body: [
