// This file is part of Acala.

// Copyright (C) 2020-2022 Acala Foundation.
// SPDX-License-Identifier: GPL-3.0-or-later WITH Classpath-exception-2.0

// This program is free software: you can redistribute it and/or modify
// it under the terms of the GNU General Public License as published by
// the Free Software Foundation, either version 3 of the License, or
// (at your option) any later version.

// This program is distributed in the hope that it will be useful,
// but WITHOUT ANY WARRANTY; without even the implied warranty of
// MERCHANTABILITY or FITNESS FOR A PARTICULAR PURPOSE. See the
// GNU General Public License for more details.

// You should have received a copy of the GNU General Public License
// along with this program. If not, see <https://www.gnu.org/licenses/>.

//! Mocks for the transaction pause module.

#![cfg(test)]

use frame_support::{
    construct_runtime, ord_parameter_types, parameter_types,
    traits::{ConstU128, ConstU64, Everything},
};
use frame_system::EnsureSignedBy;
use sp_core::H256;
use sp_runtime::{traits::IdentityLookup, BuildStorage};

use super::*;

pub type AccountId = u128;
pub type Balance = u128;

pub const ALICE: AccountId = 1;
mod transaction_pause {
    pub use super::super::*;
}

impl frame_system::Config for Runtime {
    type AccountData = pallet_balances::AccountData<Balance>;
    type AccountId = AccountId;
    type BaseCallFilter = Everything;
    type Block = Block;
    type BlockHashCount = ConstU64<250>;
    type BlockLength = ();
    type BlockWeights = ();
    type DbWeight = ();
    type Hash = H256;
    type Hashing = sp_runtime::traits::BlakeTwo256;
    type Lookup = IdentityLookup<Self::AccountId>;
    type MaxConsumers = frame_support::traits::ConstU32<16>;
    type Nonce = u64;
    type OnKilledAccount = ();
    type OnNewAccount = ();
    type OnSetCode = ();
    type PalletInfo = PalletInfo;
    type RuntimeCall = RuntimeCall;
    type RuntimeEvent = RuntimeEvent;
    type RuntimeOrigin = RuntimeOrigin;
    type SS58Prefix = ();
    type SystemWeightInfo = ();
    type Version = ();
}

impl pallet_balances::Config for Runtime {
    type AccountStore = System;
    type Balance = Balance;
    type DustRemoval = ();
    type ExistentialDeposit = ConstU128<10>;
    type FreezeIdentifier = ();
    type MaxFreezes = ();
    type MaxHolds = ();
    type MaxLocks = ();
    type MaxReserves = ();
    type ReserveIdentifier = [u8; 8];
    type RuntimeEvent = RuntimeEvent;
    type RuntimeHoldReason = RuntimeHoldReason;
    type WeightInfo = ();
}

parameter_types! {
  pub const MaxBytecodeLength: u32 = 3;
  pub const ProgramDepositPerByte: u32 = 5;
}

impl pallet_programs::Config for Runtime {
    type Currency = ();
    type MaxBytecodeLength = MaxBytecodeLength;
    type ProgramDepositPerByte = ProgramDepositPerByte;
    type RuntimeEvent = RuntimeEvent;
    type WeightInfo = ();
}
ord_parameter_types! {
  pub const One: AccountId = 1;
}

impl Config for Runtime {
    type RuntimeEvent = RuntimeEvent;
    type UpdateOrigin = EnsureSignedBy<One, AccountId>;
    type WeightInfo = ();
}

type Block = frame_system::mocking::MockBlock<Runtime>;

construct_runtime!(
  pub enum Runtime
  {
<<<<<<< HEAD
    System: frame_system::{Pallet, Call, Config, Storage, Event<T>},
    TransactionPause: transaction_pause::{Pallet, Storage, Call, Event<T>},
    Balances: pallet_balances::{Pallet, Storage, Call, Event<T>},
    ProgramsPallet: pallet_programs::{Pallet, Call, Storage, Event<T>},
=======
    System: frame_system,
    TransactionPause: transaction_pause,
    Balances: pallet_balances,
    ConstraintsPallet: pallet_constraints,
>>>>>>> 9090303e
  }
);

pub struct ExtBuilder;

impl Default for ExtBuilder {
    fn default() -> Self { ExtBuilder }
}

impl ExtBuilder {
    pub fn build(self) -> sp_io::TestExternalities {
        frame_system::GenesisConfig::<Runtime>::default().build_storage().unwrap().into()
    }
}<|MERGE_RESOLUTION|>--- conflicted
+++ resolved
@@ -107,17 +107,10 @@
 construct_runtime!(
   pub enum Runtime
   {
-<<<<<<< HEAD
-    System: frame_system::{Pallet, Call, Config, Storage, Event<T>},
-    TransactionPause: transaction_pause::{Pallet, Storage, Call, Event<T>},
-    Balances: pallet_balances::{Pallet, Storage, Call, Event<T>},
-    ProgramsPallet: pallet_programs::{Pallet, Call, Storage, Event<T>},
-=======
     System: frame_system,
     TransactionPause: transaction_pause,
     Balances: pallet_balances,
-    ConstraintsPallet: pallet_constraints,
->>>>>>> 9090303e
+    ProgramsPallet: pallet_programs,
   }
 );
 
