--- conflicted
+++ resolved
@@ -14,11 +14,7 @@
 // along with this program.  If not, see <https://www.gnu.org/licenses/>.
 
 use codec::Encode;
-<<<<<<< HEAD
-use entropy_shared::VERIFICATION_KEY_LENGTH;
-=======
 use entropy_shared::{KeyVisibility, NETWORK_PARENT_KEY, VERIFICATION_KEY_LENGTH};
->>>>>>> 33a1bb23
 use frame_support::{
     assert_noop, assert_ok,
     dispatch::{GetDispatchInfo, Pays},
@@ -27,11 +23,8 @@
 };
 use pallet_programs::ProgramInfo;
 use pallet_registry::Call as RegistryCall;
-<<<<<<< HEAD
 use pallet_staking_extension::ServerInfo;
 use sp_core::H256;
-=======
->>>>>>> 33a1bb23
 use sp_runtime::{
     traits::{Hash, SignedExtension},
     transaction_validity::{TransactionValidity, ValidTransaction},
