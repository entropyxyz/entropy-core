// Copyright (C) 2023 Entropy Cryptography Inc.
//
// This program is free software: you can redistribute it and/or modify
// it under the terms of the GNU Affero General Public License as published by
// the Free Software Foundation, either version 3 of the License, or
// (at your option) any later version.
//
// This program is distributed in the hope that it will be useful,
// but WITHOUT ANY WARRANTY; without even the implied warranty of
// MERCHANTABILITY or FITNESS FOR A PARTICULAR PURPOSE.  See the
// GNU Affero General Public License for more details.
//
// You should have received a copy of the GNU Affero General Public License
// along with this program.  If not, see <https://www.gnu.org/licenses/>.

#[allow(unused)]
use pallet_registry::Call as RegistryCall;

use codec::Encode;
use entropy_shared::{NETWORK_PARENT_KEY, VERIFICATION_KEY_LENGTH};
use frame_support::{assert_noop, assert_ok, BoundedVec};
use pallet_programs::ProgramInfo;
use pallet_staking_extension::{JumpStartDetails, JumpStartProgress, JumpStartStatus, ServerInfo};
use sp_runtime::traits::Hash;

use crate as pallet_registry;
<<<<<<< HEAD
use crate::{mock::*, Error, ModifiableKeys, ProgramInstance, Registered, RegisteredInfo};
=======
use crate::{
    mock::*, Error, ModifiableKeys, ProgramInstance, RegisteredInfo, RegisteredOnChain,
    RegisteringDetails, ValidateConfirmRegistered,
};
>>>>>>> 1202e023

const NULL_ARR: [u8; 32] = [0; 32];

fn setup_programs(
) -> BoundedVec<ProgramInstance<Test>, <Test as pallet_registry::Config>::MaxProgramHashes> {
    let alice = 1u64;
    let empty_program = vec![];
    let program_hash = <Test as frame_system::Config>::Hashing::hash(&empty_program);
    let programs_info = BoundedVec::try_from(vec![ProgramInstance {
        program_pointer: program_hash,
        program_config: vec![],
    }])
    .unwrap();
    pallet_programs::Programs::<Test>::insert(
        program_hash,
        ProgramInfo {
            bytecode: empty_program.clone(),
            configuration_schema: empty_program.clone(),
            auxiliary_data_schema: empty_program.clone(),
            oracle_data_pointer: empty_program.clone(),
            deployer: alice,
            ref_counter: 0,
        },
    );

    programs_info
}

#[test]
fn it_tests_get_validators_info() {
    new_test_ext().execute_with(|| {
        let result_1 = Registry::get_validators_info().unwrap();
        let server_info_1 =
            ServerInfo { tss_account: 3, x25519_public_key: NULL_ARR, endpoint: vec![10] };
        let server_info_2 =
            ServerInfo { tss_account: 4, x25519_public_key: NULL_ARR, endpoint: vec![11] };
        let server_info_3 =
            ServerInfo { tss_account: 7, x25519_public_key: NULL_ARR, endpoint: vec![20] };

        assert_eq!(result_1, vec![server_info_1, server_info_2, server_info_3]);
    });
}

#[test]
fn it_registers_a_user_on_chain() {
    new_test_ext().execute_with(|| {
        use synedrion::{ecdsa::VerifyingKey as SynedrionVerifyingKey, DeriveChildKey};

        let (alice, bob, _charlie) = (1u64, 2, 3);

        // Setup: Ensure programs exist and a valid verifying key is available
        let programs_info = setup_programs();

        let network_verifying_key = entropy_shared::DAVE_VERIFYING_KEY;
        pallet_staking_extension::JumpStartProgress::<Test>::set(JumpStartDetails {
            jump_start_status: JumpStartStatus::Done,
            confirmations: vec![],
            verifying_key: Some(BoundedVec::try_from(network_verifying_key.to_vec()).unwrap()),
            parent_key_threshold: 0,
        });

        // Test: Run through registration
        assert_ok!(Registry::register_on_chain(
            RuntimeOrigin::signed(alice),
            bob,
            programs_info.clone(),
        ));

        // Validate: Our expected verifying key is registered correctly
        let network_verifying_key =
            SynedrionVerifyingKey::try_from(network_verifying_key.as_slice()).unwrap();

        let derivation_path = "m/0/0".parse().unwrap();
        let expected_verifying_key =
            network_verifying_key.derive_verifying_key_bip32(&derivation_path).unwrap();
        let expected_verifying_key =
            BoundedVec::try_from(expected_verifying_key.to_encoded_point(true).as_bytes().to_vec())
                .unwrap();

        let registered_info = Registry::registered_on_chain(expected_verifying_key.clone());
        assert!(registered_info.is_some());
        assert_eq!(registered_info.unwrap().program_modification_account, bob);
    });
}

#[test]
fn it_increases_program_reference_count_on_register() {
    new_test_ext().execute_with(|| {
        let (alice, bob, _charlie) = (1u64, 2, 3);

        // Setup: Ensure programs exist and a valid verifying key is available
        let programs_info = setup_programs();
        let empty_program = vec![];
        let program_hash = <Test as frame_system::Config>::Hashing::hash(&empty_program);

        let network_verifying_key = entropy_shared::DAVE_VERIFYING_KEY;
        pallet_staking_extension::JumpStartProgress::<Test>::set(JumpStartDetails {
            jump_start_status: JumpStartStatus::Done,
            confirmations: vec![],
            verifying_key: Some(BoundedVec::try_from(network_verifying_key.to_vec()).unwrap()),
            parent_key_threshold: 0,
        });

        // Test: Run through registration
        assert_ok!(Registry::register_on_chain(
            RuntimeOrigin::signed(alice),
            bob,
            programs_info.clone(),
        ));

        // Validate: We expect that the program reference count has gone up
        assert_eq!(
            pallet_programs::Programs::<Test>::get(program_hash).unwrap().ref_counter,
            1,
            "The reference counter was not incremented during registration."
        );
    })
}

#[test]
fn it_registers_different_users_with_the_same_sig_req_account() {
    new_test_ext().execute_with(|| {
        use synedrion::{ecdsa::VerifyingKey as SynedrionVerifyingKey, DeriveChildKey};

        let (alice, bob, _charlie) = (1u64, 2, 3);

        // Setup: Ensure programs exist and a valid verifying key is available
        let programs_info = setup_programs();

        let network_verifying_key = entropy_shared::DAVE_VERIFYING_KEY;
        JumpStartProgress::<Test>::set(JumpStartDetails {
            jump_start_status: JumpStartStatus::Done,
            confirmations: vec![],
            verifying_key: Some(BoundedVec::try_from(network_verifying_key.to_vec()).unwrap()),
            parent_key_threshold: 0,
        });

        // Test: Run through registration twice using the same signature request account. We should
        // get different verifying keys.
        assert_ok!(Registry::register_on_chain(
            RuntimeOrigin::signed(alice),
            bob,
            programs_info.clone(),
        ));

        assert_ok!(Registry::register_on_chain(
            RuntimeOrigin::signed(alice),
            bob,
            programs_info.clone(),
        ));

        // Validate: We expect two different verifying keys to be registered
        let network_verifying_key =
            SynedrionVerifyingKey::try_from(network_verifying_key.as_slice()).unwrap();

        let derivation_path = "m/0/0".parse().unwrap();
        let first_expected_verifying_key =
            network_verifying_key.derive_verifying_key_bip32(&derivation_path).unwrap();
        let first_expected_verifying_key = BoundedVec::try_from(
            first_expected_verifying_key.to_encoded_point(true).as_bytes().to_vec(),
        )
        .unwrap();

        let derivation_path = "m/0/1".parse().unwrap();
        let second_expected_verifying_key =
            network_verifying_key.derive_verifying_key_bip32(&derivation_path).unwrap();
        let second_expected_verifying_key = BoundedVec::try_from(
            second_expected_verifying_key.to_encoded_point(true).as_bytes().to_vec(),
        )
        .unwrap();

        // Knowing that the two keys are indeed different, we still expect both registration
        // requests to have succeeded.
        assert!(first_expected_verifying_key != second_expected_verifying_key);
        assert!(Registry::registered_on_chain(first_expected_verifying_key).is_some());
        assert!(Registry::registered_on_chain(second_expected_verifying_key).is_some());
    });
}

#[test]
fn it_fails_registration_if_no_program_is_set() {
    new_test_ext().execute_with(|| {
        let (alice, bob) = (1, 2);

        // Note that we also don't write any programs into storage here.
        let programs_info = BoundedVec::try_from(vec![]).unwrap();

        // Test: Run through registration, this should fail
        assert_noop!(
            Registry::register_on_chain(RuntimeOrigin::signed(alice), bob, programs_info,),
            Error::<Test>::NoProgramSet
        );
    })
}

#[test]
fn it_fails_registration_if_an_empty_program_is_set() {
    new_test_ext().execute_with(|| {
        let (alice, bob) = (1, 2);

        // Note that we also don't write any programs into storage here.
        let non_existent_program = vec![];
        let program_hash = <Test as frame_system::Config>::Hashing::hash(&non_existent_program);
        let programs_info = BoundedVec::try_from(vec![ProgramInstance {
            program_pointer: program_hash,
            program_config: vec![],
        }])
        .unwrap();

        // Test: Run through registration, this should fail
        assert_noop!(
            Registry::register_on_chain(RuntimeOrigin::signed(alice), bob, programs_info,),
            Error::<Test>::NoProgramSet
        );
    })
}

#[test]
fn it_fails_registration_if_no_jump_start_has_happened() {
    new_test_ext().execute_with(|| {
        let (alice, bob) = (1u64, 2);

        // Setup: Ensure programs exist
        let programs_info = setup_programs();

        // This should be the default status, but let's be explicit about it anyways
        pallet_staking_extension::JumpStartProgress::<Test>::set(JumpStartDetails {
            jump_start_status: JumpStartStatus::Ready,
            confirmations: vec![],
            verifying_key: None,
            parent_key_threshold: 0,
        });

        // Test: Run through registration, this should fail
        assert_noop!(
            Registry::register_on_chain(RuntimeOrigin::signed(alice), bob, programs_info,),
            Error::<Test>::JumpStartNotCompleted
        );
    })
}

#[test]
fn it_fails_registration_with_too_many_modifiable_keys() {
    new_test_ext().execute_with(|| {
        let (alice, bob) = (1u64, 2);

        // Setup: Ensure programs exist and a valid verifying key is available
        let programs_info = setup_programs();

        let network_verifying_key = entropy_shared::DAVE_VERIFYING_KEY;
        pallet_staking_extension::JumpStartProgress::<Test>::set(JumpStartDetails {
            jump_start_status: JumpStartStatus::Done,
            confirmations: vec![],
            verifying_key: Some(BoundedVec::try_from(network_verifying_key.to_vec()).unwrap()),
            parent_key_threshold: 0,
        });

        // Now we prep our state to make sure that the limit of verifying keys for an account is hit
        let mut managed_verifying_keys = vec![];
        for _ in 0..pallet_registry::MAX_MODIFIABLE_KEYS {
            managed_verifying_keys
                .push(BoundedVec::try_from(entropy_shared::DAVE_VERIFYING_KEY.to_vec()).unwrap());
        }

        let modifiable_keys = BoundedVec::try_from(managed_verifying_keys).unwrap();
        pallet_registry::ModifiableKeys::<Test>::insert(bob, &modifiable_keys);

        // Test: Run through registration, this should fail
        assert_noop!(
            Registry::register_on_chain(RuntimeOrigin::signed(alice), bob, programs_info,),
            Error::<Test>::TooManyModifiableKeys
        );
    })
}

#[test]
fn it_jumps_the_network() {
    new_test_ext().execute_with(|| {
        assert_eq!(
            Staking::jump_start_progress(),
            JumpStartDetails {
                jump_start_status: JumpStartStatus::Ready,
                confirmations: vec![],
                verifying_key: None,
                parent_key_threshold: 0,
            },
            "Checks default status of jump start detail"
        );
        assert_ok!(Registry::jump_start_network(RuntimeOrigin::signed(1)));
        assert_eq!(
            Registry::jumpstart_dkg(0),
            vec![NETWORK_PARENT_KEY.encode()],
            "ensures a dkg message for the jump start network is prepped"
        );
        assert_eq!(
            Staking::jump_start_progress(),
            JumpStartDetails {
                jump_start_status: JumpStartStatus::InProgress(0),
                confirmations: vec![],
                verifying_key: None,
                parent_key_threshold: 2,
            },
            "Checks that jump start is in progress"
        );

        assert_noop!(
            Registry::jump_start_network(RuntimeOrigin::signed(1)),
            Error::<Test>::JumpStartProgressNotReady
        );

        System::set_block_number(100);

        assert_ok!(Registry::jump_start_network(RuntimeOrigin::signed(1)));
        assert_eq!(
            Staking::jump_start_progress(),
            JumpStartDetails {
                jump_start_status: JumpStartStatus::InProgress(100),
                confirmations: vec![],
                verifying_key: None,
                parent_key_threshold: 2,
            },
            "ensures jump start is called again if too many blocks passed"
        );
    });
}

#[test]
fn it_tests_jump_start_result() {
    new_test_ext().execute_with(|| {
        let expected_verifying_key = BoundedVec::default();

        assert_noop!(
            Registry::confirm_jump_start(RuntimeOrigin::signed(1), expected_verifying_key.clone()),
            Error::<Test>::NoThresholdKey
        );
        pallet_staking_extension::ThresholdToStash::<Test>::insert(1, 1);

        pallet_staking_extension::ThresholdToStash::<Test>::insert(7, 7);
        assert_noop!(
            Registry::confirm_jump_start(RuntimeOrigin::signed(7), expected_verifying_key.clone()),
            Error::<Test>::NotValidator
        );

        assert_noop!(
            Registry::confirm_jump_start(RuntimeOrigin::signed(1), expected_verifying_key.clone()),
            Error::<Test>::JumpStartNotInProgress
        );
        // trigger jump start
        assert_ok!(Registry::jump_start_network(RuntimeOrigin::signed(1)));

        assert_ok!(Registry::confirm_jump_start(
            RuntimeOrigin::signed(1),
            expected_verifying_key.clone()
        ));
        assert_eq!(
            Staking::jump_start_progress(),
            JumpStartDetails {
                jump_start_status: JumpStartStatus::InProgress(0),
                confirmations: vec![1],
                verifying_key: Some(expected_verifying_key.clone()),
                parent_key_threshold: 2,
            },
            "Jump start recieves a confirmation"
        );
        assert_noop!(
            Registry::confirm_jump_start(RuntimeOrigin::signed(1), expected_verifying_key.clone()),
            Error::<Test>::AlreadyConfirmed
        );

        let bad_verifying_key =
            BoundedVec::try_from(vec![0; VERIFICATION_KEY_LENGTH as usize]).unwrap();
        assert_noop!(
            Registry::confirm_jump_start(RuntimeOrigin::signed(1), bad_verifying_key.clone()),
            Error::<Test>::MismatchedVerifyingKey
        );

        pallet_staking_extension::ThresholdToStash::<Test>::insert(2, 2);
        pallet_staking_extension::ThresholdToStash::<Test>::insert(5, 5);
        assert_ok!(Registry::confirm_jump_start(
            RuntimeOrigin::signed(2),
            expected_verifying_key.clone()
        ));
        assert_ok!(Registry::confirm_jump_start(
            RuntimeOrigin::signed(5),
            expected_verifying_key.clone()
        ));
        assert_eq!(
            Staking::jump_start_progress(),
            JumpStartDetails {
                jump_start_status: JumpStartStatus::Done,
                confirmations: vec![],
                verifying_key: Some(expected_verifying_key),
                parent_key_threshold: 2,
            },
            "Jump start in done status after all confirmations"
        );
        assert_eq!(
            pallet_staking_extension::Signers::<Test>::get(),
            vec![1, 2, 5],
            "Jumpstart sets inital signers"
        );
    });
}

#[test]
<<<<<<< HEAD
fn it_changes_a_program_pointer() {
=======
fn it_confirms_registers_a_user() {
    new_test_ext().execute_with(|| {
        let expected_verifying_key =
            BoundedVec::try_from(vec![0; VERIFICATION_KEY_LENGTH as usize]).unwrap();
        assert_noop!(
            Registry::confirm_register(RuntimeOrigin::signed(1), 1, expected_verifying_key.clone()),
            Error::<Test>::NoThresholdKey
        );

        pallet_staking_extension::ThresholdToStash::<Test>::insert(1, 1);

        assert_noop!(
            Registry::confirm_register(RuntimeOrigin::signed(1), 1, expected_verifying_key.clone()),
            Error::<Test>::NotRegistering
        );

        let empty_program = vec![];
        let program_hash = <Test as frame_system::Config>::Hashing::hash(&empty_program);
        let programs_info = BoundedVec::try_from(vec![ProgramInstance {
            program_pointer: program_hash,
            program_config: vec![],
        }])
        .unwrap();
        pallet_programs::Programs::<Test>::insert(
            program_hash,
            ProgramInfo {
                bytecode: empty_program.clone(),
                configuration_schema: empty_program.clone(),
                auxiliary_data_schema: empty_program.clone(),
                oracle_data_pointer: empty_program.clone(),
                deployer: 1,
                ref_counter: 0,
            },
        );

        assert_ok!(Registry::register(
            RuntimeOrigin::signed(1),
            2 as <Test as frame_system::Config>::AccountId,
            programs_info.clone(),
        ));

        pallet_staking_extension::ThresholdToStash::<Test>::insert(2, 2);

        assert!(Registry::registered(expected_verifying_key.clone()).is_none());

        assert_ok!(Registry::confirm_register(
            RuntimeOrigin::signed(1),
            1,
            expected_verifying_key.clone()
        ));

        assert_noop!(
            Registry::confirm_register(RuntimeOrigin::signed(1), 1, expected_verifying_key.clone()),
            Error::<Test>::AlreadyConfirmed
        );

        assert_noop!(
            Registry::confirm_register(RuntimeOrigin::signed(8), 1, expected_verifying_key.clone()),
            Error::<Test>::NotValidator
        );

        let registering_info = RegisteringDetails::<Test> {
            confirmations: vec![1],
            programs_data: programs_info.clone(),
            verifying_key: Some(expected_verifying_key.clone()),
            program_modification_account: 2,
            version_number: 1,
        };

        assert_eq!(Registry::registering(1), Some(registering_info));

        assert_ok!(Registry::confirm_register(
            RuntimeOrigin::signed(2),
            1,
            expected_verifying_key.clone()
        ));

        assert_ok!(Registry::confirm_register(
            RuntimeOrigin::signed(7),
            1,
            expected_verifying_key.clone()
        ));

        assert_eq!(Registry::registering(1), None);
        assert_eq!(
            Registry::registered(expected_verifying_key.clone()).unwrap(),
            RegisteredInfo {
                programs_data: programs_info.clone(),
                program_modification_account: 2,
                derivation_path: None,
                version_number: 1,
            }
        );
        assert_eq!(
            Registry::modifiable_keys(2),
            vec![expected_verifying_key],
            "list of modifable keys exist"
        );
    });
}

#[test]
fn it_changes_a_program_instance() {
>>>>>>> 1202e023
    new_test_ext().execute_with(|| {
        let empty_program = vec![];
        let program_hash = <Test as frame_system::Config>::Hashing::hash(&empty_program);
        let programs_info = BoundedVec::try_from(vec![ProgramInstance {
            program_pointer: program_hash,
            program_config: vec![],
        }])
        .unwrap();

        pallet_programs::Programs::<Test>::insert(
            program_hash,
            ProgramInfo {
                bytecode: empty_program.clone(),
                configuration_schema: empty_program.clone(),
                auxiliary_data_schema: empty_program.clone(),
                oracle_data_pointer: empty_program.clone(),
                deployer: 1,
                ref_counter: 1,
            },
        );

        let new_program = vec![10];
        let new_program_hash = <Test as frame_system::Config>::Hashing::hash(&new_program);
        let new_programs_info = BoundedVec::try_from(vec![ProgramInstance {
            program_pointer: new_program_hash,
            program_config: vec![],
        }])
        .unwrap();

        pallet_programs::Programs::<Test>::insert(
            new_program_hash,
            ProgramInfo {
                bytecode: new_program,
                configuration_schema: empty_program.clone(),
                auxiliary_data_schema: empty_program.clone(),
                oracle_data_pointer: empty_program.clone(),
                deployer: 1,
                ref_counter: 1,
            },
        );

        let expected_verifying_key = BoundedVec::default();

        let mut registered_info = RegisteredInfo {
            programs_data: programs_info,
            program_modification_account: 2,
            derivation_path: None,
            version_number: 1,
        };

        RegisteredOnChain::<Test>::insert(expected_verifying_key.clone(), &registered_info);
        assert_eq!(
            Registry::registered_on_chain(expected_verifying_key.clone()).unwrap(),
            registered_info
        );

        assert_ok!(Registry::change_program_instance(
            RuntimeOrigin::signed(2),
            expected_verifying_key.clone(),
            new_programs_info.clone(),
        ));

        registered_info.programs_data = new_programs_info;
        assert_eq!(
            Registry::registered_on_chain(expected_verifying_key.clone()).unwrap(),
            registered_info
        );
        assert_eq!(
            pallet_programs::Programs::<Test>::get(program_hash).unwrap().ref_counter,
            0,
            "ref counter is decremented"
        );
        assert_eq!(
            pallet_programs::Programs::<Test>::get(new_program_hash).unwrap().ref_counter,
            2,
            "ref counter is incremented"
        );

        let unreigistered_program = vec![13];
        let unreigistered_program_hash =
            <Test as frame_system::Config>::Hashing::hash(&unreigistered_program);
        let unregistered_programs_info = BoundedVec::try_from(vec![
            ProgramInstance { program_pointer: new_program_hash, program_config: vec![] },
            ProgramInstance { program_pointer: unreigistered_program_hash, program_config: vec![] },
        ])
        .unwrap();

        assert_noop!(
            Registry::change_program_instance(
                RuntimeOrigin::signed(2),
                expected_verifying_key.clone(),
                unregistered_programs_info.clone(),
            ),
            Error::<Test>::NoProgramSet
        );

        assert_noop!(
            Registry::change_program_instance(
                RuntimeOrigin::signed(2),
                expected_verifying_key.clone(),
                BoundedVec::try_from(vec![]).unwrap(),
            ),
            Error::<Test>::NoProgramSet
        );
    });
}

#[test]
fn it_changes_a_program_mod_account() {
    new_test_ext().execute_with(|| {
        // Setup: Ensure programs exist and a verifying key is available
        let programs_info = setup_programs();
        let expected_verifying_key = BoundedVec::default();

        let mut registered_info = RegisteredInfo {
            programs_data: programs_info,
            program_modification_account: 2,
            derivation_path: None,
            version_number: 1,
        };

        RegisteredOnChain::<Test>::insert(expected_verifying_key.clone(), &registered_info);
        assert_eq!(
            Registry::registered_on_chain(expected_verifying_key.clone()).unwrap(),
            registered_info
        );

        // Idk why this state could happen but still test to make sure it fails with a noop if ModifiableKeys not set
        assert_noop!(
            Registry::change_program_modification_account(
                RuntimeOrigin::signed(2),
                expected_verifying_key.clone(),
                3
            ),
            Error::<Test>::NotAuthorized
        );

        ModifiableKeys::<Test>::insert(
            2,
            BoundedVec::try_from(vec![expected_verifying_key.clone()]).unwrap(),
        );
        assert_eq!(Registry::modifiable_keys(2), vec![expected_verifying_key.clone()]);

        assert_ok!(Registry::change_program_modification_account(
            RuntimeOrigin::signed(2),
            expected_verifying_key.clone(),
            3
        ));

        assert_eq!(
            Registry::modifiable_keys(3),
            vec![expected_verifying_key.clone()],
            "account 3 now has control of the account"
        );

        registered_info.program_modification_account = 3;
        assert_eq!(
            Registry::registered_on_chain(expected_verifying_key.clone()).unwrap(),
            registered_info,
            "account 3 now in registered info"
        );
        assert_eq!(Registry::modifiable_keys(2), vec![], "account 2 no longer has control");

        // account 2 no longer in control, fails
        assert_noop!(
            Registry::change_program_modification_account(
                RuntimeOrigin::signed(2),
                expected_verifying_key.clone(),
                3
            ),
            Error::<Test>::NotAuthorized
        );
    })
}

#[test]
<<<<<<< HEAD
fn it_doesnt_allow_double_registering() {
    new_test_ext().execute_with(|| {
        // register a user
=======
fn it_fails_on_non_matching_verifying_keys() {
    new_test_ext().execute_with(|| {
>>>>>>> 1202e023
        let empty_program = vec![];
        let program_hash = <Test as frame_system::Config>::Hashing::hash(&empty_program);
        let programs_info = BoundedVec::try_from(vec![ProgramInstance {
            program_pointer: program_hash,
            program_config: vec![],
        }])
        .unwrap();

        pallet_programs::Programs::<Test>::insert(
            program_hash,
            ProgramInfo {
                bytecode: empty_program.clone(),
                configuration_schema: empty_program.clone(),
                auxiliary_data_schema: empty_program.clone(),
                oracle_data_pointer: empty_program.clone(),
                deployer: 1,
                ref_counter: 0,
            },
        );

<<<<<<< HEAD
        assert_ok!(Registry::register(RuntimeOrigin::signed(1), 2, programs_info.clone(),));

        // error if they try to submit another request, even with a different program key
        assert_noop!(
            Registry::register(RuntimeOrigin::signed(1), 2, programs_info),
            Error::<Test>::AlreadySubmitted
        );
=======
        let expected_verifying_key =
            BoundedVec::try_from(vec![0; VERIFICATION_KEY_LENGTH as usize]).unwrap();
        let unexpected_verifying_key =
            BoundedVec::try_from(vec![1; VERIFICATION_KEY_LENGTH as usize]).unwrap();

        assert_ok!(Registry::register(
            RuntimeOrigin::signed(1),
            2 as <Test as frame_system::Config>::AccountId,
            programs_info,
        ));
        pallet_staking_extension::ThresholdToStash::<Test>::insert(1, 1);
        pallet_staking_extension::ThresholdToStash::<Test>::insert(2, 2);

        assert_ok!(Registry::confirm_register(
            RuntimeOrigin::signed(1),
            1,
            expected_verifying_key.clone()
        ));

        // uses different verifying key
        assert_ok!(Registry::confirm_register(
            RuntimeOrigin::signed(2),
            1,
            unexpected_verifying_key.try_into().unwrap()
        ));

        // not registered or registering
        assert_eq!(Registry::registering(1), None);
        assert_eq!(Registry::registered(expected_verifying_key.clone()), None);
    })
}

#[test]
fn it_provides_free_txs_confirm_done() {
    new_test_ext().execute_with(|| {
        let empty_program = vec![];
        let program_hash = <Test as frame_system::Config>::Hashing::hash(&empty_program);
        let programs_info = BoundedVec::try_from(vec![ProgramInstance {
            program_pointer: program_hash,
            program_config: vec![],
        }])
        .unwrap();

        pallet_programs::Programs::<Test>::insert(
            program_hash,
            ProgramInfo {
                bytecode: empty_program.clone(),
                configuration_schema: empty_program.clone(),
                auxiliary_data_schema: empty_program.clone(),
                oracle_data_pointer: empty_program.clone(),
                deployer: 1,
                ref_counter: 0,
            },
        );

        let expected_verifying_key = BoundedVec::default();
        assert_ok!(Registry::register(
            RuntimeOrigin::signed(5),
            2 as <Test as frame_system::Config>::AccountId,
            programs_info,
        ));
        let p = ValidateConfirmRegistered::<Test>::new();
        let c = RuntimeCall::Registry(RegistryCall::confirm_register {
            sig_req_account: 5,
            verifying_key: expected_verifying_key,
        });
        let di = c.get_dispatch_info();
        assert_eq!(di.pays_fee, Pays::No);
        let r = p.validate(&3, &c, &di, 20);
        assert_eq!(r, TransactionValidity::Ok(ValidTransaction::default()));
>>>>>>> 1202e023
    });
}

#[test]
<<<<<<< HEAD
fn it_fails_no_program() {
    new_test_ext().execute_with(|| {
        // register a user
        let non_existing_program = vec![10];
        let program_hash = <Test as frame_system::Config>::Hashing::hash(&non_existing_program);
=======
#[should_panic = "TransactionValidityError::Invalid(InvalidTransaction::Custom(1)"]
fn it_provides_free_txs_confirm_done_fails_1() {
    new_test_ext().execute_with(|| {
        let expected_verifying_key = BoundedVec::default();
        let p = ValidateConfirmRegistered::<Test>::new();
        let c = RuntimeCall::Registry(RegistryCall::confirm_register {
            sig_req_account: 5,
            verifying_key: expected_verifying_key,
        });
        let di = c.get_dispatch_info();
        assert_eq!(di.pays_fee, Pays::No);
        let r = p.validate(&2, &c, &di, 20);
        assert_eq!(r, TransactionValidity::Ok(ValidTransaction::default()));
    });
}

#[test]
#[should_panic = "TransactionValidityError::Invalid(InvalidTransaction::Custom(2)"]
fn it_provides_free_txs_confirm_done_fails_2() {
    new_test_ext().execute_with(|| {
        let expected_verifying_key = BoundedVec::default();
        let p = ValidateConfirmRegistered::<Test>::new();
        let c = RuntimeCall::Registry(RegistryCall::confirm_register {
            sig_req_account: 5,
            verifying_key: expected_verifying_key,
        });
        let di = c.get_dispatch_info();
        assert_eq!(di.pays_fee, Pays::No);
        let r = p.validate(&7, &c, &di, 20);
        assert_eq!(r, TransactionValidity::Ok(ValidTransaction::default()));
    });
}

#[test]
#[should_panic = "TransactionValidityError::Invalid(InvalidTransaction::Custom(3)"]
fn it_provides_free_txs_confirm_done_fails_3() {
    new_test_ext().execute_with(|| {
        let empty_program = vec![];
        let program_hash = <Test as frame_system::Config>::Hashing::hash(&empty_program);
>>>>>>> 1202e023
        let programs_info = BoundedVec::try_from(vec![ProgramInstance {
            program_pointer: program_hash,
            program_config: vec![],
        }])
        .unwrap();

<<<<<<< HEAD
        assert_noop!(
            Registry::register(RuntimeOrigin::signed(1), 2, programs_info),
            Error::<Test>::NoProgramSet
        );
=======
        pallet_programs::Programs::<Test>::insert(
            program_hash,
            ProgramInfo {
                bytecode: empty_program.clone(),
                configuration_schema: empty_program.clone(),
                auxiliary_data_schema: empty_program.clone(),
                oracle_data_pointer: empty_program.clone(),
                deployer: 1,
                ref_counter: 0,
            },
        );

        let expected_verifying_key =
            BoundedVec::try_from(vec![0; VERIFICATION_KEY_LENGTH as usize]).unwrap();
        assert_ok!(Registry::register(
            RuntimeOrigin::signed(5),
            2 as <Test as frame_system::Config>::AccountId,
            programs_info,
        ));

        assert_ok!(Registry::confirm_register(
            RuntimeOrigin::signed(3),
            5,
            expected_verifying_key.clone()
        ));
        let p = ValidateConfirmRegistered::<Test>::new();
        let c = RuntimeCall::Registry(RegistryCall::confirm_register {
            sig_req_account: 5,
            verifying_key: expected_verifying_key,
        });
        let di = c.get_dispatch_info();
        assert_eq!(di.pays_fee, Pays::No);
        let r = p.validate(&3, &c, &di, 20);
        assert_eq!(r, TransactionValidity::Ok(ValidTransaction::default()));
>>>>>>> 1202e023
    });
}

#[test]
<<<<<<< HEAD
fn it_fails_empty_program_list() {
    new_test_ext().execute_with(|| {
        assert_noop!(
            Registry::register(RuntimeOrigin::signed(1), 2, BoundedVec::try_from(vec![]).unwrap(),),
            Error::<Test>::NoProgramSet
        );
=======
#[should_panic = "TransactionValidityError::Invalid(InvalidTransaction::Custom(4)"]
fn it_provides_free_txs_confirm_done_fails_4() {
    new_test_ext().execute_with(|| {
        let empty_program = vec![];
        let program_hash = <Test as frame_system::Config>::Hashing::hash(&empty_program);
        let programs_info = BoundedVec::try_from(vec![ProgramInstance {
            program_pointer: program_hash,
            program_config: vec![],
        }])
        .unwrap();

        pallet_programs::Programs::<Test>::insert(
            program_hash,
            ProgramInfo {
                bytecode: empty_program.clone(),
                configuration_schema: empty_program.clone(),
                auxiliary_data_schema: empty_program.clone(),
                oracle_data_pointer: empty_program.clone(),
                deployer: 1,
                ref_counter: 0,
            },
        );

        let expected_verifying_key = BoundedVec::default();
        assert_ok!(Registry::register(
            RuntimeOrigin::signed(5),
            2 as <Test as frame_system::Config>::AccountId,
            programs_info,
        ));
        let p = ValidateConfirmRegistered::<Test>::new();
        let c = RuntimeCall::Registry(RegistryCall::confirm_register {
            sig_req_account: 5,
            verifying_key: expected_verifying_key,
        });
        let di = c.get_dispatch_info();
        assert_eq!(di.pays_fee, Pays::No);
        let r = p.validate(&8, &c, &di, 20);
        assert_eq!(r, TransactionValidity::Ok(ValidTransaction::default()));
>>>>>>> 1202e023
    });
}<|MERGE_RESOLUTION|>--- conflicted
+++ resolved
@@ -24,14 +24,7 @@
 use sp_runtime::traits::Hash;
 
 use crate as pallet_registry;
-<<<<<<< HEAD
-use crate::{mock::*, Error, ModifiableKeys, ProgramInstance, Registered, RegisteredInfo};
-=======
-use crate::{
-    mock::*, Error, ModifiableKeys, ProgramInstance, RegisteredInfo, RegisteredOnChain,
-    RegisteringDetails, ValidateConfirmRegistered,
-};
->>>>>>> 1202e023
+use crate::{mock::*, Error, ModifiableKeys, ProgramInstance, RegisteredInfo, RegisteredOnChain};
 
 const NULL_ARR: [u8; 32] = [0; 32];
 
@@ -437,25 +430,8 @@
 }
 
 #[test]
-<<<<<<< HEAD
-fn it_changes_a_program_pointer() {
-=======
-fn it_confirms_registers_a_user() {
-    new_test_ext().execute_with(|| {
-        let expected_verifying_key =
-            BoundedVec::try_from(vec![0; VERIFICATION_KEY_LENGTH as usize]).unwrap();
-        assert_noop!(
-            Registry::confirm_register(RuntimeOrigin::signed(1), 1, expected_verifying_key.clone()),
-            Error::<Test>::NoThresholdKey
-        );
-
-        pallet_staking_extension::ThresholdToStash::<Test>::insert(1, 1);
-
-        assert_noop!(
-            Registry::confirm_register(RuntimeOrigin::signed(1), 1, expected_verifying_key.clone()),
-            Error::<Test>::NotRegistering
-        );
-
+fn it_changes_a_program_instance() {
+    new_test_ext().execute_with(|| {
         let empty_program = vec![];
         let program_hash = <Test as frame_system::Config>::Hashing::hash(&empty_program);
         let programs_info = BoundedVec::try_from(vec![ProgramInstance {
@@ -463,6 +439,184 @@
             program_config: vec![],
         }])
         .unwrap();
+
+        pallet_programs::Programs::<Test>::insert(
+            program_hash,
+            ProgramInfo {
+                bytecode: empty_program.clone(),
+                configuration_schema: empty_program.clone(),
+                auxiliary_data_schema: empty_program.clone(),
+                oracle_data_pointer: empty_program.clone(),
+                deployer: 1,
+                ref_counter: 1,
+            },
+        );
+
+        let new_program = vec![10];
+        let new_program_hash = <Test as frame_system::Config>::Hashing::hash(&new_program);
+        let new_programs_info = BoundedVec::try_from(vec![ProgramInstance {
+            program_pointer: new_program_hash,
+            program_config: vec![],
+        }])
+        .unwrap();
+
+        pallet_programs::Programs::<Test>::insert(
+            new_program_hash,
+            ProgramInfo {
+                bytecode: new_program,
+                configuration_schema: empty_program.clone(),
+                auxiliary_data_schema: empty_program.clone(),
+                oracle_data_pointer: empty_program.clone(),
+                deployer: 1,
+                ref_counter: 1,
+            },
+        );
+
+        let expected_verifying_key = BoundedVec::default();
+
+        let mut registered_info = RegisteredInfo {
+            programs_data: programs_info,
+            program_modification_account: 2,
+            derivation_path: None,
+            version_number: 1,
+        };
+
+        RegisteredOnChain::<Test>::insert(expected_verifying_key.clone(), &registered_info);
+        assert_eq!(
+            Registry::registered_on_chain(expected_verifying_key.clone()).unwrap(),
+            registered_info
+        );
+
+        assert_ok!(Registry::change_program_instance(
+            RuntimeOrigin::signed(2),
+            expected_verifying_key.clone(),
+            new_programs_info.clone(),
+        ));
+
+        registered_info.programs_data = new_programs_info;
+        assert_eq!(
+            Registry::registered_on_chain(expected_verifying_key.clone()).unwrap(),
+            registered_info
+        );
+        assert_eq!(
+            pallet_programs::Programs::<Test>::get(program_hash).unwrap().ref_counter,
+            0,
+            "ref counter is decremented"
+        );
+        assert_eq!(
+            pallet_programs::Programs::<Test>::get(new_program_hash).unwrap().ref_counter,
+            2,
+            "ref counter is incremented"
+        );
+
+        let unreigistered_program = vec![13];
+        let unreigistered_program_hash =
+            <Test as frame_system::Config>::Hashing::hash(&unreigistered_program);
+        let unregistered_programs_info = BoundedVec::try_from(vec![
+            ProgramInstance { program_pointer: new_program_hash, program_config: vec![] },
+            ProgramInstance { program_pointer: unreigistered_program_hash, program_config: vec![] },
+        ])
+        .unwrap();
+
+        assert_noop!(
+            Registry::change_program_instance(
+                RuntimeOrigin::signed(2),
+                expected_verifying_key.clone(),
+                unregistered_programs_info.clone(),
+            ),
+            Error::<Test>::NoProgramSet
+        );
+
+        assert_noop!(
+            Registry::change_program_instance(
+                RuntimeOrigin::signed(2),
+                expected_verifying_key.clone(),
+                BoundedVec::try_from(vec![]).unwrap(),
+            ),
+            Error::<Test>::NoProgramSet
+        );
+    });
+}
+
+#[test]
+fn it_changes_a_program_mod_account() {
+    new_test_ext().execute_with(|| {
+        // Setup: Ensure programs exist and a verifying key is available
+        let programs_info = setup_programs();
+        let expected_verifying_key = BoundedVec::default();
+
+        let mut registered_info = RegisteredInfo {
+            programs_data: programs_info,
+            program_modification_account: 2,
+            derivation_path: None,
+            version_number: 1,
+        };
+
+        RegisteredOnChain::<Test>::insert(expected_verifying_key.clone(), &registered_info);
+        assert_eq!(
+            Registry::registered_on_chain(expected_verifying_key.clone()).unwrap(),
+            registered_info
+        );
+
+        // Idk why this state could happen but still test to make sure it fails with a noop if ModifiableKeys not set
+        assert_noop!(
+            Registry::change_program_modification_account(
+                RuntimeOrigin::signed(2),
+                expected_verifying_key.clone(),
+                3
+            ),
+            Error::<Test>::NotAuthorized
+        );
+
+        ModifiableKeys::<Test>::insert(
+            2,
+            BoundedVec::try_from(vec![expected_verifying_key.clone()]).unwrap(),
+        );
+        assert_eq!(Registry::modifiable_keys(2), vec![expected_verifying_key.clone()]);
+
+        assert_ok!(Registry::change_program_modification_account(
+            RuntimeOrigin::signed(2),
+            expected_verifying_key.clone(),
+            3
+        ));
+
+        assert_eq!(
+            Registry::modifiable_keys(3),
+            vec![expected_verifying_key.clone()],
+            "account 3 now has control of the account"
+        );
+
+        registered_info.program_modification_account = 3;
+        assert_eq!(
+            Registry::registered_on_chain(expected_verifying_key.clone()).unwrap(),
+            registered_info,
+            "account 3 now in registered info"
+        );
+        assert_eq!(Registry::modifiable_keys(2), vec![], "account 2 no longer has control");
+
+        // account 2 no longer in control, fails
+        assert_noop!(
+            Registry::change_program_modification_account(
+                RuntimeOrigin::signed(2),
+                expected_verifying_key.clone(),
+                3
+            ),
+            Error::<Test>::NotAuthorized
+        );
+    })
+}
+
+#[test]
+fn it_fails_on_non_matching_verifying_keys() {
+    new_test_ext().execute_with(|| {
+        let empty_program = vec![];
+        let program_hash = <Test as frame_system::Config>::Hashing::hash(&empty_program);
+        let programs_info = BoundedVec::try_from(vec![ProgramInstance {
+            program_pointer: program_hash,
+            program_config: vec![],
+        }])
+        .unwrap();
+
         pallet_programs::Programs::<Test>::insert(
             program_hash,
             ProgramInfo {
@@ -475,280 +629,6 @@
             },
         );
 
-        assert_ok!(Registry::register(
-            RuntimeOrigin::signed(1),
-            2 as <Test as frame_system::Config>::AccountId,
-            programs_info.clone(),
-        ));
-
-        pallet_staking_extension::ThresholdToStash::<Test>::insert(2, 2);
-
-        assert!(Registry::registered(expected_verifying_key.clone()).is_none());
-
-        assert_ok!(Registry::confirm_register(
-            RuntimeOrigin::signed(1),
-            1,
-            expected_verifying_key.clone()
-        ));
-
-        assert_noop!(
-            Registry::confirm_register(RuntimeOrigin::signed(1), 1, expected_verifying_key.clone()),
-            Error::<Test>::AlreadyConfirmed
-        );
-
-        assert_noop!(
-            Registry::confirm_register(RuntimeOrigin::signed(8), 1, expected_verifying_key.clone()),
-            Error::<Test>::NotValidator
-        );
-
-        let registering_info = RegisteringDetails::<Test> {
-            confirmations: vec![1],
-            programs_data: programs_info.clone(),
-            verifying_key: Some(expected_verifying_key.clone()),
-            program_modification_account: 2,
-            version_number: 1,
-        };
-
-        assert_eq!(Registry::registering(1), Some(registering_info));
-
-        assert_ok!(Registry::confirm_register(
-            RuntimeOrigin::signed(2),
-            1,
-            expected_verifying_key.clone()
-        ));
-
-        assert_ok!(Registry::confirm_register(
-            RuntimeOrigin::signed(7),
-            1,
-            expected_verifying_key.clone()
-        ));
-
-        assert_eq!(Registry::registering(1), None);
-        assert_eq!(
-            Registry::registered(expected_verifying_key.clone()).unwrap(),
-            RegisteredInfo {
-                programs_data: programs_info.clone(),
-                program_modification_account: 2,
-                derivation_path: None,
-                version_number: 1,
-            }
-        );
-        assert_eq!(
-            Registry::modifiable_keys(2),
-            vec![expected_verifying_key],
-            "list of modifable keys exist"
-        );
-    });
-}
-
-#[test]
-fn it_changes_a_program_instance() {
->>>>>>> 1202e023
-    new_test_ext().execute_with(|| {
-        let empty_program = vec![];
-        let program_hash = <Test as frame_system::Config>::Hashing::hash(&empty_program);
-        let programs_info = BoundedVec::try_from(vec![ProgramInstance {
-            program_pointer: program_hash,
-            program_config: vec![],
-        }])
-        .unwrap();
-
-        pallet_programs::Programs::<Test>::insert(
-            program_hash,
-            ProgramInfo {
-                bytecode: empty_program.clone(),
-                configuration_schema: empty_program.clone(),
-                auxiliary_data_schema: empty_program.clone(),
-                oracle_data_pointer: empty_program.clone(),
-                deployer: 1,
-                ref_counter: 1,
-            },
-        );
-
-        let new_program = vec![10];
-        let new_program_hash = <Test as frame_system::Config>::Hashing::hash(&new_program);
-        let new_programs_info = BoundedVec::try_from(vec![ProgramInstance {
-            program_pointer: new_program_hash,
-            program_config: vec![],
-        }])
-        .unwrap();
-
-        pallet_programs::Programs::<Test>::insert(
-            new_program_hash,
-            ProgramInfo {
-                bytecode: new_program,
-                configuration_schema: empty_program.clone(),
-                auxiliary_data_schema: empty_program.clone(),
-                oracle_data_pointer: empty_program.clone(),
-                deployer: 1,
-                ref_counter: 1,
-            },
-        );
-
-        let expected_verifying_key = BoundedVec::default();
-
-        let mut registered_info = RegisteredInfo {
-            programs_data: programs_info,
-            program_modification_account: 2,
-            derivation_path: None,
-            version_number: 1,
-        };
-
-        RegisteredOnChain::<Test>::insert(expected_verifying_key.clone(), &registered_info);
-        assert_eq!(
-            Registry::registered_on_chain(expected_verifying_key.clone()).unwrap(),
-            registered_info
-        );
-
-        assert_ok!(Registry::change_program_instance(
-            RuntimeOrigin::signed(2),
-            expected_verifying_key.clone(),
-            new_programs_info.clone(),
-        ));
-
-        registered_info.programs_data = new_programs_info;
-        assert_eq!(
-            Registry::registered_on_chain(expected_verifying_key.clone()).unwrap(),
-            registered_info
-        );
-        assert_eq!(
-            pallet_programs::Programs::<Test>::get(program_hash).unwrap().ref_counter,
-            0,
-            "ref counter is decremented"
-        );
-        assert_eq!(
-            pallet_programs::Programs::<Test>::get(new_program_hash).unwrap().ref_counter,
-            2,
-            "ref counter is incremented"
-        );
-
-        let unreigistered_program = vec![13];
-        let unreigistered_program_hash =
-            <Test as frame_system::Config>::Hashing::hash(&unreigistered_program);
-        let unregistered_programs_info = BoundedVec::try_from(vec![
-            ProgramInstance { program_pointer: new_program_hash, program_config: vec![] },
-            ProgramInstance { program_pointer: unreigistered_program_hash, program_config: vec![] },
-        ])
-        .unwrap();
-
-        assert_noop!(
-            Registry::change_program_instance(
-                RuntimeOrigin::signed(2),
-                expected_verifying_key.clone(),
-                unregistered_programs_info.clone(),
-            ),
-            Error::<Test>::NoProgramSet
-        );
-
-        assert_noop!(
-            Registry::change_program_instance(
-                RuntimeOrigin::signed(2),
-                expected_verifying_key.clone(),
-                BoundedVec::try_from(vec![]).unwrap(),
-            ),
-            Error::<Test>::NoProgramSet
-        );
-    });
-}
-
-#[test]
-fn it_changes_a_program_mod_account() {
-    new_test_ext().execute_with(|| {
-        // Setup: Ensure programs exist and a verifying key is available
-        let programs_info = setup_programs();
-        let expected_verifying_key = BoundedVec::default();
-
-        let mut registered_info = RegisteredInfo {
-            programs_data: programs_info,
-            program_modification_account: 2,
-            derivation_path: None,
-            version_number: 1,
-        };
-
-        RegisteredOnChain::<Test>::insert(expected_verifying_key.clone(), &registered_info);
-        assert_eq!(
-            Registry::registered_on_chain(expected_verifying_key.clone()).unwrap(),
-            registered_info
-        );
-
-        // Idk why this state could happen but still test to make sure it fails with a noop if ModifiableKeys not set
-        assert_noop!(
-            Registry::change_program_modification_account(
-                RuntimeOrigin::signed(2),
-                expected_verifying_key.clone(),
-                3
-            ),
-            Error::<Test>::NotAuthorized
-        );
-
-        ModifiableKeys::<Test>::insert(
-            2,
-            BoundedVec::try_from(vec![expected_verifying_key.clone()]).unwrap(),
-        );
-        assert_eq!(Registry::modifiable_keys(2), vec![expected_verifying_key.clone()]);
-
-        assert_ok!(Registry::change_program_modification_account(
-            RuntimeOrigin::signed(2),
-            expected_verifying_key.clone(),
-            3
-        ));
-
-        assert_eq!(
-            Registry::modifiable_keys(3),
-            vec![expected_verifying_key.clone()],
-            "account 3 now has control of the account"
-        );
-
-        registered_info.program_modification_account = 3;
-        assert_eq!(
-            Registry::registered_on_chain(expected_verifying_key.clone()).unwrap(),
-            registered_info,
-            "account 3 now in registered info"
-        );
-        assert_eq!(Registry::modifiable_keys(2), vec![], "account 2 no longer has control");
-
-        // account 2 no longer in control, fails
-        assert_noop!(
-            Registry::change_program_modification_account(
-                RuntimeOrigin::signed(2),
-                expected_verifying_key.clone(),
-                3
-            ),
-            Error::<Test>::NotAuthorized
-        );
-    })
-}
-
-#[test]
-<<<<<<< HEAD
-fn it_doesnt_allow_double_registering() {
-    new_test_ext().execute_with(|| {
-        // register a user
-=======
-fn it_fails_on_non_matching_verifying_keys() {
-    new_test_ext().execute_with(|| {
->>>>>>> 1202e023
-        let empty_program = vec![];
-        let program_hash = <Test as frame_system::Config>::Hashing::hash(&empty_program);
-        let programs_info = BoundedVec::try_from(vec![ProgramInstance {
-            program_pointer: program_hash,
-            program_config: vec![],
-        }])
-        .unwrap();
-
-        pallet_programs::Programs::<Test>::insert(
-            program_hash,
-            ProgramInfo {
-                bytecode: empty_program.clone(),
-                configuration_schema: empty_program.clone(),
-                auxiliary_data_schema: empty_program.clone(),
-                oracle_data_pointer: empty_program.clone(),
-                deployer: 1,
-                ref_counter: 0,
-            },
-        );
-
-<<<<<<< HEAD
         assert_ok!(Registry::register(RuntimeOrigin::signed(1), 2, programs_info.clone(),));
 
         // error if they try to submit another request, even with a different program key
@@ -756,226 +636,5 @@
             Registry::register(RuntimeOrigin::signed(1), 2, programs_info),
             Error::<Test>::AlreadySubmitted
         );
-=======
-        let expected_verifying_key =
-            BoundedVec::try_from(vec![0; VERIFICATION_KEY_LENGTH as usize]).unwrap();
-        let unexpected_verifying_key =
-            BoundedVec::try_from(vec![1; VERIFICATION_KEY_LENGTH as usize]).unwrap();
-
-        assert_ok!(Registry::register(
-            RuntimeOrigin::signed(1),
-            2 as <Test as frame_system::Config>::AccountId,
-            programs_info,
-        ));
-        pallet_staking_extension::ThresholdToStash::<Test>::insert(1, 1);
-        pallet_staking_extension::ThresholdToStash::<Test>::insert(2, 2);
-
-        assert_ok!(Registry::confirm_register(
-            RuntimeOrigin::signed(1),
-            1,
-            expected_verifying_key.clone()
-        ));
-
-        // uses different verifying key
-        assert_ok!(Registry::confirm_register(
-            RuntimeOrigin::signed(2),
-            1,
-            unexpected_verifying_key.try_into().unwrap()
-        ));
-
-        // not registered or registering
-        assert_eq!(Registry::registering(1), None);
-        assert_eq!(Registry::registered(expected_verifying_key.clone()), None);
-    })
-}
-
-#[test]
-fn it_provides_free_txs_confirm_done() {
-    new_test_ext().execute_with(|| {
-        let empty_program = vec![];
-        let program_hash = <Test as frame_system::Config>::Hashing::hash(&empty_program);
-        let programs_info = BoundedVec::try_from(vec![ProgramInstance {
-            program_pointer: program_hash,
-            program_config: vec![],
-        }])
-        .unwrap();
-
-        pallet_programs::Programs::<Test>::insert(
-            program_hash,
-            ProgramInfo {
-                bytecode: empty_program.clone(),
-                configuration_schema: empty_program.clone(),
-                auxiliary_data_schema: empty_program.clone(),
-                oracle_data_pointer: empty_program.clone(),
-                deployer: 1,
-                ref_counter: 0,
-            },
-        );
-
-        let expected_verifying_key = BoundedVec::default();
-        assert_ok!(Registry::register(
-            RuntimeOrigin::signed(5),
-            2 as <Test as frame_system::Config>::AccountId,
-            programs_info,
-        ));
-        let p = ValidateConfirmRegistered::<Test>::new();
-        let c = RuntimeCall::Registry(RegistryCall::confirm_register {
-            sig_req_account: 5,
-            verifying_key: expected_verifying_key,
-        });
-        let di = c.get_dispatch_info();
-        assert_eq!(di.pays_fee, Pays::No);
-        let r = p.validate(&3, &c, &di, 20);
-        assert_eq!(r, TransactionValidity::Ok(ValidTransaction::default()));
->>>>>>> 1202e023
-    });
-}
-
-#[test]
-<<<<<<< HEAD
-fn it_fails_no_program() {
-    new_test_ext().execute_with(|| {
-        // register a user
-        let non_existing_program = vec![10];
-        let program_hash = <Test as frame_system::Config>::Hashing::hash(&non_existing_program);
-=======
-#[should_panic = "TransactionValidityError::Invalid(InvalidTransaction::Custom(1)"]
-fn it_provides_free_txs_confirm_done_fails_1() {
-    new_test_ext().execute_with(|| {
-        let expected_verifying_key = BoundedVec::default();
-        let p = ValidateConfirmRegistered::<Test>::new();
-        let c = RuntimeCall::Registry(RegistryCall::confirm_register {
-            sig_req_account: 5,
-            verifying_key: expected_verifying_key,
-        });
-        let di = c.get_dispatch_info();
-        assert_eq!(di.pays_fee, Pays::No);
-        let r = p.validate(&2, &c, &di, 20);
-        assert_eq!(r, TransactionValidity::Ok(ValidTransaction::default()));
-    });
-}
-
-#[test]
-#[should_panic = "TransactionValidityError::Invalid(InvalidTransaction::Custom(2)"]
-fn it_provides_free_txs_confirm_done_fails_2() {
-    new_test_ext().execute_with(|| {
-        let expected_verifying_key = BoundedVec::default();
-        let p = ValidateConfirmRegistered::<Test>::new();
-        let c = RuntimeCall::Registry(RegistryCall::confirm_register {
-            sig_req_account: 5,
-            verifying_key: expected_verifying_key,
-        });
-        let di = c.get_dispatch_info();
-        assert_eq!(di.pays_fee, Pays::No);
-        let r = p.validate(&7, &c, &di, 20);
-        assert_eq!(r, TransactionValidity::Ok(ValidTransaction::default()));
-    });
-}
-
-#[test]
-#[should_panic = "TransactionValidityError::Invalid(InvalidTransaction::Custom(3)"]
-fn it_provides_free_txs_confirm_done_fails_3() {
-    new_test_ext().execute_with(|| {
-        let empty_program = vec![];
-        let program_hash = <Test as frame_system::Config>::Hashing::hash(&empty_program);
->>>>>>> 1202e023
-        let programs_info = BoundedVec::try_from(vec![ProgramInstance {
-            program_pointer: program_hash,
-            program_config: vec![],
-        }])
-        .unwrap();
-
-<<<<<<< HEAD
-        assert_noop!(
-            Registry::register(RuntimeOrigin::signed(1), 2, programs_info),
-            Error::<Test>::NoProgramSet
-        );
-=======
-        pallet_programs::Programs::<Test>::insert(
-            program_hash,
-            ProgramInfo {
-                bytecode: empty_program.clone(),
-                configuration_schema: empty_program.clone(),
-                auxiliary_data_schema: empty_program.clone(),
-                oracle_data_pointer: empty_program.clone(),
-                deployer: 1,
-                ref_counter: 0,
-            },
-        );
-
-        let expected_verifying_key =
-            BoundedVec::try_from(vec![0; VERIFICATION_KEY_LENGTH as usize]).unwrap();
-        assert_ok!(Registry::register(
-            RuntimeOrigin::signed(5),
-            2 as <Test as frame_system::Config>::AccountId,
-            programs_info,
-        ));
-
-        assert_ok!(Registry::confirm_register(
-            RuntimeOrigin::signed(3),
-            5,
-            expected_verifying_key.clone()
-        ));
-        let p = ValidateConfirmRegistered::<Test>::new();
-        let c = RuntimeCall::Registry(RegistryCall::confirm_register {
-            sig_req_account: 5,
-            verifying_key: expected_verifying_key,
-        });
-        let di = c.get_dispatch_info();
-        assert_eq!(di.pays_fee, Pays::No);
-        let r = p.validate(&3, &c, &di, 20);
-        assert_eq!(r, TransactionValidity::Ok(ValidTransaction::default()));
->>>>>>> 1202e023
-    });
-}
-
-#[test]
-<<<<<<< HEAD
-fn it_fails_empty_program_list() {
-    new_test_ext().execute_with(|| {
-        assert_noop!(
-            Registry::register(RuntimeOrigin::signed(1), 2, BoundedVec::try_from(vec![]).unwrap(),),
-            Error::<Test>::NoProgramSet
-        );
-=======
-#[should_panic = "TransactionValidityError::Invalid(InvalidTransaction::Custom(4)"]
-fn it_provides_free_txs_confirm_done_fails_4() {
-    new_test_ext().execute_with(|| {
-        let empty_program = vec![];
-        let program_hash = <Test as frame_system::Config>::Hashing::hash(&empty_program);
-        let programs_info = BoundedVec::try_from(vec![ProgramInstance {
-            program_pointer: program_hash,
-            program_config: vec![],
-        }])
-        .unwrap();
-
-        pallet_programs::Programs::<Test>::insert(
-            program_hash,
-            ProgramInfo {
-                bytecode: empty_program.clone(),
-                configuration_schema: empty_program.clone(),
-                auxiliary_data_schema: empty_program.clone(),
-                oracle_data_pointer: empty_program.clone(),
-                deployer: 1,
-                ref_counter: 0,
-            },
-        );
-
-        let expected_verifying_key = BoundedVec::default();
-        assert_ok!(Registry::register(
-            RuntimeOrigin::signed(5),
-            2 as <Test as frame_system::Config>::AccountId,
-            programs_info,
-        ));
-        let p = ValidateConfirmRegistered::<Test>::new();
-        let c = RuntimeCall::Registry(RegistryCall::confirm_register {
-            sig_req_account: 5,
-            verifying_key: expected_verifying_key,
-        });
-        let di = c.get_dispatch_info();
-        assert_eq!(di.pays_fee, Pays::No);
-        let r = p.validate(&8, &c, &di, 20);
-        assert_eq!(r, TransactionValidity::Ok(ValidTransaction::default()));
->>>>>>> 1202e023
     });
 }