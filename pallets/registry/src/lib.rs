// Copyright (C) 2023 Entropy Cryptography Inc.
//
// This program is free software: you can redistribute it and/or modify
// it under the terms of the GNU Affero General Public License as published by
// the Free Software Foundation, either version 3 of the License, or
// (at your option) any later version.
//
// This program is distributed in the hope that it will be useful,
// but WITHOUT ANY WARRANTY; without even the implied warranty of
// MERCHANTABILITY or FITNESS FOR A PARTICULAR PURPOSE.  See the
// GNU Affero General Public License for more details.
//
// You should have received a copy of the GNU Affero General Public License
// along with this program.  If not, see <https://www.gnu.org/licenses/>.

//! # Registry Pallet
//!
//! ## Overview
//!
//! Entrypoint into the Entropy network.
//!
//! It allows a user to submit a registration request to the network initiating the distributed key
//! generation (DKG) process.
//!
//! After this process validator nodes on the network can confirm that they have received a
//! key-share from the registering user. Once enough validators have signaled that they have the
//! user's key-share (right now this is one validator per partition) the user can be considered as
//! registered.
//!
//! ### Public Functions
//!
//! `register` - Allows a user to signal their intent to register onto the Entropy network.
//! `confirm_register` - Allows validator nodes to confirm that they have recieved a user's
//! key-share. After enough succesful confirmations from validators that user will be succesfully
//! registered.

#![cfg_attr(not(feature = "std"), no_std)]
#![allow(clippy::new_without_default)]
#![allow(clippy::or_fun_call)]
#![allow(clippy::derive_partial_eq_without_eq)] // Substrate confuses clippy
pub use pallet::*;

#[cfg(test)]
mod mock;

#[cfg(test)]
mod tests;

#[cfg(feature = "runtime-benchmarks")]
mod benchmarking;

pub mod weights;

#[frame_support::pallet]
pub mod pallet {
    use entropy_shared::{KeyVisibility, SIGNING_PARTY_SIZE, VERIFICATION_KEY_LENGTH};
    use frame_support::{
        dispatch::{DispatchResultWithPostInfo, Pays},
        pallet_prelude::*,
        traits::{ConstU32, IsSubType},
    };
    use frame_system::pallet_prelude::*;
    use pallet_staking_extension::ServerInfo;
    use scale_info::TypeInfo;
    use sp_runtime::traits::{DispatchInfoOf, SignedExtension};
    use sp_std::vec;
    use sp_std::{fmt::Debug, vec::Vec};

    pub use crate::weights::WeightInfo;
    /// Max modifiable keys allowed for a program modification account
    const MAX_MODIFIABLE_KEYS: u32 = 25;
    /// Configure the pallet by specifying the parameters and types on which it depends.
    #[pallet::config]
    pub trait Config:
        pallet_session::Config
        + frame_system::Config
        + pallet_authorship::Config
        + pallet_staking_extension::Config
        + pallet_programs::Config
    {
        /// Because this pallet emits events, it depends on the runtime's definition of an event.
        type RuntimeEvent: From<Event<Self>> + IsType<<Self as frame_system::Config>::RuntimeEvent>;
        /// The amount if signing parties that exist onchain
        type SigningPartySize: Get<usize>;
        /// Max amount of programs associated for one account
        type MaxProgramHashes: Get<u32>;
        /// Current Version Number of keyshares
        type KeyVersionNumber: Get<u8>;
        /// The weight information of this pallet.
        type WeightInfo: WeightInfo;
    }
    pub type ProgramPointers<Hash, MaxProgramHashes> = BoundedVec<Hash, MaxProgramHashes>;
    pub type VerifyingKey = BoundedVec<u8, ConstU32<VERIFICATION_KEY_LENGTH>>;

    #[derive(Clone, Encode, Decode, Eq, PartialEqNoBound, RuntimeDebugNoBound, TypeInfo)]
    #[scale_info(skip_type_params(T))]
    pub struct ProgramInstance<T: Config> {
        pub program_pointer: T::Hash,
        pub program_config: Vec<u8>,
    }

    #[derive(Clone, Encode, Decode, Eq, PartialEqNoBound, RuntimeDebug, TypeInfo)]
    #[scale_info(skip_type_params(T))]
    pub struct RegisteringDetails<T: Config> {
        pub program_modification_account: T::AccountId,
        pub confirmations: Vec<u8>,
        pub programs_data: BoundedVec<ProgramInstance<T>, T::MaxProgramHashes>,
        pub key_visibility: KeyVisibility,
        pub verifying_key: Option<VerifyingKey>,
        pub version_number: u8,
    }

    #[derive(Clone, Encode, Decode, Eq, PartialEqNoBound, RuntimeDebug, TypeInfo)]
    #[scale_info(skip_type_params(T))]
    pub struct RegisteredInfo<T: Config> {
        pub key_visibility: KeyVisibility,
        pub programs_data: BoundedVec<ProgramInstance<T>, T::MaxProgramHashes>,
        pub program_modification_account: T::AccountId,
        pub version_number: u8,
    }

    #[pallet::genesis_config]
    #[derive(frame_support::DefaultNoBound)]
    pub struct GenesisConfig<T: Config> {
        #[allow(clippy::type_complexity)]
        pub registered_accounts: Vec<(T::AccountId, u8, Option<[u8; 32]>, VerifyingKey)>,
    }

    #[pallet::genesis_build]
    impl<T: Config> BuildGenesisConfig for GenesisConfig<T> {
        fn build(&self) {
            for account_info in &self.registered_accounts {
                assert!(account_info.3.clone().len() as u32 == VERIFICATION_KEY_LENGTH);
                let key_visibility = match account_info.1 {
                    1 => KeyVisibility::Private(
                        account_info.2.expect("Private key visibility needs x25519 public key"),
                    ),
                    _ => KeyVisibility::Public,
                };
                Registered::<T>::insert(
                    account_info.3.clone(),
                    RegisteredInfo {
                        key_visibility,
                        programs_data: BoundedVec::default(),
                        program_modification_account: account_info.0.clone(),
                        version_number: T::KeyVersionNumber::get(),
                    },
                );
            }
        }
    }

    #[pallet::pallet]
    #[pallet::without_storage_info]
    pub struct Pallet<T>(_);

    #[pallet::storage]
    #[pallet::getter(fn registering)]
    pub type Registering<T: Config> =
        StorageMap<_, Blake2_128Concat, T::AccountId, RegisteringDetails<T>, OptionQuery>;

    #[pallet::storage]
    #[pallet::getter(fn dkg)]
    pub type Dkg<T: Config> =
        StorageMap<_, Blake2_128Concat, BlockNumberFor<T>, Vec<Vec<u8>>, ValueQuery>;

    #[pallet::storage]
    #[pallet::getter(fn registered)]
    pub type Registered<T: Config> =
        StorageMap<_, Blake2_128Concat, VerifyingKey, RegisteredInfo<T>, OptionQuery>;

    #[pallet::storage]
    #[pallet::getter(fn modifiable_keys)]
    pub type ModifiableKeys<T: Config> = StorageMap<
        _,
        Blake2_128Concat,
        T::AccountId,
        BoundedVec<VerifyingKey, ConstU32<MAX_MODIFIABLE_KEYS>>,
        ValueQuery,
    >;

    // Pallets use events to inform users when important changes are made.
    // https://substrate.dev/docs/en/knowledgebase/runtime/events
    #[pallet::event]
    #[pallet::generate_deposit(pub(super) fn deposit_event)]
    pub enum Event<T: Config> {
        /// An account has signaled to be registered. [signature request account]
        SignalRegister(T::AccountId),
        /// An account has been registered. [who, signing_group, verifying_key]
        AccountRegistering(T::AccountId, u8, VerifyingKey),
        /// An account has been registered. \[who, verifying_key]
        AccountRegistered(T::AccountId, VerifyingKey),
        /// An account registration has failed
        FailedRegistration(T::AccountId),
        /// An account cancelled their registration
        RegistrationCancelled(T::AccountId),
        /// An account hash changed their program info [who, new_program_instance]
        ProgramInfoChanged(T::AccountId, BoundedVec<ProgramInstance<T>, T::MaxProgramHashes>),
        /// An account has been registered. [who, block_number, failures]
        ConfirmedDone(T::AccountId, BlockNumberFor<T>, Vec<u32>),
    }

    // Errors inform users that something went wrong.
    #[pallet::error]
    pub enum Error<T> {
        AlreadySubmitted,
        NoThresholdKey,
        NotRegistering,
        NotRegistered,
        InvalidSubgroup,
        AlreadyConfirmed,
        NotInSigningGroup,
        IpAddressError,
        SigningGroupError,
        NoSyncedValidators,
        MaxProgramLengthExceeded,
        NoVerifyingKey,
        NotAuthorized,
        ProgramDoesNotExist,
        NoProgramSet,
        TooManyModifiableKeys,
        VerifyingKeyLength,
    }

    #[pallet::call]
    impl<T: Config> Pallet<T> {
        /// Allows a user to signal that they want to register an account with the Entropy network.
        ///
        /// The caller provides an initial program pointer.
        ///
        /// Note that a user needs to be confirmed by validators through the
        /// [`Self::confirm_register`] extrinsic before they can be considered as registered on the
        /// network.
        #[pallet::call_index(0)]
        #[pallet::weight({
            <T as Config>::WeightInfo::register( <T as Config>::MaxProgramHashes::get())
        })]
        pub fn register(
            origin: OriginFor<T>,
            program_modification_account: T::AccountId,
            key_visibility: KeyVisibility,
            programs_data: BoundedVec<ProgramInstance<T>, T::MaxProgramHashes>,
        ) -> DispatchResultWithPostInfo {
            let sig_req_account = ensure_signed(origin)?;

            ensure!(
                !Registering::<T>::contains_key(&sig_req_account),
                Error::<T>::AlreadySubmitted
            );
            ensure!(!programs_data.is_empty(), Error::<T>::NoProgramSet);
            let block_number = <frame_system::Pallet<T>>::block_number();
            // Change program ref counter
            for program_instance in &programs_data {
                pallet_programs::Programs::<T>::try_mutate(
                    program_instance.program_pointer,
                    |maybe_program_info| {
                        if let Some(program_info) = maybe_program_info {
                            program_info.ref_counter = program_info.ref_counter.saturating_add(1);
                            Ok(())
                        } else {
                            Err(Error::<T>::NoProgramSet)
                        }
                    },
                )?;
            }

            Dkg::<T>::try_mutate(block_number, |messages| -> Result<_, DispatchError> {
                messages.push(sig_req_account.clone().encode());
                Ok(())
            })?;

            // Put account into a registering state
            Registering::<T>::insert(
                &sig_req_account,
                RegisteringDetails::<T> {
                    program_modification_account,
                    confirmations: vec![],
                    programs_data: programs_data.clone(),
                    key_visibility,
                    verifying_key: None,
                    version_number: T::KeyVersionNumber::get(),
                },
            );
            Self::deposit_event(Event::SignalRegister(sig_req_account));

            Ok(Some(<T as Config>::WeightInfo::register(programs_data.len() as u32)).into())
        }

        /// Allows a user to remove themselves from registering state if it has been longer than prune block
        #[pallet::call_index(1)]
        #[pallet::weight({
            <T as Config>::WeightInfo::prune_registration(<T as Config>::MaxProgramHashes::get())
        })]
        pub fn prune_registration(origin: OriginFor<T>) -> DispatchResultWithPostInfo {
            let who = ensure_signed(origin)?;
            let registering_info = Self::registering(&who).ok_or(Error::<T>::NotRegistering)?;
            for program_instance in &registering_info.programs_data {
                pallet_programs::Programs::<T>::mutate(
                    program_instance.program_pointer,
                    |maybe_program_info| {
                        if let Some(program_info) = maybe_program_info {
                            program_info.ref_counter = program_info.ref_counter.saturating_sub(1);
                        }
                    },
                );
            }
            let program_length = registering_info.programs_data.len();
            Registering::<T>::remove(&who);
            Self::deposit_event(Event::RegistrationCancelled(who));
            Ok(Some(<T as Config>::WeightInfo::register(program_length as u32)).into())
        }

        /// Allows a user's program modification account to change their program pointer
        #[pallet::call_index(2)]
        #[pallet::weight({
             <T as Config>::WeightInfo::change_program_instance(<T as Config>::MaxProgramHashes::get(), <T as Config>::MaxProgramHashes::get())
         })]
        pub fn change_program_instance(
            origin: OriginFor<T>,
            verifying_key: VerifyingKey,
            new_program_instance: BoundedVec<ProgramInstance<T>, T::MaxProgramHashes>,
        ) -> DispatchResultWithPostInfo {
            let who = ensure_signed(origin)?;
            ensure!(!new_program_instance.is_empty(), Error::<T>::NoProgramSet);
            // change program ref counter
            for program_instance in &new_program_instance {
                pallet_programs::Programs::<T>::try_mutate(
                    program_instance.program_pointer,
                    |maybe_program_info| {
                        if let Some(program_info) = maybe_program_info {
                            program_info.ref_counter = program_info.ref_counter.saturating_add(1);
                            Ok(())
                        } else {
                            Err(Error::<T>::NoProgramSet)
                        }
                    },
                )?;
            }
            let mut old_programs_length = 0;
            let programs_data =
<<<<<<< HEAD
                Registered::<T>::try_mutate(&verifying_key, |maybe_registered_details| {
                    if let Some(registerd_details) = maybe_registered_details {
=======
                Registered::<T>::try_mutate(&sig_request_account, |maybe_registered_details| {
                    if let Some(registered_details) = maybe_registered_details {
>>>>>>> ca94b063
                        ensure!(
                            who == registered_details.program_modification_account,
                            Error::<T>::NotAuthorized
                        );
                        // decrement ref counter of not used programs
                        for program_instance in &registered_details.programs_data {
                            pallet_programs::Programs::<T>::mutate(
                                program_instance.program_pointer,
                                |maybe_program_info| {
                                    if let Some(program_info) = maybe_program_info {
                                        program_info.ref_counter =
                                            program_info.ref_counter.saturating_sub(1);
                                    }
                                },
                            );
                        }
                        old_programs_length = registered_details.programs_data.len();
                        registered_details.programs_data = new_program_instance.clone();
                        Ok(new_program_instance)
                    } else {
                        Err(Error::<T>::NotRegistered)
                    }
                })?;
            Self::deposit_event(Event::ProgramInfoChanged(who, programs_data.clone()));
            Ok(Some(<T as Config>::WeightInfo::change_program_instance(
                programs_data.len() as u32,
                old_programs_length as u32,
            ))
            .into())
        }

        /// Allows validators to confirm that they have received a key-share from a user that is
        /// in the process of registering.
        ///
        /// After a validator from each partition confirms they have a keyshare the user will be
        /// considered as registered on the network.
        #[pallet::call_index(3)]
        #[pallet::weight({
            let weight =
                <T as Config>::WeightInfo::confirm_register_registering(SIGNING_PARTY_SIZE as u32)
                .max(<T as Config>::WeightInfo::confirm_register_registered(SIGNING_PARTY_SIZE as u32))
                .max(<T as Config>::WeightInfo::confirm_register_failed_registering(SIGNING_PARTY_SIZE as u32));
            (weight, Pays::No)
        })]
        pub fn confirm_register(
            origin: OriginFor<T>,
            sig_req_account: T::AccountId,
            signing_subgroup: u8,
            verifying_key: BoundedVec<u8, ConstU32<VERIFICATION_KEY_LENGTH>>,
        ) -> DispatchResultWithPostInfo {
            let ts_server_account = ensure_signed(origin)?;
            ensure!(
                verifying_key.len() as u32 == VERIFICATION_KEY_LENGTH,
                Error::<T>::VerifyingKeyLength
            );
            let validator_stash =
                pallet_staking_extension::Pallet::<T>::threshold_to_stash(&ts_server_account)
                    .ok_or(Error::<T>::NoThresholdKey)?;

            let mut registering_info =
                Self::registering(&sig_req_account).ok_or(Error::<T>::NotRegistering)?;
            let confirmation_length = registering_info.confirmations.len() as u32;
            ensure!(
                !registering_info.confirmations.contains(&signing_subgroup),
                Error::<T>::AlreadyConfirmed
            );

            // Every active validator is expected to be assigned a subgroup. If they haven't it
            // means they're probably still in the candidate stage.
            let validator_subgroup =
                pallet_staking_extension::Pallet::<T>::validator_to_subgroup(&validator_stash)
                    .ok_or(Error::<T>::SigningGroupError)?;
            ensure!(validator_subgroup == signing_subgroup, Error::<T>::NotInSigningGroup);

            // if no one has sent in a verifying key yet, use current
            if registering_info.verifying_key.is_none() {
                registering_info.verifying_key = Some(verifying_key.clone());
            }

            let registering_info_verifying_key =
                registering_info.verifying_key.clone().ok_or(Error::<T>::NoVerifyingKey)?;

            if registering_info.confirmations.len() == T::SigningPartySize::get() - 1 {
                // If verifying key does not match for everyone, registration failed
                if registering_info_verifying_key != verifying_key {
                    Registering::<T>::remove(&sig_req_account);
                    Self::deposit_event(Event::FailedRegistration(sig_req_account));
                    return Ok(Some(
                        <T as Config>::WeightInfo::confirm_register_failed_registering(
                            confirmation_length,
                        ),
                    )
                    .into());
                }
                ModifiableKeys::<T>::try_mutate(
                    &registering_info.program_modification_account,
                    |verifying_keys| -> Result<(), DispatchError> {
                        verifying_keys
                            .try_push(verifying_key.clone())
                            .map_err(|_| Error::<T>::TooManyModifiableKeys)?;
                        Ok(())
                    },
                )?;
                Registered::<T>::insert(
                    &verifying_key,
                    RegisteredInfo {
                        key_visibility: registering_info.key_visibility,
                        programs_data: registering_info.programs_data,
                        program_modification_account: registering_info.program_modification_account,
                        version_number: registering_info.version_number,
                    },
                );
                Registering::<T>::remove(&sig_req_account);

                let weight =
                    <T as Config>::WeightInfo::confirm_register_registered(confirmation_length);

                Self::deposit_event(Event::AccountRegistered(sig_req_account, verifying_key));
                Ok(Some(weight).into())
            } else {
                // If verifying key does not match for everyone, registration failed
                if registering_info_verifying_key != verifying_key {
                    Registering::<T>::remove(&sig_req_account);
                    Self::deposit_event(Event::FailedRegistration(sig_req_account));
                    return Ok(Some(
                        <T as Config>::WeightInfo::confirm_register_failed_registering(
                            confirmation_length,
                        ),
                    )
                    .into());
                }
                registering_info.confirmations.push(signing_subgroup);
                Registering::<T>::insert(&sig_req_account, registering_info);
                Self::deposit_event(Event::AccountRegistering(
                    sig_req_account,
                    signing_subgroup,
                    registering_info_verifying_key,
                ));
                Ok(Some(<T as Config>::WeightInfo::confirm_register_registering(
                    confirmation_length,
                ))
                .into())
            }
        }
    }

    impl<T: Config> Pallet<T> {
        #[allow(clippy::type_complexity)]
        pub fn get_validator_info() -> Result<(Vec<ServerInfo<T::AccountId>>, u32), Error<T>> {
            let mut validators_info: Vec<ServerInfo<T::AccountId>> = vec![];
            let block_number = <frame_system::Pallet<T>>::block_number();

            // TODO: JA simple hacky way to do this, get the first address from each signing group
            // need good algorithim for this
            let mut l: u32 = 0;
            for i in 0..SIGNING_PARTY_SIZE {
                let tuple = Self::get_validator_rotation(i as u8, block_number)?;
                l = tuple.1;
                let validator_info =
                    pallet_staking_extension::Pallet::<T>::threshold_server(&tuple.0)
                        .ok_or(Error::<T>::IpAddressError)?;
                validators_info.push(validator_info);
            }
            Ok((validators_info, l))
        }

        pub fn get_validator_rotation(
            signing_group: u8,
            block_number: BlockNumberFor<T>,
        ) -> Result<(<T as pallet_session::Config>::ValidatorId, u32), Error<T>> {
            let mut i: u32 = 0;
            let mut addresses =
                pallet_staking_extension::Pallet::<T>::signing_groups(signing_group)
                    .ok_or(Error::<T>::SigningGroupError)?;
            let converted_block_number: u32 =
                BlockNumberFor::<T>::try_into(block_number).unwrap_or_default();
            let address = loop {
                ensure!(!addresses.is_empty(), Error::<T>::NoSyncedValidators);
                let selection: u32 = converted_block_number % addresses.len() as u32;
                let address = &addresses[selection as usize];
                let address_state =
                    pallet_staking_extension::Pallet::<T>::is_validator_synced(address);
                if !address_state {
                    addresses.remove(selection as usize);
                    i += 1;
                } else {
                    i += 1;
                    break address;
                }
            };
            Ok((address.clone(), i))
        }
    }

    #[allow(clippy::derive_partial_eq_without_eq)]
    #[derive(Encode, Decode, Clone, Eq, PartialEq, TypeInfo)]
    #[scale_info(skip_type_params(T))]
    pub struct ValidateConfirmRegistered<T: Config + Send + Sync>(sp_std::marker::PhantomData<T>)
    where
        <T as frame_system::Config>::RuntimeCall: IsSubType<Call<T>>;

    impl<T: Config + Send + Sync> Debug for ValidateConfirmRegistered<T>
    where
        <T as frame_system::Config>::RuntimeCall: IsSubType<Call<T>>,
    {
        #[cfg(feature = "std")]
        fn fmt(&self, f: &mut sp_std::fmt::Formatter) -> sp_std::fmt::Result {
            write!(f, "ValidateConfirmRegistered")
        }

        #[cfg(not(feature = "std"))]
        fn fmt(&self, _: &mut sp_std::fmt::Formatter) -> sp_std::fmt::Result {
            Ok(())
        }
    }

    impl<T: Config + Send + Sync> ValidateConfirmRegistered<T>
    where
        <T as frame_system::Config>::RuntimeCall: IsSubType<Call<T>>,
    {
        #[allow(clippy::new_without_default)]
        pub fn new() -> Self {
            Self(sp_std::marker::PhantomData)
        }
    }

    impl<T: Config + Send + Sync> SignedExtension for ValidateConfirmRegistered<T>
    where
        <T as frame_system::Config>::RuntimeCall: IsSubType<Call<T>>,
    {
        type AccountId = T::AccountId;
        type AdditionalSigned = ();
        type Call = <T as frame_system::Config>::RuntimeCall;
        type Pre = ();

        const IDENTIFIER: &'static str = "ValidateConfirmRegistered";

        fn additional_signed(&self) -> Result<Self::AdditionalSigned, TransactionValidityError> {
            Ok(())
        }

        fn pre_dispatch(
            self,
            who: &Self::AccountId,
            call: &Self::Call,
            info: &DispatchInfoOf<Self::Call>,
            len: usize,
        ) -> Result<Self::Pre, TransactionValidityError> {
            self.validate(who, call, info, len).map(|_| ())
        }

        fn validate(
            &self,
            who: &Self::AccountId,
            call: &Self::Call,
            _info: &DispatchInfoOf<Self::Call>,
            _len: usize,
        ) -> TransactionValidity {
            if let Some(Call::confirm_register { sig_req_account, signing_subgroup, .. }) =
                call.is_sub_type()
            {
                let validator_stash =
                    pallet_staking_extension::Pallet::<T>::threshold_to_stash(who)
                        .ok_or(InvalidTransaction::Custom(1))?;

                let registering_info =
                    Registering::<T>::get(sig_req_account).ok_or(InvalidTransaction::Custom(2))?;
                ensure!(
                    !registering_info.confirmations.contains(signing_subgroup),
                    InvalidTransaction::Custom(3)
                );
                let signing_subgroup_addresses =
                    pallet_staking_extension::Pallet::<T>::signing_groups(signing_subgroup)
                        .ok_or(InvalidTransaction::Custom(4))?;
                ensure!(
                    signing_subgroup_addresses.contains(&validator_stash),
                    InvalidTransaction::Custom(5)
                );
            }
            Ok(ValidTransaction::default())
        }
    }
}<|MERGE_RESOLUTION|>--- conflicted
+++ resolved
@@ -338,13 +338,8 @@
             }
             let mut old_programs_length = 0;
             let programs_data =
-<<<<<<< HEAD
                 Registered::<T>::try_mutate(&verifying_key, |maybe_registered_details| {
-                    if let Some(registerd_details) = maybe_registered_details {
-=======
-                Registered::<T>::try_mutate(&sig_request_account, |maybe_registered_details| {
                     if let Some(registered_details) = maybe_registered_details {
->>>>>>> ca94b063
                         ensure!(
                             who == registered_details.program_modification_account,
                             Error::<T>::NotAuthorized
