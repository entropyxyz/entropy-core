# Changelog

All notable changes to this project will be documented in this file.

The format is based on [Keep a Changelog](https://keepachangelog.com/en/1.0.0/).

At the moment this project **does not** adhere to
[Semantic Versioning](https://semver.org/spec/v2.0.0.html).

## [[Unreleased]](https://github.com/entropyxyz/entropy-core/compare/release/v0.0.10...master)

### Breaking Changes
- In 'Public Access Mode' [#623](https://github.com/entropyxyz/entropy-core/pull/623) the
  `UserSignatureRequest` given when requesting a signature with the 'sign_tx' http endpoint must now
  contain an additional field, `signature_request_account: AccountId32`. In private and permissioned
  modes, this must be identical to the account used to sign the `SignedMessage` containing the
  signature request. In public access mode this may be an Entropy account owned by someone else.
- In 'Add proactive refresh keys on-chain' [#629](https://github.com/entropyxyz/entropy-core/pull/629) the
  `StakingExtensionConfig::proactive_refresh_validators` field used by the chain spec is now
  `StakingExtensionConfigproactive_refresh_data` and takes a tuple of `Vec`. Both should be empty at
  genesis for production.
- In [#631](https://github.com/entropyxyz/entropy-core/pull/631), the `config_interface` field of
  `ProgramInfo` was renamed to `interface_description` to be more semantically accurate. This field
  will now be used to describe program interfaces, including the auxilary and configuration
  interfaces of the program.
- In [#658](https://github.com/entropyxyz/entropy-core/pull/658), `RegisteredInfo` and
  `RegisteringDetails` now contain `version_number`. As well `KeyVersionNumber` was added as a
  config parameter to the `Relayer` pallet.
- In [#659](https://github.com/entropyxyz/entropy-core/pull/659), the Staking Extension pallet's
  `validate` extrinsic changed to take a `ServerInfo` struct instead of individual fields.
- In [#660](https://github.com/entropyxyz/entropy-core/pull/660), if too many request are sent
  for signing by a user in a block the TSS will reject them. As well a parameter config was
  added to the chainspec
- In [#661](https://github.com/entropyxyz/entropy-core/pull/661), the Relayer pallet was renamed to
  the Registry pallet as this better describes the purpose of the pallet.
- In [#662](https://github.com/entropyxyz/entropy-core/pull/662), the Free Transaction pallet was
  removed.
<<<<<<< HEAD
- In [#666](https://github.com/entropyxyz/entropy-core/pull/666), Permissioned access type was removed 
  to be handled by a program. Also in `registered` `sig_request_key` as the key for the struct was 
  replaced by `verifying_key`. This means `verifying_key` was removed from the `registered` struct.
- In [#681](https://github.com/entropyxyz/entropy-core/pull/666) `program_interface` in `program_data` of the `Programs` 
  pallet has been split into `config_description` and `aux_description`
=======
- In [#666](https://github.com/entropyxyz/entropy-core/pull/666), Permissioned access type was
  removed to be handled by a program. Also in `registered` `sig_request_key` as the key for the
  struct was replaced by `verifying_key`. This means `verifying_key` was removed from the
  `registered` struct.
- In [#678](https://github.com/entropyxyz/entropy-core/pull/678), the Registry pallet's
  `get_validator_info()` public method stopped returning the validator index
>>>>>>> 1ba1df7e

### Added
- Add ValidatorSubgroupRotated event ([#618](https://github.com/entropyxyz/entropy-core/pull/618))
- Emit events on TSS server errors ([#625](https://github.com/entropyxyz/entropy-core/pull/625))
- Add direct query for a validator's subgroup ([#642](https://github.com/entropyxyz/entropy-core/pull/642))
- Request limit check ([#660](https://github.com/entropyxyz/entropy-core/pull/660))
- Add helper for checking if a validator is in the signing committee ([#678](https://github.com/entropyxyz/entropy-core/pull/678))
- Note unresponsiveness reports in Slashing pallet ([#679](https://github.com/entropyxyz/entropy-core/pull/679))
- Add aux data to program info ([#681](https://github.com/entropyxyz/entropy-core/pull/681))

### Changed
- Test CLI - dont send hardcoded auxiliary data by default when signing ([#614](https://github.com/entropyxyz/entropy-core/pull/614))
- Add proactive refresh keys on-chain ([#629](https://github.com/entropyxyz/entropy-core/pull/629))
- Change test-cli default access mode and update readme for recent changes ([#643](https://github.com/entropyxyz/entropy-core/pull/643))
- Add additional checks to TSS server's `/user/receive_key` endpoint ([#655](https://github.com/entropyxyz/entropy-core/pull/655))
- Disallow using existing TSS account IDs in Staking pallet ([#657](https://github.com/entropyxyz/entropy-core/pull/657))
- Clean ups around Staking Extension's `validate()` extrinsic ([#659](https://github.com/entropyxyz/entropy-core/pull/659))
- Rename `pallet_relayer` to `pallet_registry` ([#661](https://github.com/entropyxyz/entropy-core/pull/661))
- Remove permissioned access type ([#666](https://github.com/entropyxyz/entropy-core/pull/666))
- Use SessionID in shared randomness ([#676](https://github.com/entropyxyz/entropy-core/pull/676))

### Removed
- Remove `pallet-free-tx` ([#662](https://github.com/entropyxyz/entropy-core/pull/662))

## [0.0.10](https://github.com/entropyxyz/entropy-core/compare/release/v0.0.9...release/v0.0.10) - 2024-01-24

A lot of the changes introduced in this release are program related.

The workflow around having to upload a program during registration is gone. Instead users can
register with programs which have previously been uploaded on-chain by providing the hash of the
program they want to use.

When registering a user can also customize the behaviour of their chosen program through the new
program configuration feature.

If a single program doesn't provide enough functionality, now users can register with multiple
programs. During signature generation all of these programs will be executed. Only if all of them
run succesfully then a signature is produced.

Finally, users are now able to indicate which hashing algorithm they would like to use during the
signing step. We provide some common ones out of the box, but custom user-provided hashing
algorithms are also supported.

### Breaking Changes
- In [#561](https://github.com/entropyxyz/entropy-core/pull/561) several crates were renamed in
  order to ensure consistent naming across the repo. The most impactful of these is that the
  `server` binary is now the `entropy-tss` binary. From this it follows that the Docker images
  previously published under `entropyxyz/server` are now being published under
  `entropyxyz/entropy-tss`.
- In [#536](https://github.com/entropyxyz/entropy-core/pull/536/) the registration interface was
  changed to accept a pointer to a program. Programs are now expected to be uploaded using the
  `Programs::set_program` extrinsic.
    - The `Programs::update_program` extrinsic has been removed and replaced with `set_program` and
      `remove_program`
    - The `Relayer::register` extrinsic now takes a list of `program_pointer` instead of an
      `initial_program`
    - The `Relayer::AllowedToModifyProgram` storage struct and accompanying getter,
      `sig_req_accounts`, was removed
    - The `Programs::Bytecode` storage struct and accompanying getter, `bytecode`, was removed and
      replaced with the `Programs` storage struct
    - The `Programs::ProgramUpdated` event was removed and replaced with the `ProgramCreated` and
      `ProgramRemoved` events
    - A new Programs configuration parameter, `MaxOwnedPrograms`, was added
- In [#549](https://github.com/entropyxyz/entropy-core/pull/549), when executing the signing
  protocol on the client-side, a `sig-uid` no longer needs to be given as an argument
- In [#566](https://github.com/entropyxyz/entropy-core/pull/566) the Wasm API to `entropy-protocol`
  was changed to use `camelCase` function names.
- In [#563](https://github.com/entropyxyz/entropy-core/pull/563) the Wasm API to functions formerly
  in the [`x25515chacha20poly1305` repository](https://github.com/entropyxyz/x25519-chacha20poly1305/)
  was changed to use `camelCase` function names.
- In [#568](https://github.com/entropyxyz/entropy-core/pull/568) the registration and program update
  interfaces were changes to accept a vector of program hashes.
    - A new Relayer configuration parameter, `MaxProgramHashes`, was added
    - The `Relayer::Registered` storage struct was changed to contain a list of `program_pointers`
- In [#577](https://github.com/entropyxyz/entropy-core/pull/577)
- the auxilary program data is now expected to be in a vector. This order of the auxilary data
  should match the order of the programs that are being registered.
- In [#592](https://github.com/entropyxyz/entropy-core/pull/592) the `local-devnet` chain-type was
  renamed to `devnet-local`. Additionally, the default chain type when none is specified is now
  `dev` instead of `local`.
- In [#593](https://github.com/entropyxyz/entropy-core/pull/593) the programs interface was changed
  to accept a program configuration interface. This allows an uploaded program to be configured
  differently by different users.
- In [#604](https://github.com/entropyxyz/entropy-core/pull/604), the `program_modification_account`
  term used in the Programs pallet was changed to `deployer`. This better reflects the purpose of
  this account.

### Added
- Test CLI which calls the same code as in integration tests ([#417](https://github.com/entropyxyz/entropy-core/pull/417))
- Pointer for Programs ([#536](https://github.com/entropyxyz/entropy-core/pull/536/))
- Add password file option ([#555](https://github.com/entropyxyz/entropy-core/pull/555))
- Include contents of x25515chacha20poly1305 repo in entropy-protocol ([#563](https://github.com/entropyxyz/entropy-core/pull/563))
- Custom Hashing Algorithms ([#553](https://github.com/entropyxyz/entropy-core/pull/553/))
- Add ref counter to programs ([#585](https://github.com/entropyxyz/entropy-core/pull/585/))
- Add `--setup-only` flag ([#588](https://github.com/entropyxyz/entropy-core/pull/588/))
- Add --version flag and about field to TSS ([#590](https://github.com/entropyxyz/entropy-core/pull/590/))
- Program config storage ([#593](https://github.com/entropyxyz/entropy-core/pull/593))
- Add a hashes endpoint ([#600](https://github.com/entropyxyz/entropy-core/pull/600))
- Public access mode ([#623](https://github.com/entropyxyz/entropy-core/pull/623))

### Changed
- Crate name refactor ([#561](https://github.com/entropyxyz/entropy-core/pull/561))
- Only run wasm integration tests when a feature is enabled ([#565](https://github.com/entropyxyz/entropy-core/pull/565))
- Protocol sessions are now identified by a `SessionID` type rather than a `String`
  ([#549](https://github.com/entropyxyz/entropy-core/pull/549))
- Change bip39 implementation ([#562](https://github.com/entropyxyz/entropy-core/pull/562))
- Additive programs ([#568](https://github.com/entropyxyz/entropy-core/pull/568))
- Additional `hash` field in `/sign_tx` JSON body indicates which hashing algorithm to use for signing ([#553](https://github.com/entropyxyz/entropy-core/pull/553))
- Additive aux data ([#577](https://github.com/entropyxyz/entropy-core/pull/577))
- Refactor Rust-based chain specs ([#592](https://github.com/entropyxyz/entropy-core/pull/592))
- Fix test CLI for additive program pointers and update / refactor tests ([#591](https://github.com/entropyxyz/entropy-core/pull/591))
- Change `program_modification_account` to `program_deploy_key` ([#604](https://github.com/entropyxyz/entropy-core/pull/604))

### Fixed
- Fix inconsistency between interactive and file based passwords ([#589](https://github.com/entropyxyz/entropy-core/pull/589))

### Removed
- Remove pallet-helpers ([#581](https://github.com/entropyxyz/entropy-core/pull/581/))

## [0.0.9](https://github.com/entropyxyz/entropy-core/compare/release/v0.0.8...release/v0.0.9) - 2023-11-30

Some of the noteworthy changes related to this release are related to better integration in Web
Assembly contexts, and improvements to logging for the Threshold Signature Server.

Certain key components related to distributed key generation (DKG) are now able to be compiled to
Wasm. This opens up the possiblity for users to participate in DKG themselves from the browser!

There are changes around how logging in the `server` binary is done. When running the binary users
can now choose the type of output they would like to see (e.g `--logger json`), and can even send
their logs to a [Loki](https://grafana.com/oss/loki/) server (`--loki`) for aggregation and
visualization.

### Breaking Changes

- In [#475](https://github.com/entropyxyz/entropy-core/pull/475/), in the JSON body of the
  `/sign_tx` endpoint the `preimage` field has been renamed to `message`. It remains a hex-encoded
  `string`.

### Added
- Wasm bindings for user to participate in DKG and signing protocols ([#414](https://github.com/entropyxyz/entropy-core/pull/414/))
- Auxiliary data for program evaluation ([#475](https://github.com/entropyxyz/entropy-core/pull/475/))
- Add a keyshare type for wasm which wraps `synedrion::KeyShare` ([#512](https://github.com/entropyxyz/entropy-core/pull/512/))
- Add versioning to server ([#516](https://github.com/entropyxyz/entropy-core/pull/516/))
- Cross-compile for `linux/arm64` and push multi-platform Docker images. ([#518](https://github.com/entropyxyz/entropy-core/pull/518/))
- Allow logger to be configured from CLI ([#520](https://github.com/entropyxyz/entropy-core/pull/520/))
- Add `bunyan` JSON formatter ([#524](https://github.com/entropyxyz/entropy-core/pull/524/))
- Add Loki logging layer ([#528](https://github.com/entropyxyz/entropy-core/pull/528/))

### Changed
- Validate proactive refresh endpoint ([#483](https://github.com/entropyxyz/entropy-core/pull/483/))
- No proactive refresh on private key visibility ([#485](https://github.com/entropyxyz/entropy-core/pull/485/))
- Use bincode rather than JSON for protocol and subscribe messages ([#492](https://github.com/entropyxyz/entropy-core/pull/492/))
- Allow big protocol messages ([#495](https://github.com/entropyxyz/entropy-core/pull/495/))
- Change `SocketAddr` type for `String` ([#496](https://github.com/entropyxyz/entropy-core/pull/496/))
- Partition proactive refresh ([#504](https://github.com/entropyxyz/entropy-core/pull/504/))
- Add `#[tracing::instrument]` macro to routes ([#515](https://github.com/entropyxyz/entropy-core/pull/515/))
- Make `server` a library, and add integration test for testing protocol crate on wasm ([#517](https://github.com/entropyxyz/entropy-core/pull/517/))
- Remove subxt-signer from server and entropy-protocol ([#526](https://github.com/entropyxyz/entropy-core/pull/526/))
- `ec-runtime` now errors for zero-sized programs ([#529](https://github.com/entropyxyz/entropy-core/pull/529/))
- `entropy-protocol` - polkadot-js compatible sr25519 key generation for wasm API ([#533](https://github.com/entropyxyz/entropy-core/pull/533/))

### Fixed
- Return package version instead of rustc version ([#523](https://github.com/entropyxyz/entropy-core/pull/523/))

## [0.0.8](https://github.com/entropyxyz/entropy-core/compare/v0.0.7...release/v0.0.8) - 2023-11-06

### Breaking Changes

There are a few breaking changes in this release, mostly related to the APIs around Programs
(formerly Constraints).

Some notables changes introduced in [#428](https://github.com/entropyxyz/entropy-core/pull/428),
[#433](https://github.com/entropyxyz/entropy-core/pull/433), and
[#451](https://github.com/entropyxyz/entropy-core/pull/451) are:

- The Constraint pallet's `update_v2_constraints` extrinsic has been renamed to `update_program`.
    - The extrinsic arguments remain unchanged
- The Constraint pallet's `ConstraintsV2Updated` event has been renamed to `ProgramUpdated` and now
  has two fields instead of a single tuple for its body
- The Constraint pallet's `V2ConstraintLengthExceeded` error has been renamed to `ProgramLengthExceeded`
- The Relayer pallet's `register` extrinsic now takes a `Vec<u8>` as a program instead of an
  `Option<Contraints>`
- The Constraints pallet has been renamed to the Programs pallet
- The `entropy-constraints` crate has been removed

### Added
- Separate `entropy-protocol` crate with protocol execution logic ([#404](https://github.com/entropyxyz/entropy-core/pull/404))
- Proactive refresh ([#413](https://github.com/entropyxyz/entropy-core/pull/413))
- Write a Dockerfile that can build both `entropy` and `server`. ([#430](https://github.com/entropyxyz/entropy-core/pull/430))
- Developer experience improvements: SSH auth from workstations, entirely local "devnet"
  functionality with Compose ([#434](https://github.com/entropyxyz/entropy-core/pull/434))
- Allow local host pass for offchain url ([#443](https://github.com/entropyxyz/entropy-core/pull/443))
- Add way for validators to resolve diff verifying keys ([#460](https://github.com/entropyxyz/entropy-core/pull/460))
    - This introduces a new `FailedRegistration` event which might be of interest to consumers of this
      pallet.
- Add `prune_registration` extrinsic ([#472](https://github.com/entropyxyz/entropy-core/pull/472))
    - Allows for accounts to be moved out of registering state (e.g if DKG fails).
    - This introduces a new `RegistrationCancelled` event which might be of interest to consumers of
      this pallet.

### Changed
- Replace outdated `--ws-external` with `--rpc-external` ([#424](https://github.com/entropyxyz/entropy-core/pull/424))
- Ensure correct validator order by using ValidatorInfo from chain rather than from user ([#425](https://github.com/entropyxyz/entropy-core/pull/425))
- Place `demo_offence` dispatchable behind root origin check ([#426](https://github.com/entropyxyz/entropy-core/pull/426))
- Update `pallet-relayer` to use Contraints V2 ([#433](https://github.com/entropyxyz/entropy-core/pull/433))
- Rename `pallet-constraints` to `pallet-programs` ([#451](https://github.com/entropyxyz/entropy-core/pull/451))
- Add way for validators to resolve diff verifying keys ([#460](https://github.com/entropyxyz/entropy-core/pull/460))
- Fix socket address type ([#469](https://github.com/entropyxyz/entropy-core/pull/469))

### Removed
- Remove `is_swapping` from registration details ([#437](https://github.com/entropyxyz/entropy-core/pull/437))
- Remove V1 constraints from `pallet_constraints` ([#428](https://github.com/entropyxyz/entropy-core/pull/428))

### Fixed
- Ensure correct validator order by using ValidatorInfo from chain rather than from user ([#425](https://github.com/entropyxyz/entropy-core/pull/425))
- Take a storage deposit for programs during registration ([#447](https://github.com/entropyxyz/entropy-core/pull/447))

## [0.0.7](https://github.com/entropyxyz/entropy-core/compare/v0.0.6..v0.0.7) - 2023-09-22

## [0.0.6](https://github.com/entropyxyz/entropy-core/compare/v0.0.5..v0.0.6) - 2023-09-15

### ⚙️ Miscellaneous Tasks

- User can participate in DKG (second try) ([#396](https://github.com/entropyxyz/entropy-core/pull/396))
- User can participate in signing ([#379](https://github.com/entropyxyz/entropy-core/pull/379))
- Dkg ([#381](https://github.com/entropyxyz/entropy-core/pull/381))
- Add noise handshake to websocket connections for signing protocol ([#371](https://github.com/entropyxyz/entropy-core/pull/371))
- Working proof of concept for generated API docs automatically publishable to Vercel Project. ([#373](https://github.com/entropyxyz/entropy-core/pull/373))
- Use websockets rather than server sent events for signing protocol messages ([#364](https://github.com/entropyxyz/entropy-core/pull/364))

## [0.0.5](https://github.com/entropyxyz/entropy-core/compare/v0.0.2-devnet..v0.0.5) - 2023-06-23

### ⛰️  Features

- Feat: server deserializes and stores client tx reqs ([#291](https://github.com/entropyxyz/entropy-core/pull/291))

### 🐛 Bug Fixes

- Fix toolchain version ([#344](https://github.com/entropyxyz/entropy-core/pull/344))
- Fix signing ([#306](https://github.com/entropyxyz/entropy-core/pull/306))
- Fix typos in readme ([#276](https://github.com/entropyxyz/entropy-core/pull/276))
- Fix: fix sdk testing scripts to clean tss db ([#283](https://github.com/entropyxyz/entropy-core/pull/283))
- Fix batch size error ([#259](https://github.com/entropyxyz/entropy-core/pull/259))

### 🚜 Refactor

- Refactor tests ([#320](https://github.com/entropyxyz/entropy-core/pull/320))
- Refactor tests ([#320](https://github.com/entropyxyz/entropy-core/pull/320))
- Refactor ([#290](https://github.com/entropyxyz/entropy-core/pull/290))
- Refactor substrate-common to entropy-shared ([#272](https://github.com/entropyxyz/entropy-core/pull/272))

### ⚙️ Miscellaneous Tasks

- Replace Rocket with Axum ([#358](https://github.com/entropyxyz/entropy-core/pull/358))
- Add curl examples to documentation of user-facing http API endpoint ([#361](https://github.com/entropyxyz/entropy-core/pull/361))
- Improve doc comments relating to HTTP endpoints ([#351](https://github.com/entropyxyz/entropy-core/pull/351))
- Set the Rust toolchain explicitly for this project. ([#322](https://github.com/entropyxyz/entropy-core/pull/322))
- `/user/tx` validates user's constraints ([#300](https://github.com/entropyxyz/entropy-core/pull/300))
- `/user/tx` starts the signing process when user submits valid EVM Transaction Request ([#299](https://github.com/entropyxyz/entropy-core/pull/299))
- Validator key encryption ([#267](https://github.com/entropyxyz/entropy-core/pull/267))
- Add function to rotate signing selectors ([#263](https://github.com/entropyxyz/entropy-core/pull/263))
- Add more explicit expect errors ([#264](https://github.com/entropyxyz/entropy-core/pull/264))

## [0.0.2-devnet](https://github.com/entropyxyz/entropy-core/compare/v0.0.1-devnet..v0.0.2-devnet) - 2022-12-16

### 🚜 Refactor

- Refactor: remove unused deps ([#224](https://github.com/entropyxyz/entropy-core/pull/224))

### ⚙️ Miscellaneous Tasks

- Add is syncing in  ([#254](https://github.com/entropyxyz/entropy-core/pull/254))
- Sig error refactor ([#220](https://github.com/entropyxyz/entropy-core/pull/220))
- Upgrade Substrate to follow Polkadot releases ([#207](https://github.com/entropyxyz/entropy-core/pull/207))
- Fix CI pipeline ([#223](https://github.com/entropyxyz/entropy-core/pull/223))
- Add scripts for running devnet ([#222](https://github.com/entropyxyz/entropy-core/pull/222))
- Fix CI pipeline ([#223](https://github.com/entropyxyz/entropy-core/pull/223))
- Upgrade Substrate to follow Polkadot releases ([#207](https://github.com/entropyxyz/entropy-core/pull/207))

## [0.0.1-devnet] - 2022-10-26

### 🐛 Bug Fixes

- Fix tests ([#170](https://github.com/entropyxyz/entropy-core/pull/170))
- Fix: refactor substrate<>client types; fix master ([#155](https://github.com/entropyxyz/entropy-core/pull/155))
- Fix: solve unknown media type warning ([#154](https://github.com/entropyxyz/entropy-core/pull/154))
- Fix non deterministic tests ([#145](https://github.com/entropyxyz/entropy-core/pull/145))
- Fix benchmark builds ([#60](https://github.com/entropyxyz/entropy-core/pull/60))

### ⚙️ Miscellaneous Tasks

- Free TX - council can update free tx per era, fixed benchmarks ([#177](https://github.com/entropyxyz/entropy-core/pull/177))
- CI speedups ([#171](https://github.com/entropyxyz/entropy-core/pull/171))
- Crypto-signing-client: spec rest of flow & remove unnec. common crate ([#166](https://github.com/entropyxyz/entropy-core/pull/166))
* Fix master -- misc warnings and errors not caught in previous PR's ([#164](https://github.com/entropyxyz/entropy-core/pull/164))
- Fix master -- misc warnings and errors not caught in previous PR's ([#164](https://github.com/entropyxyz/entropy-core/pull/164))
- Conditional ci ([#152](https://github.com/entropyxyz/entropy-core/pull/152))
- Crypto comm manager ([#153](https://github.com/entropyxyz/entropy-core/pull/153))
- fix non deterministic tests ([#145](https://github.com/entropyxyz/entropy-core/pull/145))
- Add CircleCI configuration ([#142](https://github.com/entropyxyz/entropy-core/pull/142))
- Add starter CircleCI configuration ([#141](https://github.com/entropyxyz/entropy-core/pull/141))
- Clean up and DRY up CircleCI configuration ([#143](https://github.com/entropyxyz/entropy-core/pull/143))
- Fix CircleCI config ([#146](https://github.com/entropyxyz/entropy-core/pull/146))
- Add no_output_timeout: 45m ([#148](https://github.com/entropyxyz/entropy-core/pull/148))
- Fix syntax on timeout clause ([#149](https://github.com/entropyxyz/entropy-core/pull/149))
- Remove tofnd add kvdb ([#147](https://github.com/entropyxyz/entropy-core/pull/147))
- Lint Crypto ([#138](https://github.com/entropyxyz/entropy-core/pull/138))
- Austin retreat  ([#99](https://github.com/entropyxyz/entropy-core/pull/99))
- Crypto protospec ([#84](https://github.com/entropyxyz/entropy-core/pull/84))
- store json key ([#88](https://github.com/entropyxyz/entropy-core/pull/88))
- Crypto protospec ([#89](https://github.com/entropyxyz/entropy-core/pull/89))
- Store keys ([#90](https://github.com/entropyxyz/entropy-core/pull/90))
- cli separated ([#92](https://github.com/entropyxyz/entropy-core/pull/92))<|MERGE_RESOLUTION|>--- conflicted
+++ resolved
@@ -35,20 +35,14 @@
   the Registry pallet as this better describes the purpose of the pallet.
 - In [#662](https://github.com/entropyxyz/entropy-core/pull/662), the Free Transaction pallet was
   removed.
-<<<<<<< HEAD
-- In [#666](https://github.com/entropyxyz/entropy-core/pull/666), Permissioned access type was removed 
-  to be handled by a program. Also in `registered` `sig_request_key` as the key for the struct was 
-  replaced by `verifying_key`. This means `verifying_key` was removed from the `registered` struct.
-- In [#681](https://github.com/entropyxyz/entropy-core/pull/666) `program_interface` in `program_data` of the `Programs` 
-  pallet has been split into `config_description` and `aux_description`
-=======
 - In [#666](https://github.com/entropyxyz/entropy-core/pull/666), Permissioned access type was
   removed to be handled by a program. Also in `registered` `sig_request_key` as the key for the
   struct was replaced by `verifying_key`. This means `verifying_key` was removed from the
   `registered` struct.
 - In [#678](https://github.com/entropyxyz/entropy-core/pull/678), the Registry pallet's
   `get_validator_info()` public method stopped returning the validator index
->>>>>>> 1ba1df7e
+- In [#681](https://github.com/entropyxyz/entropy-core/pull/666) `program_interface` in 
+  `program_data` of the `Programs` pallet has been split into `config_description` and `aux_description`
 
 ### Added
 - Add ValidatorSubgroupRotated event ([#618](https://github.com/entropyxyz/entropy-core/pull/618))
