# Changelog

All notable changes to this project will be documented in this file.

The format is based on [Keep a Changelog](https://keepachangelog.com/en/1.0.0/).

At the moment this project **does not** adhere to
[Semantic Versioning](https://semver.org/spec/v2.0.0.html).

## [Unreleased](https://github.com/entropyxyz/entropy-core/compare/release/v0.4.0...master)

## [0.4.0](https://github.com/entropyxyz/entropy-core/compare/release/v0.3.0...release/v0.4.0) - 2025-03-31

### Breaking Changes
- In [#1104](https://github.com/entropyxyz/entropy-core/pull/1104) the `/validator/rotate_network_key` endpoint was renamed to `rotate_network_key`
- In [#1109](https://github.com/entropyxyz/entropy-core/pull/1109/), the `MaxPendingAttestations` config type, the `ValidationQueue` storage
  structure, and the `NodeInfoChanged` event were removed from the Staking Extension pallet. The
  `AttestationHandler` config type was added to the Staking Extension pallet. The `KeyProvider` and
  `AttestationQueue` config types were removed from the Attestation pallet.
- In [#1068](https://github.com/entropyxyz/entropy-core/pull/1068) an extra type `PckCertChainVerifier`
  was added to the staking extension pallet's `Config` trait.
- In [#1123](https://github.com/entropyxyz/entropy-core/pull/1123/) the `change_endpoint()` and
  `change_threshold_accounts()` extrinsics got new TDX `quote` related parameters added.
- In [#1134](https://github.com/entropyxyz/entropy-core/pull/1134/) the `--no-sync` option was
  removed.
- In [#1153](https://github.com/entropyxyz/entropy-core/pull/1153/) the program runtime was updated to accept
multiple oracle inputs, this means any programs that were compiled and used need to be recompiled to the new
runtime
- In [#1128](https://github.com/entropyxyz/entropy-core/pull/1128) mnemonics can no longer be passed
  in to `entropy-tss` via the `--mnemonic` command line argument, a file, or an environment variable.
  Instead they are randomly generated internally and can be retrieved with the `/info` HTTP route.
- In [#1179](https://github.com/entropyxyz/entropy-core/pull/1179) the format of TDX Quote input data has
  been changed.
- In [#1147](https://github.com/entropyxyz/entropy-core/pull/1147) a field is added to the
  chainspec: `jump_started_signers` which allows the chain to be started in a pre-jumpstarted state
  for testing. If this is not desired it should be set to `None`.
- In [#1216](https://github.com/entropyxyz/entropy-core/pull/1216) the `--setup-only` option for `entropy-tss`
  was removed. `entropy-tss` should be started only once, and the public keys retrieved using the `/info`
  http route. When `entropy`
- In [#1209](https://github.com/entropyxyz/entropy-core/pull/1209) the `validate` and `change_threshold_accounts`
  extrinsics no longer take a PCK certificate chain. Rather, the certificate chain is extracted from the
  provided quote. The test CLI `change-threshold-accounts` command also no longer takes a PCK
  certificate chain.
- In [#1305](https://github.com/entropyxyz/entropy-core/pull/1305) the output of the entropy-tss
  `/version` HTTP route was changed to include additional build details.
- In [#1349](https://github.com/entropyxyz/entropy-core/pull/1349) the release pipeline was changed
  to make mock TDX quotes opt-in. That is, if you want the released build to work on non-TDX
  hardware for testing, you must specify `non-TDX` in the release tag.
- In [#1357](https://github.com/entropyxyz/entropy-core/pull/1357) the output of the entropy-tss
  `/info` HTTP route was changed to include the provisioning certification key.
<<<<<<< HEAD
- [#1249](https://github.com/entropyxyz/entropy-core/pull/1249) together with [#1216](https://github.com/entropyxyz/entropy-core/pull/1216)
  means that `entropy-tss` no longer has persistent storage of the key used to encrypt its data. If
  the process is restarted, it will attempt to retrieve a backup of this encryption key from another
  running TSS node. If all TSS nodes are simultaneously stopped, it will be impossible to recover
  and the network key will be lost.
=======
- In [#1377](https://github.com/entropyxyz/entropy-core/pull/1377) all endpoints except for the 
  healthz in the TSS had a /v1 added to them.
>>>>>>> 5d7dd40a

### Added
- In [#1128](https://github.com/entropyxyz/entropy-core/pull/1128) an `/info` route was added to `entropy-tss`
  which can be used to get the TSS account ID and x25519 public key.
- Protocol message versioning ([#1140](https://github.com/entropyxyz/entropy-core/pull/1140))
- CLI command to get oracle headings ([#1170](https://github.com/entropyxyz/entropy-core/pull/1170))
- Add TSS endpoint to get TDX quote ([#1173](https://github.com/entropyxyz/entropy-core/pull/1173))
- Add TDX test network chainspec ([#1204](https://github.com/entropyxyz/entropy-core/pull/1204))
- Test CLI command to retrieve quote and change endpoint / TSS account in one command ([#1198](https://github.com/entropyxyz/entropy-core/pull/1198))
- On-chain unresponsiveness reporting [(#1215)](https://github.com/entropyxyz/entropy-core/pull/1215)
- Report unstable peers from TSS [(#1228)](https://github.com/entropyxyz/entropy-core/pull/1228)
- Add cli options for adding validator [(#1242)](https://github.com/entropyxyz/entropy-core/pull/1242)
- Database encryption key backup / recovery feature for entropy-tss [(#1249)](https://github.com/entropyxyz/entropy-core/pull/1249)
- Add no hash option [(#1266)](https://github.com/entropyxyz/entropy-core/pull/1266)

### Changed
- Use correct key rotation endpoint in OCW ([#1104](https://github.com/entropyxyz/entropy-core/pull/1104))
- Change attestation flow to be pull based ([#1109](https://github.com/entropyxyz/entropy-core/pull/1109/))
- Handle PCK certificates ([#1068](https://github.com/entropyxyz/entropy-core/pull/1068))
- Add quote guards to `ServerInfo` related extrinsics ([#1123](https://github.com/entropyxyz/entropy-core/pull/1123/))
- Remove declare synced ([#1134](https://github.com/entropyxyz/entropy-core/pull/1134/))
- Update programs to accept multiple oracle data ([#1153](https://github.com/entropyxyz/entropy-core/pull/1153/))
- Use context, not block number in TDX quote input data ([#1179](https://github.com/entropyxyz/entropy-core/pull/1179))
- Allow offchain worker requests to all TSS nodes in entropy-tss test environment ([#1147](https://github.com/entropyxyz/entropy-core/pull/1147))
- Non persistent TSS signer and x25519 keypair ([#1216](https://github.com/entropyxyz/entropy-core/pull/1216))
- Extract PCK certificate chain from quotes ([#1209](https://github.com/entropyxyz/entropy-core/pull/1209))
- Allow different versions for programs ([#1250](https://github.com/entropyxyz/entropy-core/pull/1250))
- Attestation quote verification should check both run-time and build-time measurement values ([#1303](https://github.com/entropyxyz/entropy-core/pull/1303))
- `/version` HTTP route gives measurement value on production builds ([#1305](https://github.com/entropyxyz/entropy-core/pull/1305))
- Include Provisioning Certification Key (PCK) in the entropy-tss `/info` HTTP route output ([#1357](https://github.com/entropyxyz/entropy-core/pull/1357))
- Change entropy-tss storage location for TDX production builds ([#1361](https://github.com/entropyxyz/entropy-core/pull/1361))
- Add v1 to all endpoints ([#1377](https://github.com/entropyxyz/entropy-core/pull/1377))

### Fixed

- Reshare in a spawned task and fix propagation pallet rotate keyshares endpoint lookup key ([#1185](https://github.com/entropyxyz/entropy-core/pull/1185))

## [0.3.0](https://github.com/entropyxyz/entropy-core/compare/release/v0.2.0...release/v0.3.0) - 2024-10-22

### Breaking Changes
- In [#799](https://github.com/entropyxyz/entropy-core/pull/799) the concept of subgroups was
  removed in favour of a single pool of signers.
- In [#801](https://github.com/entropyxyz/entropy-core/pull/801) permissioned access mode was
  removed.
- In [#879](https://github.com/entropyxyz/entropy-core/pull/879) the network migrated from N-of-N
  cryptography to `t-of-N` cryptography.
- In [#938](https://github.com/entropyxyz/entropy-core/pull/938), the chainspec got a couple of new
  fields, `pallet_staking_extension::initial_signers`, `pallet_parameters::total_signers`, and
  `pallet_parameters::threshold`, which are used to set up the initial threshold signing
  configuration for the network.
- In [#1030](https://github.com/entropyxyz/entropy-core/pull/1030), the registration flow got
  cleaned up. A lot of storage entries, events, and extrinsics were removed from the `Registry`
  pallet. The genesis build config was also removed. Additionally, the `new/user/` HTTP endpoint in
  the TSS was removed since it was no longer necessary.
- In [#1031](https://github.com/entropyxyz/entropy-core/pull/1031), more Staking calls were blocked
  to go through the `staking_extention` pallet. This makes sure no funds can be unbonded from a
  validator if they are currently in the signing comittee. This was applied to `unbond`, `chill`,
  and `withdraw_unbonded`
- In [#1045](https://github.com/entropyxyz/entropy-core/pull/1045), `ProgramsInfo` now takes
  `version_number` to maintain backwards compatibility if programs runtime is updated
- In [#1050](https://github.com/entropyxyz/entropy-core/pull/1050), the flow for signing has changed.
  A user now sends their request to any validator that is not a signer. This will act as a relayer.
  As such, `UserSignatureRequest` no longer requires the `validators_info` field since the the
  relayer adds that in after. The response received from the validator is now a `Vec<Responses>`
  from the signers.
- In [#1051](https://github.com/entropyxyz/entropy-core/pull/1051) an extra field representing a provisioning certification key (PCK)
  was added to the Staking Extension's `threshold_server` genesis configuration in the network
  chainspecs.
- In [#1063](https://github.com/entropyxyz/entropy-core/pull/1063) the
  `pallet_staking_extension::validate()` extrinsic was changed so that in order to populate certain
  data structures related to a candidates state (namely `ThresholdToStash` and `ThresholdServer`) an
  attestation from the Attestation pallet must have been received. Success of the `validate()`
  extrinsic **does not** mean the caller is a candidate or validator.
- In [#1086](https://github.com/entropyxyz/entropy-core/pull/1086) `Eve` was removed as a validator
  from the `devnet-local` chainspec and replaced with `Charlie`.

### Added
- Jumpstart network ([#918](https://github.com/entropyxyz/entropy-core/pull/918))
- Add Signer groups and rotation ([#938](https://github.com/entropyxyz/entropy-core/pull/938))
- Split jumpstart and register flows ([#952](https://github.com/entropyxyz/entropy-core/pull/952))
- New on-chain registration flow ([#955](https://github.com/entropyxyz/entropy-core/pull/955))
- Reshare confirmation ([#965](https://github.com/entropyxyz/entropy-core/pull/965))
- Set inital signers ([#971](https://github.com/entropyxyz/entropy-core/pull/971))
- Add parent key threshold dynamically ([#974](https://github.com/entropyxyz/entropy-core/pull/974))
- Signing flow with derived accounts ([#990](https://github.com/entropyxyz/entropy-core/pull/990))
- TSS attestation endpoint ([#1001](https://github.com/entropyxyz/entropy-core/pull/1001))
- Attestation pallet ([#1003](https://github.com/entropyxyz/entropy-core/pull/1003))
- Add `network-jumpstart` command to `entropy-test-cli` ([#1004](https://github.com/entropyxyz/entropy-core/pull/1004))
- Update test CLI for new registration and signing flows ([#1008](https://github.com/entropyxyz/entropy-core/pull/1008))
- Add remove program function to entropy-client ([#1023](https://github.com/entropyxyz/entropy-core/pull/1023))
- Select validators for jumpstart DKG [#1053](https://github.com/entropyxyz/entropy-core/pull/1053))
- Add a programs version ([#1045](https://github.com/entropyxyz/entropy-core/pull/1045))
- Handle Provisioning Certification Keys (PCKs) ([#1051](https://github.com/entropyxyz/entropy-core/pull/1051))
- Block tss chain when signer ([#1078](https://github.com/entropyxyz/entropy-core/pull/1078))

### Changed
- Migrate to threshold signing ([#800](https://github.com/entropyxyz/entropy-core/pull/800))
- Use t of n signing in `entropy-tss` ([#879](https://github.com/entropyxyz/entropy-core/pull/879))
- Fix TSS `AccountId` keys in chainspec ([#993](https://github.com/entropyxyz/entropy-core/pull/993))
- No unbonding when signer or next signer ([#1031](https://github.com/entropyxyz/entropy-core/pull/1031))
- Add relay tx endpoint ([#1050](https://github.com/entropyxyz/entropy-core/pull/1050))
- Trigger attestation check during validate ([#1063](https://github.com/entropyxyz/entropy-core/pull/1063))
- Add fourth node to `devnet-local` configuration ([#1086](https://github.com/entropyxyz/entropy-core/pull/1086))

### Removed
- Remove subgroups ([#799](https://github.com/entropyxyz/entropy-core/pull/799))
- Remove permission from chain ([#801](https://github.com/entropyxyz/entropy-core/pull/801))
- Remove `prune_registration` extrinsic ([#1022](https://github.com/entropyxyz/entropy-core/pull/1022))
- Remove `confirm_registered` extrinsic ([#1025](https://github.com/entropyxyz/entropy-core/pull/1025))
- Remove old registration flow ([#1030](https://github.com/entropyxyz/entropy-core/pull/1030))

## [0.2.0](https://github.com/entropyxyz/entropy-core/compare/release/v0.1.0...release/v0.2.0) - 2024-07-11

### Breaking Changes
- In [#853](https://github.com/entropyxyz/entropy-core/pull/853) the responsibility of generating a
  TSS mnemonic was shifted to operators, which can be done using the `--mnemonic` flag during
  process startup. This also allows operators to back up the mnemonic for their TSS.
- In [#856](https://github.com/entropyxyz/entropy-core/pull/856) a new flag, `--mnemonic-option`,
  and environment variable `DEPLOYER_MNEMONIC`, were added to the `entropy-test-cli` as ways to
  indicate which account to use during registration. This replaces having an account name or
  mnemonic directly in the command invocation.
- In [#866](https://github.com/entropyxyz/entropy-core/pull/866) timestamp was removed from
  `UserSignatureRequest` and replaced with block_number. Thus check_stale now uses block_number for
  stale checks
- In [#881](https://github.com/entropyxyz/entropy-core/pull/881) the `HashingAlgorithm` enum is
  given an additional variant `Blake2_256` and marked as `non_exhaustive` meaning we must handle the
  case that an unknown variant is added in the future.
- In [#900](https://github.com/entropyxyz/entropy-core/pull/900) the subgroup signer selection was
  sorted to ensure a predicatble order across libraries, languages and clients.
- In [#901](https://github.com/entropyxyz/entropy-core/pull/901) the network's currency units were
  changed. This resulted in a change to the existential deposit as well as balances of endowed
  accounts (e.g development accounts like `//Alice`).

### Added
- Add a way to change program modification account ([#843](https://github.com/entropyxyz/entropy-core/pull/843))
- Add support for `--mnemonic-file` and `THRESHOLD_SERVER_MNEMONIC` ([#864](https://github.com/entropyxyz/entropy-core/pull/864))
- Add validator helpers to cli ([#870](https://github.com/entropyxyz/entropy-core/pull/870))
- Add `blake2` as built in hash function and make `HashingAlgorithm` non-exhaustive ([#881](https://github.com/entropyxyz/entropy-core/pull/881))
- Add sort to subgroup signer selection ([#900](https://github.com/entropyxyz/entropy-core/pull/900))
- Create four node Docker Compose chainspec ([#902](https://github.com/entropyxyz/entropy-core/pull/902))
- Oracle data integration ([#922](https://github.com/entropyxyz/entropy-core/pull/922))

### Changed
- Move TSS mnemonic out of keystore ([#853](https://github.com/entropyxyz/entropy-core/pull/853))
- Prepare test CLI for use in Programs repo ([#856](https://github.com/entropyxyz/entropy-core/pull/856))
- Replace timestamp with block number ([#866](https://github.com/entropyxyz/entropy-core/pull/866))
- Change currency units ([#901](https://github.com/entropyxyz/entropy-core/pull/901))

## [0.1.0](https://github.com/entropyxyz/entropy-core/compare/release/v0.0.12...release/v0.1.0) - 2024-05-20

This is the first publicly available version of Entropy 🥳

There aren't a lot of new features compared to the `v0.12.0` release. However, one exciting addition
is that crates related to the threshold server (`entropy-tss`) are now published on crates.io.

### Changed
- Make full version of entropy-client possible to compile on wasm ([#816](https://github.com/entropyxyz/entropy-core/pull/816))
- Remove certain endowed accounts from chain ([#819](https://github.com/entropyxyz/entropy-core/pull/819))
- Updates for test-cli before publishing and to work nicely with v0.0.12 ([#830](https://github.com/entropyxyz/entropy-core/pull/830))

### Fixed
- Fix `Account Deserialization` error from verifying key mismatch ([#831](https://github.com/entropyxyz/entropy-core/pull/831))

## [0.0.12](https://github.com/entropyxyz/entropy-core/compare/release/v0.0.11...release/v0.0.12) - 2024-05-02

### Breaking Changes

- [#788](https://github.com/entropyxyz/entropy-core/pull/788) 'Integrate oracle to programs' the
  `programs::set_program` extrinsic now takes an additional argument `oracle_data_pointer` of type
  `Vec<u8>` (`Uint8Array` on JS). Since oracles are not completely implemented this should be
  passed an empty vector/array.
- In [#762](https://github.com/entropyxyz/entropy-core/pull/762) 'Update Substrate to Polkadot 1.7.0'
  the genesis chainspec builder has been updated for sc_service 0.36.0, which affects both the
  runtime and chainspec.
- In [#709](https://github.com/entropyxyz/entropy-core/pull/709) 'Derive the threshold account
  keypair and x25519 keypair from mnemonic using HKDF' the JS `entropy-protocol` bindings have
  changed. `Hpke.DecryptAndVerify` now takes a secret x25519 encryption key rather than a secret
  sr25519 signing key. The `runDkgProtocol` and `runSigningProtocol` functions now both take a
  secret x25519 key as an additional argument, since these are no longer derived from the given
  signing secret key. Similarly in the rust API, `EncryptedSignedMessage` no longer derives x25519
  keypairs internally and so the decrypt method now takes a x25519 secret key. Also, the method by
  which keypairs are derived from a mnemonic has changed, which means existing validators x25119
  and sr25519 keypairs will be different what they were before. This includes the test accounts in
  the chainspec.

### Added
- Add testnet account JSON ([#769](https://github.com/entropyxyz/entropy-core/pull/769))
- Make common crate for TSS and test client ([#775](https://github.com/entropyxyz/entropy-core/pull/775))

### Changed
- Derive the threshold account keypair and x25519 keypair from mnemonic using HKDF ([#709](https://github.com/entropyxyz/entropy-core/pull/709))
- TSS servers sync by default ([#784](https://github.com/entropyxyz/entropy-core/pull/784))
- Improve test-cli following removal of permissioned mode ([#770](https://github.com/entropyxyz/entropy-core/pull/770))

## [0.0.11](https://github.com/entropyxyz/entropy-core/compare/release/v0.0.10...release/v0.0.11) - 2024-04-XX

### Breaking Changes
- In [#623](https://github.com/entropyxyz/entropy-core/pull/623), 'Public Access Mode', the
  `UserSignatureRequest` given when requesting a signature with the 'sign_tx' http endpoint must now
  contain an additional field, `signature_request_account: AccountId32`. In private and permissioned
  modes, this must be identical to the account used to sign the `SignedMessage` containing the
  signature request. In public access mode this may be an Entropy account owned by someone else.
- In [#629](https://github.com/entropyxyz/entropy-core/pull/629), 'Add proactive refresh keys on-chain',
  the `StakingExtensionConfig::proactive_refresh_validators` field used by the chain spec is now
  `StakingExtensionConfig::proactive_refresh_data` and takes a tuple of `Vec`. Both should be empty
  at genesis for production.
- In [#631](https://github.com/entropyxyz/entropy-core/pull/631), the `config_interface` field of
  `ProgramInfo` was renamed to `interface_description` to be more semantically accurate. This field
  will now be used to describe program interfaces, including the auxilary and configuration
  interfaces of the program.
- In [#658](https://github.com/entropyxyz/entropy-core/pull/658), `RegisteredInfo` and
  `RegisteringDetails` now contain `version_number`. As well `KeyVersionNumber` was added as a
  config parameter to the `Relayer` pallet.
- In [#659](https://github.com/entropyxyz/entropy-core/pull/659), the Staking Extension pallet's
  `validate` extrinsic changed to take a `ServerInfo` struct instead of individual fields.
- In [#660](https://github.com/entropyxyz/entropy-core/pull/660), if too many request are sent
  for signing by a user in a block the TSS will reject them. The chainspec now has an added field
  for the new Parameters pallet, which itself has a `request_limit` field.
- In [#661](https://github.com/entropyxyz/entropy-core/pull/661), the Relayer pallet was renamed to
  the Registry pallet as this better describes the purpose of the pallet.
- In [#662](https://github.com/entropyxyz/entropy-core/pull/662), the Free Transaction pallet was
  removed.
- In [#666](https://github.com/entropyxyz/entropy-core/pull/666), Permissioned access type was
  removed to be handled by a program. Also in `registered` `sig_request_key` as the key for the
  struct was replaced by `verifying_key`. This means `verifying_key` was removed from the
  `registered` struct.
- In [#678](https://github.com/entropyxyz/entropy-core/pull/678), the Registry pallet's
  `get_validator_info()` public method stopped returning the validator index
- In [#680](https://github.com/entropyxyz/entropy-core/pull/680), a new genesis config entry was
  added for the Programs pallet. This entry, `initial_programs`, is a list of tuples which contains
  information (`hash`, `bytecode`, `config`, `auxiliary data`) about what programs to have on chain
  during genesis.
- In [#681](https://github.com/entropyxyz/entropy-core/pull/681) `program_interface` in
  `program_data` of the `Programs` pallet has been split into `configuration_schema` and
  `auxiliary_data_schema`
- In [#674](https://github.com/entropyxyz/entropy-core/pull/674), 'Add HPKE implementation',
  `entropy-protocol`'s `SignedMessage` has been replaced by `EncryptedSignedMessage` which has some
  small API differences: `derive_static_secret` was renamed to `derive_x25519_static_secret`, and in
  the `entropy-protocol` JS module the subclass dealing with encryption has been renamed from
  `X25519Chacha20Poly1305` to `Hpke`. The JS API is otherwise the same as before.
- In [#703](https://github.com/entropyxyz/entropy-core/pull/703) a new genesis config parameter for
  the Parameters pallet was added, `max_instructions_per_program`.

### Added
- Add ValidatorSubgroupRotated event ([#618](https://github.com/entropyxyz/entropy-core/pull/618))
- Public access mode ([#623](https://github.com/entropyxyz/entropy-core/pull/623))
- Emit events on TSS server errors ([#625](https://github.com/entropyxyz/entropy-core/pull/625))
- Add direct query for a validator's subgroup ([#642](https://github.com/entropyxyz/entropy-core/pull/642))
- Add version number to registered ([#658](https://github.com/entropyxyz/entropy-core/pull/658))
- Request limit check ([#660](https://github.com/entropyxyz/entropy-core/pull/660))
- Add helper for checking if a validator is in the signing committee ([#678](https://github.com/entropyxyz/entropy-core/pull/678))
- Note unresponsiveness reports in Slashing pallet ([#679](https://github.com/entropyxyz/entropy-core/pull/679))
- Add device key program to initial chainstate ([#680](https://github.com/entropyxyz/entropy-core/pull/680))
- Add aux data to program info ([#681](https://github.com/entropyxyz/entropy-core/pull/681))
- Add HPKE implementation ([#674](https://github.com/entropyxyz/entropy-core/pull/674))
- Add max instructions parameters onchain ([#703](https://github.com/entropyxyz/entropy-core/pull/703))

### Changed
- Test CLI - dont send hardcoded auxiliary data by default when signing ([#614](https://github.com/entropyxyz/entropy-core/pull/614))
- Add proactive refresh keys on-chain ([#629](https://github.com/entropyxyz/entropy-core/pull/629))
- Rename ProgramInfo.config_interface to interface_description ([#631](https://github.com/entropyxyz/entropy-core/pull/631))
- Change test-cli default access mode and update readme for recent changes ([#643](https://github.com/entropyxyz/entropy-core/pull/643))
- Add additional checks to TSS server's `/user/receive_key` endpoint ([#655](https://github.com/entropyxyz/entropy-core/pull/655))
- Disallow using existing TSS account IDs in Staking pallet ([#657](https://github.com/entropyxyz/entropy-core/pull/657))
- Clean ups around Staking Extension's `validate()` extrinsic ([#659](https://github.com/entropyxyz/entropy-core/pull/659))
- Rename `pallet_relayer` to `pallet_registry` ([#661](https://github.com/entropyxyz/entropy-core/pull/661))
- Remove permissioned access type ([#666](https://github.com/entropyxyz/entropy-core/pull/666))
- Use SessionID in shared randomness ([#676](https://github.com/entropyxyz/entropy-core/pull/676))
- Derive the threshold account keypair and x25519 keypair from mnemonic using HKDF

### Removed
- Remove `pallet-free-tx` ([#662](https://github.com/entropyxyz/entropy-core/pull/662))

## [0.0.10](https://github.com/entropyxyz/entropy-core/compare/release/v0.0.9...release/v0.0.10) - 2024-01-24

A lot of the changes introduced in this release are program related.

The workflow around having to upload a program during registration is gone. Instead users can
register with programs which have previously been uploaded on-chain by providing the hash of the
program they want to use.

When registering a user can also customize the behaviour of their chosen program through the new
program configuration feature.

If a single program doesn't provide enough functionality, now users can register with multiple
programs. During signature generation all of these programs will be executed. Only if all of them
run succesfully then a signature is produced.

Finally, users are now able to indicate which hashing algorithm they would like to use during the
signing step. We provide some common ones out of the box, but custom user-provided hashing
algorithms are also supported.

### Breaking Changes
- In [#561](https://github.com/entropyxyz/entropy-core/pull/561) several crates were renamed in
  order to ensure consistent naming across the repo. The most impactful of these is that the
  `server` binary is now the `entropy-tss` binary. From this it follows that the Docker images
  previously published under `entropyxyz/server` are now being published under
  `entropyxyz/entropy-tss`.
- In [#536](https://github.com/entropyxyz/entropy-core/pull/536/) the registration interface was
  changed to accept a pointer to a program. Programs are now expected to be uploaded using the
  `Programs::set_program` extrinsic.
    - The `Programs::update_program` extrinsic has been removed and replaced with `set_program` and
      `remove_program`
    - The `Relayer::register` extrinsic now takes a list of `program_pointer` instead of an
      `initial_program`
    - The `Relayer::AllowedToModifyProgram` storage struct and accompanying getter,
      `sig_req_accounts`, was removed
    - The `Programs::Bytecode` storage struct and accompanying getter, `bytecode`, was removed and
      replaced with the `Programs` storage struct
    - The `Programs::ProgramUpdated` event was removed and replaced with the `ProgramCreated` and
      `ProgramRemoved` events
    - A new Programs configuration parameter, `MaxOwnedPrograms`, was added
- In [#549](https://github.com/entropyxyz/entropy-core/pull/549), when executing the signing
  protocol on the client-side, a `sig-uid` no longer needs to be given as an argument
- In [#566](https://github.com/entropyxyz/entropy-core/pull/566) the Wasm API to `entropy-protocol`
  was changed to use `camelCase` function names.
- In [#563](https://github.com/entropyxyz/entropy-core/pull/563) the Wasm API to functions formerly
  in the [`x25515chacha20poly1305` repository](https://github.com/entropyxyz/x25519-chacha20poly1305/)
  was changed to use `camelCase` function names.
- In [#568](https://github.com/entropyxyz/entropy-core/pull/568) the registration and program update
  interfaces were changes to accept a vector of program hashes.
    - A new Relayer configuration parameter, `MaxProgramHashes`, was added
    - The `Relayer::Registered` storage struct was changed to contain a list of `program_pointers`
- In [#577](https://github.com/entropyxyz/entropy-core/pull/577)
- the auxilary program data is now expected to be in a vector. This order of the auxilary data
  should match the order of the programs that are being registered.
- In [#592](https://github.com/entropyxyz/entropy-core/pull/592) the `local-devnet` chain-type was
  renamed to `devnet-local`. Additionally, the default chain type when none is specified is now
  `dev` instead of `local`.
- In [#593](https://github.com/entropyxyz/entropy-core/pull/593) the programs interface was changed
  to accept a program configuration interface. This allows an uploaded program to be configured
  differently by different users.
- In [#604](https://github.com/entropyxyz/entropy-core/pull/604), the `program_modification_account`
  term used in the Programs pallet was changed to `deployer`. This better reflects the purpose of
  this account.

### Added
- Test CLI which calls the same code as in integration tests ([#417](https://github.com/entropyxyz/entropy-core/pull/417))
- Pointer for Programs ([#536](https://github.com/entropyxyz/entropy-core/pull/536/))
- Add password file option ([#555](https://github.com/entropyxyz/entropy-core/pull/555))
- Include contents of x25515chacha20poly1305 repo in entropy-protocol ([#563](https://github.com/entropyxyz/entropy-core/pull/563))
- Custom Hashing Algorithms ([#553](https://github.com/entropyxyz/entropy-core/pull/553/))
- Add ref counter to programs ([#585](https://github.com/entropyxyz/entropy-core/pull/585/))
- Add `--setup-only` flag ([#588](https://github.com/entropyxyz/entropy-core/pull/588/))
- Add --version flag and about field to TSS ([#590](https://github.com/entropyxyz/entropy-core/pull/590/))
- Program config storage ([#593](https://github.com/entropyxyz/entropy-core/pull/593))
- Add a hashes endpoint ([#600](https://github.com/entropyxyz/entropy-core/pull/600))
- Public access mode ([#623](https://github.com/entropyxyz/entropy-core/pull/623))

### Changed
- Crate name refactor ([#561](https://github.com/entropyxyz/entropy-core/pull/561))
- Only run wasm integration tests when a feature is enabled ([#565](https://github.com/entropyxyz/entropy-core/pull/565))
- Protocol sessions are now identified by a `SessionID` type rather than a `String`
  ([#549](https://github.com/entropyxyz/entropy-core/pull/549))
- Change bip39 implementation ([#562](https://github.com/entropyxyz/entropy-core/pull/562))
- Additive programs ([#568](https://github.com/entropyxyz/entropy-core/pull/568))
- Additional `hash` field in `/sign_tx` JSON body indicates which hashing algorithm to use for signing ([#553](https://github.com/entropyxyz/entropy-core/pull/553))
- Additive aux data ([#577](https://github.com/entropyxyz/entropy-core/pull/577))
- Refactor Rust-based chain specs ([#592](https://github.com/entropyxyz/entropy-core/pull/592))
- Fix test CLI for additive program pointers and update / refactor tests ([#591](https://github.com/entropyxyz/entropy-core/pull/591))
- Change `program_modification_account` to `program_deploy_key` ([#604](https://github.com/entropyxyz/entropy-core/pull/604))

### Fixed
- Fix inconsistency between interactive and file based passwords ([#589](https://github.com/entropyxyz/entropy-core/pull/589))

### Removed
- Remove pallet-helpers ([#581](https://github.com/entropyxyz/entropy-core/pull/581/))

## [0.0.9](https://github.com/entropyxyz/entropy-core/compare/release/v0.0.8...release/v0.0.9) - 2023-11-30

Some of the noteworthy changes related to this release are related to better integration in Web
Assembly contexts, and improvements to logging for the Threshold Signature Server.

Certain key components related to distributed key generation (DKG) are now able to be compiled to
Wasm. This opens up the possiblity for users to participate in DKG themselves from the browser!

There are changes around how logging in the `server` binary is done. When running the binary users
can now choose the type of output they would like to see (e.g `--logger json`), and can even send
their logs to a [Loki](https://grafana.com/oss/loki/) server (`--loki`) for aggregation and
visualization.

### Breaking Changes

- In [#475](https://github.com/entropyxyz/entropy-core/pull/475/), in the JSON body of the
  `/sign_tx` endpoint the `preimage` field has been renamed to `message`. It remains a hex-encoded
  `string`.

### Added
- Wasm bindings for user to participate in DKG and signing protocols ([#414](https://github.com/entropyxyz/entropy-core/pull/414/))
- Auxiliary data for program evaluation ([#475](https://github.com/entropyxyz/entropy-core/pull/475/))
- Add a keyshare type for wasm which wraps `synedrion::KeyShare` ([#512](https://github.com/entropyxyz/entropy-core/pull/512/))
- Add versioning to server ([#516](https://github.com/entropyxyz/entropy-core/pull/516/))
- Cross-compile for `linux/arm64` and push multi-platform Docker images. ([#518](https://github.com/entropyxyz/entropy-core/pull/518/))
- Allow logger to be configured from CLI ([#520](https://github.com/entropyxyz/entropy-core/pull/520/))
- Add `bunyan` JSON formatter ([#524](https://github.com/entropyxyz/entropy-core/pull/524/))
- Add Loki logging layer ([#528](https://github.com/entropyxyz/entropy-core/pull/528/))

### Changed
- Validate proactive refresh endpoint ([#483](https://github.com/entropyxyz/entropy-core/pull/483/))
- No proactive refresh on private key visibility ([#485](https://github.com/entropyxyz/entropy-core/pull/485/))
- Use bincode rather than JSON for protocol and subscribe messages ([#492](https://github.com/entropyxyz/entropy-core/pull/492/))
- Allow big protocol messages ([#495](https://github.com/entropyxyz/entropy-core/pull/495/))
- Change `SocketAddr` type for `String` ([#496](https://github.com/entropyxyz/entropy-core/pull/496/))
- Partition proactive refresh ([#504](https://github.com/entropyxyz/entropy-core/pull/504/))
- Add `#[tracing::instrument]` macro to routes ([#515](https://github.com/entropyxyz/entropy-core/pull/515/))
- Make `server` a library, and add integration test for testing protocol crate on wasm ([#517](https://github.com/entropyxyz/entropy-core/pull/517/))
- Remove subxt-signer from server and entropy-protocol ([#526](https://github.com/entropyxyz/entropy-core/pull/526/))
- `ec-runtime` now errors for zero-sized programs ([#529](https://github.com/entropyxyz/entropy-core/pull/529/))
- `entropy-protocol` - polkadot-js compatible sr25519 key generation for wasm API ([#533](https://github.com/entropyxyz/entropy-core/pull/533/))

### Fixed
- Return package version instead of rustc version ([#523](https://github.com/entropyxyz/entropy-core/pull/523/))

## [0.0.8](https://github.com/entropyxyz/entropy-core/compare/v0.0.7...release/v0.0.8) - 2023-11-06

### Breaking Changes

There are a few breaking changes in this release, mostly related to the APIs around Programs
(formerly Constraints).

Some notables changes introduced in [#428](https://github.com/entropyxyz/entropy-core/pull/428),
[#433](https://github.com/entropyxyz/entropy-core/pull/433), and
[#451](https://github.com/entropyxyz/entropy-core/pull/451) are:

- The Constraint pallet's `update_v2_constraints` extrinsic has been renamed to `update_program`.
    - The extrinsic arguments remain unchanged
- The Constraint pallet's `ConstraintsV2Updated` event has been renamed to `ProgramUpdated` and now
  has two fields instead of a single tuple for its body
- The Constraint pallet's `V2ConstraintLengthExceeded` error has been renamed to `ProgramLengthExceeded`
- The Relayer pallet's `register` extrinsic now takes a `Vec<u8>` as a program instead of an
  `Option<Contraints>`
- The Constraints pallet has been renamed to the Programs pallet
- The `entropy-constraints` crate has been removed

### Added
- Separate `entropy-protocol` crate with protocol execution logic ([#404](https://github.com/entropyxyz/entropy-core/pull/404))
- Proactive refresh ([#413](https://github.com/entropyxyz/entropy-core/pull/413))
- Write a Dockerfile that can build both `entropy` and `server`. ([#430](https://github.com/entropyxyz/entropy-core/pull/430))
- Developer experience improvements: SSH auth from workstations, entirely local "devnet"
  functionality with Compose ([#434](https://github.com/entropyxyz/entropy-core/pull/434))
- Allow local host pass for offchain url ([#443](https://github.com/entropyxyz/entropy-core/pull/443))
- Add way for validators to resolve diff verifying keys ([#460](https://github.com/entropyxyz/entropy-core/pull/460))
    - This introduces a new `FailedRegistration` event which might be of interest to consumers of this
      pallet.
- Add `prune_registration` extrinsic ([#472](https://github.com/entropyxyz/entropy-core/pull/472))
    - Allows for accounts to be moved out of registering state (e.g if DKG fails).
    - This introduces a new `RegistrationCancelled` event which might be of interest to consumers of
      this pallet.

### Changed
- Replace outdated `--ws-external` with `--rpc-external` ([#424](https://github.com/entropyxyz/entropy-core/pull/424))
- Ensure correct validator order by using ValidatorInfo from chain rather than from user ([#425](https://github.com/entropyxyz/entropy-core/pull/425))
- Place `demo_offence` dispatchable behind root origin check ([#426](https://github.com/entropyxyz/entropy-core/pull/426))
- Update `pallet-relayer` to use Contraints V2 ([#433](https://github.com/entropyxyz/entropy-core/pull/433))
- Rename `pallet-constraints` to `pallet-programs` ([#451](https://github.com/entropyxyz/entropy-core/pull/451))
- Add way for validators to resolve diff verifying keys ([#460](https://github.com/entropyxyz/entropy-core/pull/460))
- Fix socket address type ([#469](https://github.com/entropyxyz/entropy-core/pull/469))

### Removed
- Remove `is_swapping` from registration details ([#437](https://github.com/entropyxyz/entropy-core/pull/437))
- Remove V1 constraints from `pallet_constraints` ([#428](https://github.com/entropyxyz/entropy-core/pull/428))

### Fixed
- Ensure correct validator order by using ValidatorInfo from chain rather than from user ([#425](https://github.com/entropyxyz/entropy-core/pull/425))
- Take a storage deposit for programs during registration ([#447](https://github.com/entropyxyz/entropy-core/pull/447))

## [0.0.7](https://github.com/entropyxyz/entropy-core/compare/v0.0.6..v0.0.7) - 2023-09-22

## [0.0.6](https://github.com/entropyxyz/entropy-core/compare/v0.0.5..v0.0.6) - 2023-09-15

### ⚙️ Miscellaneous Tasks

- User can participate in DKG (second try) ([#396](https://github.com/entropyxyz/entropy-core/pull/396))
- User can participate in signing ([#379](https://github.com/entropyxyz/entropy-core/pull/379))
- Dkg ([#381](https://github.com/entropyxyz/entropy-core/pull/381))
- Add noise handshake to websocket connections for signing protocol ([#371](https://github.com/entropyxyz/entropy-core/pull/371))
- Working proof of concept for generated API docs automatically publishable to Vercel Project. ([#373](https://github.com/entropyxyz/entropy-core/pull/373))
- Use websockets rather than server sent events for signing protocol messages ([#364](https://github.com/entropyxyz/entropy-core/pull/364))

## [0.0.5](https://github.com/entropyxyz/entropy-core/compare/v0.0.2-devnet..v0.0.5) - 2023-06-23

### ⛰️  Features

- Feat: server deserializes and stores client tx reqs ([#291](https://github.com/entropyxyz/entropy-core/pull/291))

### 🐛 Bug Fixes

- Fix toolchain version ([#344](https://github.com/entropyxyz/entropy-core/pull/344))
- Fix signing ([#306](https://github.com/entropyxyz/entropy-core/pull/306))
- Fix typos in readme ([#276](https://github.com/entropyxyz/entropy-core/pull/276))
- Fix: fix sdk testing scripts to clean tss db ([#283](https://github.com/entropyxyz/entropy-core/pull/283))
- Fix batch size error ([#259](https://github.com/entropyxyz/entropy-core/pull/259))

### 🚜 Refactor

- Refactor tests ([#320](https://github.com/entropyxyz/entropy-core/pull/320))
- Refactor tests ([#320](https://github.com/entropyxyz/entropy-core/pull/320))
- Refactor ([#290](https://github.com/entropyxyz/entropy-core/pull/290))
- Refactor substrate-common to entropy-shared ([#272](https://github.com/entropyxyz/entropy-core/pull/272))

### ⚙️ Miscellaneous Tasks

- Replace Rocket with Axum ([#358](https://github.com/entropyxyz/entropy-core/pull/358))
- Add curl examples to documentation of user-facing http API endpoint ([#361](https://github.com/entropyxyz/entropy-core/pull/361))
- Improve doc comments relating to HTTP endpoints ([#351](https://github.com/entropyxyz/entropy-core/pull/351))
- Set the Rust toolchain explicitly for this project. ([#322](https://github.com/entropyxyz/entropy-core/pull/322))
- `/user/tx` validates user's constraints ([#300](https://github.com/entropyxyz/entropy-core/pull/300))
- `/user/tx` starts the signing process when user submits valid EVM Transaction Request ([#299](https://github.com/entropyxyz/entropy-core/pull/299))
- Validator key encryption ([#267](https://github.com/entropyxyz/entropy-core/pull/267))
- Add function to rotate signing selectors ([#263](https://github.com/entropyxyz/entropy-core/pull/263))
- Add more explicit expect errors ([#264](https://github.com/entropyxyz/entropy-core/pull/264))

## [0.0.2-devnet](https://github.com/entropyxyz/entropy-core/compare/v0.0.1-devnet..v0.0.2-devnet) - 2022-12-16

### 🚜 Refactor

- Refactor: remove unused deps ([#224](https://github.com/entropyxyz/entropy-core/pull/224))

### ⚙️ Miscellaneous Tasks

- Add is syncing in  ([#254](https://github.com/entropyxyz/entropy-core/pull/254))
- Sig error refactor ([#220](https://github.com/entropyxyz/entropy-core/pull/220))
- Upgrade Substrate to follow Polkadot releases ([#207](https://github.com/entropyxyz/entropy-core/pull/207))
- Fix CI pipeline ([#223](https://github.com/entropyxyz/entropy-core/pull/223))
- Add scripts for running devnet ([#222](https://github.com/entropyxyz/entropy-core/pull/222))
- Fix CI pipeline ([#223](https://github.com/entropyxyz/entropy-core/pull/223))
- Upgrade Substrate to follow Polkadot releases ([#207](https://github.com/entropyxyz/entropy-core/pull/207))

## [0.0.1-devnet] - 2022-10-26

### 🐛 Bug Fixes

- Fix tests ([#170](https://github.com/entropyxyz/entropy-core/pull/170))
- Fix: refactor substrate<>client types; fix master ([#155](https://github.com/entropyxyz/entropy-core/pull/155))
- Fix: solve unknown media type warning ([#154](https://github.com/entropyxyz/entropy-core/pull/154))
- Fix non deterministic tests ([#145](https://github.com/entropyxyz/entropy-core/pull/145))
- Fix benchmark builds ([#60](https://github.com/entropyxyz/entropy-core/pull/60))

### ⚙️ Miscellaneous Tasks

- Free TX - council can update free tx per era, fixed benchmarks ([#177](https://github.com/entropyxyz/entropy-core/pull/177))
- CI speedups ([#171](https://github.com/entropyxyz/entropy-core/pull/171))
- Crypto-signing-client: spec rest of flow & remove unnec. common crate ([#166](https://github.com/entropyxyz/entropy-core/pull/166))
* Fix master -- misc warnings and errors not caught in previous PR's ([#164](https://github.com/entropyxyz/entropy-core/pull/164))
- Fix master -- misc warnings and errors not caught in previous PR's ([#164](https://github.com/entropyxyz/entropy-core/pull/164))
- Conditional ci ([#152](https://github.com/entropyxyz/entropy-core/pull/152))
- Crypto comm manager ([#153](https://github.com/entropyxyz/entropy-core/pull/153))
- fix non deterministic tests ([#145](https://github.com/entropyxyz/entropy-core/pull/145))
- Add CircleCI configuration ([#142](https://github.com/entropyxyz/entropy-core/pull/142))
- Add starter CircleCI configuration ([#141](https://github.com/entropyxyz/entropy-core/pull/141))
- Clean up and DRY up CircleCI configuration ([#143](https://github.com/entropyxyz/entropy-core/pull/143))
- Fix CircleCI config ([#146](https://github.com/entropyxyz/entropy-core/pull/146))
- Add no_output_timeout: 45m ([#148](https://github.com/entropyxyz/entropy-core/pull/148))
- Fix syntax on timeout clause ([#149](https://github.com/entropyxyz/entropy-core/pull/149))
- Remove tofnd add kvdb ([#147](https://github.com/entropyxyz/entropy-core/pull/147))
- Lint Crypto ([#138](https://github.com/entropyxyz/entropy-core/pull/138))
- Austin retreat  ([#99](https://github.com/entropyxyz/entropy-core/pull/99))
- Crypto protospec ([#84](https://github.com/entropyxyz/entropy-core/pull/84))
- store json key ([#88](https://github.com/entropyxyz/entropy-core/pull/88))
- Crypto protospec ([#89](https://github.com/entropyxyz/entropy-core/pull/89))
- Store keys ([#90](https://github.com/entropyxyz/entropy-core/pull/90))
- cli separated ([#92](https://github.com/entropyxyz/entropy-core/pull/92))<|MERGE_RESOLUTION|>--- conflicted
+++ resolved
@@ -48,16 +48,13 @@
   hardware for testing, you must specify `non-TDX` in the release tag.
 - In [#1357](https://github.com/entropyxyz/entropy-core/pull/1357) the output of the entropy-tss
   `/info` HTTP route was changed to include the provisioning certification key.
-<<<<<<< HEAD
 - [#1249](https://github.com/entropyxyz/entropy-core/pull/1249) together with [#1216](https://github.com/entropyxyz/entropy-core/pull/1216)
   means that `entropy-tss` no longer has persistent storage of the key used to encrypt its data. If
   the process is restarted, it will attempt to retrieve a backup of this encryption key from another
   running TSS node. If all TSS nodes are simultaneously stopped, it will be impossible to recover
   and the network key will be lost.
-=======
-- In [#1377](https://github.com/entropyxyz/entropy-core/pull/1377) all endpoints except for the 
+- In [#1377](https://github.com/entropyxyz/entropy-core/pull/1377) all endpoints except for the
   healthz in the TSS had a /v1 added to them.
->>>>>>> 5d7dd40a
 
 ### Added
 - In [#1128](https://github.com/entropyxyz/entropy-core/pull/1128) an `/info` route was added to `entropy-tss`
