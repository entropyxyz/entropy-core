--- conflicted
+++ resolved
@@ -21,13 +21,10 @@
 - Wasm API to functions formerly in the x25515chacha20poly1305 repo also now have camelCase function names ([#563](https://github.com/entropyxyz/entropy-core/pull/563))
 - Register and change program pointer interface changed to accept a vecotor of programs. As well pass an index for which containts the hashing code if it custom hashing ([#568](https://github.com/entropyxyz/entropy-core/pull/568))
 - If a user is sending additive data through it now needs to be in a vector and the index needs to match up with where the program pointer is in the program pointer vector. ([#577](https://github.com/entropyxyz/entropy-core/pull/577))
-<<<<<<< HEAD
-- A user now needs to add a program config, which gets packaged with their program pointer to create program info. This changes both register and change_program_info (previously change_program_pointer). As well set_program now also takes program_type_definition. ([#593](https://github.com/entropyxyz/entropy-core/pull/593))
-=======
 - In [#592](https://github.com/entropyxyz/entropy-core/pull/592), the `local-devnet` chain-type was
   renamed to `devnet-local`. Additionally, the default chain type when none is specified is now
   `dev` instead of `local`.
->>>>>>> 91815138
+- A user now needs to add a program config, which gets packaged with their program pointer to create program info. This changes both register and change_program_info (previously change_program_pointer). As well set_program now also takes program_type_definition. ([#593](https://github.com/entropyxyz/entropy-core/pull/593))
 
 ### Added
 - Test CLI which calls the same code as in integration tests ([#417](https://github.com/entropyxyz/entropy-core/pull/417))
