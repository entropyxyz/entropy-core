--- conflicted
+++ resolved
@@ -24,13 +24,10 @@
 - In [#1153](https://github.com/entropyxyz/entropy-core/pull/1153/) the program runtime was updated to accept
 multiple oracle inputs, this means any programs that were compiled and used need to be recompiled to the new
 runtime
-<<<<<<< HEAD
+- In [#1179](https://github.com/entropyxyz/entropy-core/pull/1179) the format of TDX Quote input data has
+  been changed.
 - In [#1184](https://github.com/entropyxyz/entropy-core/pull/1184/) The ```OracleData``` mapping now holds a 
 struct ```OracleInfo``` which includes the ```oracle_data``` and the ```oracle_type```
-=======
-- In [#1179](https://github.com/entropyxyz/entropy-core/pull/1179) the format of TDX Quote input data has
-  been changed.
->>>>>>> fddd9e4f
 
 ### Added
 - Protocol message versioning ([#1140](https://github.com/entropyxyz/entropy-core/pull/1140))
