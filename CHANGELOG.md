--- conflicted
+++ resolved
@@ -15,27 +15,17 @@
   it follows that the Docker images previously published under `entropyxyz/server` are now being
   published under `entropyxyz/entropy-tss`.
 - In [#536](https://github.com/entropyxyz/entropy-core/pull/536/), the registered struct no longer holds a program but rather a hash of a program that is set in the set_program function
+- When executing the signing protocol on the client-side, a `sig-uid` no longer needs to be given as
+  an argument ([#549](https://github.com/entropyxyz/entropy-core/pull/549))
 
 ### Added
 - Test CLI which calls the same code as in integration tests ([#417](https://github.com/entropyxyz/entropy-core/pull/417))
 
 ### Changed
 - Crate name refactor ([#561](https://github.com/entropyxyz/entropy-core/pull/561))
-<<<<<<< HEAD
-- Change bip39 implementation ([#562](https://github.com/entropyxyz/entropy-core/pull/562))
-=======
-
-### Breaking Changes
-
-- In [#536](https://github.com/entropyxyz/entropy-core/pull/536/), the registered struct no longer holds a program but rather a hash of a program that is set in the set_program function
-- When executing the signing protocol on the client-side, a `sig-uid` no longer needs to be given as
-  an argument ([#549](https://github.com/entropyxyz/entropy-core/pull/549))
-
-### Changed
-
 - Protocol sessions are now identified by a `SessionID` type rather than a `String`
   ([#549](https://github.com/entropyxyz/entropy-core/pull/549))
->>>>>>> 21389e50
+- Change bip39 implementation ([#562](https://github.com/entropyxyz/entropy-core/pull/562))
 
 ### Added
 
