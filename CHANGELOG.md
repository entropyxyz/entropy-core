# Changelog

All notable changes to this project will be documented in this file.

The format is based on [Keep a Changelog](https://keepachangelog.com/en/1.0.0/).

At the moment this project **does not** adhere to
[Semantic Versioning](https://semver.org/spec/v2.0.0.html).

## [Unreleased]

### Breaking Changes
- In [#561](https://github.com/entropyxyz/entropy-core/pull/561) several crates were renamed in order to ensure consistent naming across the repo.
  The most impactful of these is that the `server` binary is now the `entropy-tss` binary. From this
  it follows that the Docker images previously published under `entropyxyz/server` are now being
  published under `entropyxyz/entropy-tss`.
- In [#536](https://github.com/entropyxyz/entropy-core/pull/536/), the registered struct no longer holds a program but rather a hash of a program that is set in the set_program function
- When executing the signing protocol on the client-side, a `sig-uid` no longer needs to be given as
  an argument ([#549](https://github.com/entropyxyz/entropy-core/pull/549))

### Added
- Test CLI which calls the same code as in integration tests ([#417](https://github.com/entropyxyz/entropy-core/pull/417))

### Changed
- Crate name refactor ([#561](https://github.com/entropyxyz/entropy-core/pull/561))
<<<<<<< HEAD
- Only run wasm integration tests when a feature is enabled ([#565](https://github.com/entropyxyz/entropy-core/pull/565))

### Breaking Changes

- In [#536](https://github.com/entropyxyz/entropy-core/pull/536/), the registered struct no longer holds a program but rather a hash of a program that is set in the set_program function
- When executing the signing protocol on the client-side, a `sig-uid` no longer needs to be given as
  an argument ([#549](https://github.com/entropyxyz/entropy-core/pull/549))

### Changed

=======
>>>>>>> 76068310
- Protocol sessions are now identified by a `SessionID` type rather than a `String`
  ([#549](https://github.com/entropyxyz/entropy-core/pull/549))
- Change bip39 implementation ([#562](https://github.com/entropyxyz/entropy-core/pull/562))

### Added

- Pointer for Programs ([#536](https://github.com/entropyxyz/entropy-core/pull/536/))
- Add password file option ([#555](https://github.com/entropyxyz/entropy-core/pull/555))

## [0.0.9](https://github.com/entropyxyz/entropy-core/compare/release/v0.0.8..release/v0.0.9) - 2023-11-30

Some of the noteworthy changes related to this release are related to better integration in Web
Assembly contexts, and improvements to logging for the Threshold Signature Server.

Certain key components related to distributed key generation (DKG) are now able to be compiled to
Wasm. This opens up the possiblity for users to participate in DKG themselves from the browser!

There are changes around how logging in the `server` binary is done. When running the binary users
can now choose the type of output they would like to see (e.g `--logger json`), and can even send
their logs to a [Loki](https://grafana.com/oss/loki/) server (`--loki`) for aggregation and
visualization.

### Breaking Changes

- In [#475](https://github.com/entropyxyz/entropy-core/pull/475/), in the JSON body of the
  `/sign_tx` endpoint the `preimage` field has been renamed to `message`. It remains a hex-encoded
  `string`.

### Added
- Wasm bindings for user to participate in DKG and signing protocols ([#414](https://github.com/entropyxyz/entropy-core/pull/414/))
- Auxiliary data for program evaluation ([#475](https://github.com/entropyxyz/entropy-core/pull/475/))
- Add a keyshare type for wasm which wraps `synedrion::KeyShare` ([#512](https://github.com/entropyxyz/entropy-core/pull/512/))
- Add versioning to server ([#516](https://github.com/entropyxyz/entropy-core/pull/516/))
- Cross-compile for `linux/arm64` and push multi-platform Docker images. ([#518](https://github.com/entropyxyz/entropy-core/pull/518/))
- Allow logger to be configured from CLI ([#520](https://github.com/entropyxyz/entropy-core/pull/520/))
- Add `bunyan` JSON formatter ([#524](https://github.com/entropyxyz/entropy-core/pull/524/))
- Add Loki logging layer ([#528](https://github.com/entropyxyz/entropy-core/pull/528/))

### Changed
- Validate proactive refresh endpoint ([#483](https://github.com/entropyxyz/entropy-core/pull/483/))
- No proactive refresh on private key visibility ([#485](https://github.com/entropyxyz/entropy-core/pull/485/))
- Use bincode rather than JSON for protocol and subscribe messages ([#492](https://github.com/entropyxyz/entropy-core/pull/492/))
- Allow big protocol messages ([#495](https://github.com/entropyxyz/entropy-core/pull/495/))
- Change `SocketAddr` type for `String` ([#496](https://github.com/entropyxyz/entropy-core/pull/496/))
- Partition proactive refresh ([#504](https://github.com/entropyxyz/entropy-core/pull/504/))
- Add `#[tracing::instrument]` macro to routes ([#515](https://github.com/entropyxyz/entropy-core/pull/515/))
- Make `server` a library, and add integration test for testing protocol crate on wasm ([#517](https://github.com/entropyxyz/entropy-core/pull/517/))
- Remove subxt-signer from server and entropy-protocol ([#526](https://github.com/entropyxyz/entropy-core/pull/526/))
- `ec-runtime` now errors for zero-sized programs ([#529](https://github.com/entropyxyz/entropy-core/pull/529/))
- `entropy-protocol` - polkadot-js compatible sr25519 key generation for wasm API ([#533](https://github.com/entropyxyz/entropy-core/pull/533/))

### Fixed
- Return package version instead of rustc version ([#523](https://github.com/entropyxyz/entropy-core/pull/523/))

## [0.0.8](https://github.com/entropyxyz/entropy-core/compare/v0.0.7..release/v0.0.8) - 2023-11-06

### Breaking Changes

There are a few breaking changes in this release, mostly related to the APIs around Programs
(formerly Constraints).

Some notables changes introduced in [#428](https://github.com/entropyxyz/entropy-core/pull/428),
[#433](https://github.com/entropyxyz/entropy-core/pull/433), and
[#451](https://github.com/entropyxyz/entropy-core/pull/451) are:

- The Constraint pallet's `update_v2_constraints` extrinsic has been renamed to `update_program`.
    - The extrinsic arguments remain unchanged
- The Constraint pallet's `ConstraintsV2Updated` event has been renamed to `ProgramUpdated` and now
  has two fields instead of a single tuple for its body
- The Constraint pallet's `V2ConstraintLengthExceeded` error has been renamed to `ProgramLengthExceeded`
- The Relayer pallet's `register` extrinsic now takes a `Vec<u8>` as a program instead of an
  `Option<Contraints>`
- The Constraints pallet has been renamed to the Programs pallet
- The `entropy-constraints` crate has been removed

### Added
- Separate `entropy-protocol` crate with protocol execution logic ([#404](https://github.com/entropyxyz/entropy-core/pull/404))
- Proactive refresh ([#413](https://github.com/entropyxyz/entropy-core/pull/413))
- Write a Dockerfile that can build both `entropy` and `server`. ([#430](https://github.com/entropyxyz/entropy-core/pull/430))
- Developer experience improvements: SSH auth from workstations, entirely local "devnet"
  functionality with Compose ([#434](https://github.com/entropyxyz/entropy-core/pull/434))
- Allow local host pass for offchain url ([#443](https://github.com/entropyxyz/entropy-core/pull/443))
- Add way for validators to resolve diff verifying keys ([#460](https://github.com/entropyxyz/entropy-core/pull/460))
    - This introduces a new `FailedRegistration` event which might be of interest to consumers of this
      pallet.
- Add `prune_registration` extrinsic ([#472](https://github.com/entropyxyz/entropy-core/pull/472))
    - Allows for accounts to be moved out of registering state (e.g if DKG fails).
    - This introduces a new `RegistrationCancelled` event which might be of interest to consumers of
      this pallet.

### Changed
- Replace outdated `--ws-external` with `--rpc-external` ([#424](https://github.com/entropyxyz/entropy-core/pull/424))
- Ensure correct validator order by using ValidatorInfo from chain rather than from user ([#425](https://github.com/entropyxyz/entropy-core/pull/425))
- Place `demo_offence` dispatchable behind root origin check ([#426](https://github.com/entropyxyz/entropy-core/pull/426))
- Update `pallet-relayer` to use Contraints V2 ([#433](https://github.com/entropyxyz/entropy-core/pull/433))
- Rename `pallet-constraints` to `pallet-programs` ([#451](https://github.com/entropyxyz/entropy-core/pull/451))
- Add way for validators to resolve diff verifying keys ([#460](https://github.com/entropyxyz/entropy-core/pull/460))
- Fix socket address type ([#469](https://github.com/entropyxyz/entropy-core/pull/469))

### Removed
- Remove `is_swapping` from registration details ([#437](https://github.com/entropyxyz/entropy-core/pull/437))
- Remove V1 constraints from `pallet_constraints` ([#428](https://github.com/entropyxyz/entropy-core/pull/428))

### Fixed
- Ensure correct validator order by using ValidatorInfo from chain rather than from user ([#425](https://github.com/entropyxyz/entropy-core/pull/425))
- Take a storage deposit for programs during registration ([#447](https://github.com/entropyxyz/entropy-core/pull/447))

## [0.0.7](https://github.com/entropyxyz/entropy-core/compare/v0.0.6..v0.0.7) - 2023-09-22

## [0.0.6](https://github.com/entropyxyz/entropy-core/compare/v0.0.5..v0.0.6) - 2023-09-15

### ⚙️ Miscellaneous Tasks

- User can participate in DKG (second try) ([#396](https://github.com/entropyxyz/entropy-core/pull/396))
- User can participate in signing ([#379](https://github.com/entropyxyz/entropy-core/pull/379))
- Dkg ([#381](https://github.com/entropyxyz/entropy-core/pull/381))
- Add noise handshake to websocket connections for signing protocol ([#371](https://github.com/entropyxyz/entropy-core/pull/371))
- Working proof of concept for generated API docs automatically publishable to Vercel Project. ([#373](https://github.com/entropyxyz/entropy-core/pull/373))
- Use websockets rather than server sent events for signing protocol messages ([#364](https://github.com/entropyxyz/entropy-core/pull/364))

## [0.0.5](https://github.com/entropyxyz/entropy-core/compare/v0.0.2-devnet..v0.0.5) - 2023-06-23

### ⛰️  Features

- Feat: server deserializes and stores client tx reqs ([#291](https://github.com/entropyxyz/entropy-core/pull/291))

### 🐛 Bug Fixes

- Fix toolchain version ([#344](https://github.com/entropyxyz/entropy-core/pull/344))
- Fix signing ([#306](https://github.com/entropyxyz/entropy-core/pull/306))
- Fix typos in readme ([#276](https://github.com/entropyxyz/entropy-core/pull/276))
- Fix: fix sdk testing scripts to clean tss db ([#283](https://github.com/entropyxyz/entropy-core/pull/283))
- Fix batch size error ([#259](https://github.com/entropyxyz/entropy-core/pull/259))

### 🚜 Refactor

- Refactor tests ([#320](https://github.com/entropyxyz/entropy-core/pull/320))
- Refactor tests ([#320](https://github.com/entropyxyz/entropy-core/pull/320))
- Refactor ([#290](https://github.com/entropyxyz/entropy-core/pull/290))
- Refactor substrate-common to entropy-shared ([#272](https://github.com/entropyxyz/entropy-core/pull/272))

### ⚙️ Miscellaneous Tasks

- Replace Rocket with Axum ([#358](https://github.com/entropyxyz/entropy-core/pull/358))
- Add curl examples to documentation of user-facing http API endpoint ([#361](https://github.com/entropyxyz/entropy-core/pull/361))
- Improve doc comments relating to HTTP endpoints ([#351](https://github.com/entropyxyz/entropy-core/pull/351))
- Set the Rust toolchain explicitly for this project. ([#322](https://github.com/entropyxyz/entropy-core/pull/322))
- `/user/tx` validates user's constraints ([#300](https://github.com/entropyxyz/entropy-core/pull/300))
- `/user/tx` starts the signing process when user submits valid EVM Transaction Request ([#299](https://github.com/entropyxyz/entropy-core/pull/299))
- Validator key encryption ([#267](https://github.com/entropyxyz/entropy-core/pull/267))
- Add function to rotate signing selectors ([#263](https://github.com/entropyxyz/entropy-core/pull/263))
- Add more explicit expect errors ([#264](https://github.com/entropyxyz/entropy-core/pull/264))

## [0.0.2-devnet](https://github.com/entropyxyz/entropy-core/compare/v0.0.1-devnet..v0.0.2-devnet) - 2022-12-16

### 🚜 Refactor

- Refactor: remove unused deps ([#224](https://github.com/entropyxyz/entropy-core/pull/224))

### ⚙️ Miscellaneous Tasks

- Add is syncing in  ([#254](https://github.com/entropyxyz/entropy-core/pull/254))
- Sig error refactor ([#220](https://github.com/entropyxyz/entropy-core/pull/220))
- Upgrade Substrate to follow Polkadot releases ([#207](https://github.com/entropyxyz/entropy-core/pull/207))
- Fix CI pipeline ([#223](https://github.com/entropyxyz/entropy-core/pull/223))
- Add scripts for running devnet ([#222](https://github.com/entropyxyz/entropy-core/pull/222))
- Fix CI pipeline ([#223](https://github.com/entropyxyz/entropy-core/pull/223))
- Upgrade Substrate to follow Polkadot releases ([#207](https://github.com/entropyxyz/entropy-core/pull/207))

## [0.0.1-devnet] - 2022-10-26

### 🐛 Bug Fixes

- Fix tests ([#170](https://github.com/entropyxyz/entropy-core/pull/170))
- Fix: refactor substrate<>client types; fix master ([#155](https://github.com/entropyxyz/entropy-core/pull/155))
- Fix: solve unknown media type warning ([#154](https://github.com/entropyxyz/entropy-core/pull/154))
- Fix non deterministic tests ([#145](https://github.com/entropyxyz/entropy-core/pull/145))
- Fix benchmark builds ([#60](https://github.com/entropyxyz/entropy-core/pull/60))

### ⚙️ Miscellaneous Tasks

- Free TX - council can update free tx per era, fixed benchmarks ([#177](https://github.com/entropyxyz/entropy-core/pull/177))
- CI speedups ([#171](https://github.com/entropyxyz/entropy-core/pull/171))
- Crypto-signing-client: spec rest of flow & remove unnec. common crate ([#166](https://github.com/entropyxyz/entropy-core/pull/166))
* Fix master -- misc warnings and errors not caught in previous PR's ([#164](https://github.com/entropyxyz/entropy-core/pull/164))
- Fix master -- misc warnings and errors not caught in previous PR's ([#164](https://github.com/entropyxyz/entropy-core/pull/164))
- Conditional ci ([#152](https://github.com/entropyxyz/entropy-core/pull/152))
- Crypto comm manager ([#153](https://github.com/entropyxyz/entropy-core/pull/153))
- fix non deterministic tests ([#145](https://github.com/entropyxyz/entropy-core/pull/145))
- Add CircleCI configuration ([#142](https://github.com/entropyxyz/entropy-core/pull/142))
- Add starter CircleCI configuration ([#141](https://github.com/entropyxyz/entropy-core/pull/141))
- Clean up and DRY up CircleCI configuration ([#143](https://github.com/entropyxyz/entropy-core/pull/143))
- Fix CircleCI config ([#146](https://github.com/entropyxyz/entropy-core/pull/146))
- Add no_output_timeout: 45m ([#148](https://github.com/entropyxyz/entropy-core/pull/148))
- Fix syntax on timeout clause ([#149](https://github.com/entropyxyz/entropy-core/pull/149))
- Remove tofnd add kvdb ([#147](https://github.com/entropyxyz/entropy-core/pull/147))
- Lint Crypto ([#138](https://github.com/entropyxyz/entropy-core/pull/138))
- Austin retreat  ([#99](https://github.com/entropyxyz/entropy-core/pull/99))
- Crypto protospec ([#84](https://github.com/entropyxyz/entropy-core/pull/84))
- store json key ([#88](https://github.com/entropyxyz/entropy-core/pull/88))
- Crypto protospec ([#89](https://github.com/entropyxyz/entropy-core/pull/89))
- Store keys ([#90](https://github.com/entropyxyz/entropy-core/pull/90))
- cli separated ([#92](https://github.com/entropyxyz/entropy-core/pull/92))<|MERGE_RESOLUTION|>--- conflicted
+++ resolved
@@ -23,19 +23,7 @@
 
 ### Changed
 - Crate name refactor ([#561](https://github.com/entropyxyz/entropy-core/pull/561))
-<<<<<<< HEAD
 - Only run wasm integration tests when a feature is enabled ([#565](https://github.com/entropyxyz/entropy-core/pull/565))
-
-### Breaking Changes
-
-- In [#536](https://github.com/entropyxyz/entropy-core/pull/536/), the registered struct no longer holds a program but rather a hash of a program that is set in the set_program function
-- When executing the signing protocol on the client-side, a `sig-uid` no longer needs to be given as
-  an argument ([#549](https://github.com/entropyxyz/entropy-core/pull/549))
-
-### Changed
-
-=======
->>>>>>> 76068310
 - Protocol sessions are now identified by a `SessionID` type rather than a `String`
   ([#549](https://github.com/entropyxyz/entropy-core/pull/549))
 - Change bip39 implementation ([#562](https://github.com/entropyxyz/entropy-core/pull/562))
