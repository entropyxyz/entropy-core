--- conflicted
+++ resolved
@@ -11,28 +11,19 @@
 
 ### Breaking Changes
 - In [#866](https://github.com/entropyxyz/entropy-core/pull/866) timestamp was removed from `UserSignatureRequest` and replaced with block_number. Thus check_stale now uses block_number for stale checks
+- In [#879](https://github.com/entropyxyz/entropy-core/pull/879) threshold signing is introduced,
+  using a fix threshold based on the number of validators.
 - In [#881](https://github.com/entropyxyz/entropy-core/pull/881) the `HashingAlgorithm` enum is
   given an additional variant `Blake2_256` and marked as `non_exhaustive` meaning we must handle the
   case that an unknown variant is added in the future.
-  - In [#900](https://github.com/entropyxyz/entropy-core/pull/900) the subgroup signer selection now adds a ```.sort()``` function before selecting the index to ensure consistentcy across libraries languages and clients
-<<<<<<< HEAD
-
-### Breaking Changes
-
-- In [#879](https://github.com/entropyxyz/entropy-core/pull/879) threshold signing is introduced,
-  using a fix threshold based on the number of validators.
-=======
->>>>>>> 82b81ebd
+- In [#900](https://github.com/entropyxyz/entropy-core/pull/900) the subgroup signer selection now adds a ```.sort()``` function before selecting the index to ensure consistentcy across libraries languages and clients
 
 ### Added
 - Add a way to change program modification account  ([#843](https://github.com/entropyxyz/entropy-core/pull/843))
 - Add support for `--mnemonic-file` and `THRESHOLD_SERVER_MNEMONIC` ([#864](https://github.com/entropyxyz/entropy-core/pull/864))
 - Add validator helpers to cli ([#870](https://github.com/entropyxyz/entropy-core/pull/870))
 - Add blake2 as built in hash function and make HashingAlgorithm non-exhaustive ([#881](https://github.com/entropyxyz/entropy-core/pull/881))
-<<<<<<< HEAD
 - Pre-generated threshold keyshare set for entropy-tss tests ([#884](https://github.com/entropyxyz/entropy-core/pull/884))
-=======
->>>>>>> 82b81ebd
 - Add sort to subgroup signer selection ([#900](https://github.com/entropyxyz/entropy-core/pull/900))
 - Create four node Docker Compose chainspec ([#902](https://github.com/entropyxyz/entropy-core/pull/902))
 
