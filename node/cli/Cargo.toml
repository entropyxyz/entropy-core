[package]
name       ='entropy'
version    ='0.1.0'
description="Entropy substrate node"
authors    =['Entropy Cryptography <engineering@entropy.xyz>']
homepage   ='https://entropy.xyz/'
license    ='AGPL-3.0-or-later'
repository ='https://github.com/entropyxyz/entropy-core'
build      ='build.rs'
edition    ='2021'
publish    =false

[package.metadata.docs.rs]
targets=['x86_64-unknown-linux-gnu']

[[bin]]
name='entropy'

[dependencies]

# Third-party dependencies
clap            ={ version="4.5.7", features=["derive"], optional=true }
codec           ={ package="parity-scale-codec", version="3.0.0" }
futures         ="0.3.30"
hex-literal     ="0.4.1"
itertools       ="0.13.0"
jsonrpsee       ={ version="0.20.3", features=["server"] }
lazy_static     ={ version="1.5.0", features=["spin_no_std"] }
log             ="0.4.21"
pallet-im-online={ version="28.0.0" }
rand            ="0.8.5"
serde           ={ version="1.0.203", features=["derive"] }
<<<<<<< HEAD
serde_json      ='1.0.117'
=======
serde_json      ='1.0.118'
>>>>>>> 82b81ebd

# Substrate Client

grandpa                 ={ version="0.20.0", package="sc-consensus-grandpa" }
sc-authority-discovery  ={ version="0.35.0" }
sc-basic-authorship     ={ version="0.35.0" }
sc-chain-spec           ={ version="28.0.0" }
sc-cli                  ={ version="0.37.0", optional=true }
sc-client-api           ={ version="29.0.0" }
sc-consensus            ={ version="0.34.0" }
sc-consensus-babe       ={ version="0.35.0" }
sc-consensus-babe-rpc   ={ version="0.35.0" }
sc-consensus-epochs     ={ version="0.34.0" }
sc-consensus-grandpa-rpc={ version="0.20.0" }
sc-consensus-slots      ={ version="0.34.0" }
sc-executor             ={ version="0.33.0" }
sc-network              ={ version="0.35.0" }
sc-network-common       ={ version="0.34.0" }
sc-network-sync         ={ version="0.34.0" }
sc-offchain             ={ version="30.0.0" }
sc-rpc                  ={ version="30.0.0" }
sc-rpc-api              ={ version="0.34.0" }
sc-service              ={ version="0.36.0" }
sc-storage-monitor      ={ version="0.17.0" }
sc-sync-state-rpc       ={ version="0.35.0" }
sc-sysinfo              ={ version="28.0.0" }
sc-telemetry            ={ version="16.0.0" }
sc-transaction-pool     ={ version="29.0.0" }
sc-transaction-pool-api ={ version="29.0.0" }
sc-rpc-spec-v2          ={ version="0.35.0" }

# Substrate Primitives
grandpa-primitives          ={ version="14.0.0", package="sp-consensus-grandpa" }
sp-api                      ={ version="27.0.0" }
sp-authority-discovery      ={ version="27.0.0" }
sp-block-builder            ={ version="27.0.0" }
sp-blockchain               ={ version="29.0.0" }
sp-consensus                ={ version="0.33.0" }
sp-consensus-babe           ={ version="0.33.0" }
sp-core                     ={ version="29.0.0" }
sp-inherents                ={ version="27.0.0" }
sp-keyring                  ={ version="32.0.0" }
sp-keystore                 ={ version="0.35.0" }
sp-runtime                  ={ version="32.0.0" }
sp-timestamp                ={ version="27.0.0" }
sp-transaction-storage-proof={ version="27.0.0" }
substrate-frame-rpc-system  ={ version="29.0.0" }

# FRAME Dependencies
frame-benchmarking          ={ version="29.0.0" }
frame-benchmarking-cli      ={ version="33.0.0", optional=true }
frame-system                ={ version="29.0.0" }
frame-system-rpc-runtime-api={ version="27.0.0" }

# Substrate Pallets
pallet-transaction-payment    ={ version="29.0.0" }
pallet-transaction-payment-rpc={ version="31.0.0" }

# Entropy Dependencies
entropy-runtime={ version="0.1.0", path="../../runtime" }
entropy-shared={ version="0.1.0", path="../../crates/shared", default-features=false, features=[
  "wasm-no-std",
] }
pallet-registry={ version="0.1.0", path="../../pallets/registry" }
pallet-staking-extension={ version="0.1.0", path="../../pallets/staking" }
project-root="0.2.2"

[build-dependencies]
clap={ version="4.5.7", optional=true }

pallet-balances             ={ version="29.0.0" }
substrate-build-script-utils={ version="11.0.0" }
try-runtime-cli             ={ version="0.42.0" }

[dev-dependencies]
tempfile  ="3.1.0"
sp-tracing={ version="16.0.0" }

[features]
default=["cli"]
cli=["clap", "frame-benchmarking-cli", "sc-cli", "sc-service/rocksdb"]
runtime-benchmarks=[
  "entropy-runtime/runtime-benchmarks",
  "frame-benchmarking-cli/runtime-benchmarks",
]
# Enable features that allow the runtime to be tried and debugged. Name might be subject to change
# in the near future.
try-runtime=["entropy-runtime/try-runtime", "try-runtime-cli/try-runtime"]<|MERGE_RESOLUTION|>--- conflicted
+++ resolved
@@ -30,11 +30,7 @@
 pallet-im-online={ version="28.0.0" }
 rand            ="0.8.5"
 serde           ={ version="1.0.203", features=["derive"] }
-<<<<<<< HEAD
-serde_json      ='1.0.117'
-=======
 serde_json      ='1.0.118'
->>>>>>> 82b81ebd
 
 # Substrate Client
 
