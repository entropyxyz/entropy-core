--- conflicted
+++ resolved
@@ -32,6 +32,7 @@
 serde           ={ version="1.0.219", features=["derive"] }
 serde_json      ='1.0.140'
 hex             ={ version="0.4.3", optional=true }
+project-root    ="0.2.2"
 
 # Substrate Client
 
@@ -99,12 +100,7 @@
 ] }
 pallet-registry={ version="0.4.0-rc.1", path="../../pallets/registry" }
 pallet-staking-extension={ version="0.4.0-rc.1", path="../../pallets/staking" }
-<<<<<<< HEAD
 pallet-parameters={ version="0.4.0-rc.1", path="../../pallets/parameters" }
-
-project-root="0.2.2"
-=======
->>>>>>> 731ae4bb
 
 [build-dependencies]
 clap={ version="4.5.38", optional=true }
