// Copyright (C) 2023 Entropy Cryptography Inc.
//
// This program is free software: you can redistribute it and/or modify
// it under the terms of the GNU Affero General Public License as published by
// the Free Software Foundation, either version 3 of the License, or
// (at your option) any later version.
//
// This program is distributed in the hope that it will be useful,
// but WITHOUT ANY WARRANTY; without even the implied warranty of
// MERCHANTABILITY or FITNESS FOR A PARTICULAR PURPOSE.  See the
// GNU Affero General Public License for more details.
//
// You should have received a copy of the GNU Affero General Public License
// along with this program.  If not, see <https://www.gnu.org/licenses/>.

use crate::chain_spec::{get_account_id_from_seed, ChainSpec};
use crate::endowed_accounts::endowed_accounts_dev;

use entropy_runtime::{
    constants::currency::*, wasm_binary_unwrap, AuthorityDiscoveryConfig, BabeConfig,
    BalancesConfig, ElectionsConfig, GrandpaConfig, ImOnlineConfig, IndicesConfig, MaxNominations,
    ParametersConfig, ProgramsConfig, RegistryConfig, SessionConfig, StakerStatus, StakingConfig,
    StakingExtensionConfig, SudoConfig, TechnicalCommitteeConfig,
};
use entropy_runtime::{AccountId, Balance};
use entropy_shared::{
    X25519PublicKey as TssX25519PublicKey, DAVE_VERIFYING_KEY, DEVICE_KEY_AUX_DATA_TYPE,
    DEVICE_KEY_CONFIG_TYPE, DEVICE_KEY_HASH, DEVICE_KEY_PROXY, EVE_VERIFYING_KEY,
    FERDIE_VERIFYING_KEY, INITIAL_MAX_INSTRUCTIONS_PER_PROGRAM,
};
use grandpa_primitives::AuthorityId as GrandpaId;
use itertools::Itertools;
use pallet_im_online::sr25519::AuthorityId as ImOnlineId;
use sc_service::ChainType;
use sp_authority_discovery::AuthorityId as AuthorityDiscoveryId;
use sp_consensus_babe::AuthorityId as BabeId;
use sp_core::sr25519;
use sp_runtime::{BoundedVec, Perbill};

<<<<<<< HEAD
=======
const SIGNING_GROUPS: usize = 2;

>>>>>>> 82b81ebd
pub fn devnet_two_node_initial_tss_servers(
) -> Vec<(sp_runtime::AccountId32, TssX25519PublicKey, String)> {
    let alice = (
        crate::chain_spec::tss_account_id::ALICE.clone(),
        crate::chain_spec::tss_x25519_public_key::ALICE,
        "127.0.0.1:3001".to_string(),
    );

    let bob = (
        crate::chain_spec::tss_account_id::BOB.clone(),
        crate::chain_spec::tss_x25519_public_key::BOB,
        "127.0.0.1:3002".to_string(),
    );

<<<<<<< HEAD
    let charlie = (
        crate::chain_spec::tss_account_id::CHARLIE.clone(),
        crate::chain_spec::tss_x25519_public_key::CHARLIE,
        "127.0.0.1:3003".to_string(),
    );

    vec![alice, bob, charlie]
=======
    vec![alice, bob]
>>>>>>> 82b81ebd
}

pub fn devnet_local_docker_two_node_initial_tss_servers(
) -> Vec<(sp_runtime::AccountId32, TssX25519PublicKey, String)> {
    let alice = (
        crate::chain_spec::tss_account_id::ALICE.clone(),
        crate::chain_spec::tss_x25519_public_key::ALICE,
        "alice-tss-server:3001".to_string(),
    );

    let bob = (
        crate::chain_spec::tss_account_id::BOB.clone(),
        crate::chain_spec::tss_x25519_public_key::BOB,
        "bob-tss-server:3002".to_string(),
    );

    vec![alice, bob]
}

pub fn devnet_local_docker_four_node_initial_tss_servers(
) -> Vec<(sp_runtime::AccountId32, TssX25519PublicKey, String)> {
    let alice = (
        crate::chain_spec::tss_account_id::ALICE.clone(),
        crate::chain_spec::tss_x25519_public_key::ALICE,
        "alice-tss-server:3001".to_string(),
    );

    let bob = (
        crate::chain_spec::tss_account_id::BOB.clone(),
        crate::chain_spec::tss_x25519_public_key::BOB,
        "bob-tss-server:3002".to_string(),
    );

    let dave = (
        crate::chain_spec::tss_account_id::DAVE.clone(),
        crate::chain_spec::tss_x25519_public_key::DAVE,
        "dave-tss-server:3003".to_string(),
    );

    let eve = (
        crate::chain_spec::tss_account_id::EVE.clone(),
        crate::chain_spec::tss_x25519_public_key::EVE_TSS,
        "eve-tss-server:3004".to_string(),
    );

    vec![alice, bob, dave, eve]
}

/// The configuration used for development.
///
/// Since Entropy requires at least two signing groups to work properly we spin up this network with
/// two validators, Alice and Bob.
pub fn development_config() -> ChainSpec {
    ChainSpec::builder(wasm_binary_unwrap(), Default::default())
        .with_name("Development")
        .with_id("dev")
        .with_chain_type(ChainType::Development)
        .with_properties(crate::chain_spec::entropy_properties())
        .with_genesis_config_patch(development_genesis_config(
            vec![
                crate::chain_spec::authority_keys_from_seed("Alice"),
                crate::chain_spec::authority_keys_from_seed("Bob"),
                crate::chain_spec::authority_keys_from_seed("Charlie"),
            ],
            vec![],
            get_account_id_from_seed::<sr25519::Public>("Alice"),
            devnet_two_node_initial_tss_servers(),
        ))
        .build()
}

/// The configuration used for a local development network spun up with the `docker-compose` setup
/// provided in this repository.
///
/// Since Entropy requires at least two signing groups to work properly we spin up this network with
/// two validators, Alice and Bob.
pub fn devnet_local_two_node_config() -> crate::chain_spec::ChainSpec {
    ChainSpec::builder(wasm_binary_unwrap(), Default::default())
        .with_name("Devnet Local")
        .with_id("devnet_local")
        .with_properties(crate::chain_spec::entropy_properties())
<<<<<<< HEAD
        .with_chain_type(ChainType::Development)
        .with_genesis_config_patch(development_genesis_config(
            vec![
                crate::chain_spec::authority_keys_from_seed("Alice"),
                crate::chain_spec::authority_keys_from_seed("Bob"),
            ],
            vec![],
            get_account_id_from_seed::<sr25519::Public>("Alice"),
            devnet_local_docker_two_node_initial_tss_servers(),
        ))
        .build()
}

/// The configuration used for a local four-node development network spun up using `docker-compose`.
///
/// Note that this repository does not provide an example of that, but the provided two-node
/// `docker-compose` setup can be used as a reference.
pub fn devnet_local_four_node_config() -> crate::chain_spec::ChainSpec {
    ChainSpec::builder(wasm_binary_unwrap(), Default::default())
        .with_name("Devnet Local Large")
        .with_id("devnet_local_four_nodes")
=======
>>>>>>> 82b81ebd
        .with_chain_type(ChainType::Development)
        .with_genesis_config_patch(development_genesis_config(
            vec![
                crate::chain_spec::authority_keys_from_seed("Alice"),
                crate::chain_spec::authority_keys_from_seed("Bob"),
                crate::chain_spec::authority_keys_from_seed("Dave"),
                crate::chain_spec::authority_keys_from_seed("Eve"),
            ],
            vec![],
            get_account_id_from_seed::<sr25519::Public>("Alice"),
<<<<<<< HEAD
            devnet_local_docker_four_node_initial_tss_servers(),
=======
            devnet_local_docker_two_node_initial_tss_servers(),
>>>>>>> 82b81ebd
        ))
        .with_properties(crate::chain_spec::entropy_properties())
        .build()
}

/// The configuration used for a local four-node development network spun up using `docker-compose`.
///
/// Note that this repository does not provide an example of that, but the provided two-node
/// `docker-compose` setup can be used as a reference.
pub fn devnet_local_four_node_config() -> crate::chain_spec::ChainSpec {
    ChainSpec::builder(wasm_binary_unwrap(), Default::default())
        .with_name("Devnet Local Large")
        .with_id("devnet_local_four_nodes")
        .with_chain_type(ChainType::Development)
        .with_genesis_config_patch(development_genesis_config(
            vec![
                crate::chain_spec::authority_keys_from_seed("Alice"),
                crate::chain_spec::authority_keys_from_seed("Bob"),
                crate::chain_spec::authority_keys_from_seed("Dave"),
                crate::chain_spec::authority_keys_from_seed("Eve"),
            ],
            vec![],
            get_account_id_from_seed::<sr25519::Public>("Alice"),
            devnet_local_docker_four_node_initial_tss_servers(),
        ))
        .with_properties(crate::chain_spec::entropy_properties())
        .build()
}

pub fn development_genesis_config(
    initial_authorities: Vec<(
        AccountId,
        AccountId,
        GrandpaId,
        BabeId,
        ImOnlineId,
        AuthorityDiscoveryId,
    )>,
    initial_nominators: Vec<AccountId>,
    root_key: AccountId,
    initial_tss_servers: Vec<(sp_runtime::AccountId32, TssX25519PublicKey, String)>,
) -> serde_json::Value {
    // Note that any endowed_accounts added here will be included in the `elections` and
    // `technical_committee` genesis configs. If you don't want that, don't push those accounts to
    // this list.
    let mut endowed_accounts = vec![];

    // endow all authorities and nominators.
    initial_authorities.iter().map(|x| &x.0).chain(initial_nominators.iter()).for_each(|x| {
        if !endowed_accounts.contains(x) {
            endowed_accounts.push(x.clone())
        }
    });

    // stakers: all validators and nominators.
    let mut rng = rand::thread_rng();
    let stakers = initial_authorities
        .iter()
        .map(|x| (x.0.clone(), x.1.clone(), STASH, StakerStatus::Validator))
        .chain(initial_nominators.iter().map(|x| {
            use rand::{seq::SliceRandom, Rng};
            let limit = (MaxNominations::get() as usize).min(initial_authorities.len());
            let count = rng.gen::<usize>() % limit;
            let nominations = initial_authorities
                .as_slice()
                .choose_multiple(&mut rng, count)
                .map(|choice| choice.0.clone())
                .collect::<Vec<_>>();
            (x.clone(), x.clone(), STASH, StakerStatus::Nominator(nominations))
        }))
        .collect::<Vec<_>>();

    let num_endowed_accounts = endowed_accounts.len();

    const ENDOWMENT: Balance = 10_000_000 * DOLLARS;
    const STASH: Balance = ENDOWMENT / 1000;

    serde_json::json!({
        "balances": BalancesConfig {
            balances: endowed_accounts
                        .iter()
                        .chain(endowed_accounts_dev().iter())
                        .cloned()
                        .map(|x| (x, ENDOWMENT))
                        .unique()
                        .collect(),
        },
        "indices": IndicesConfig { indices: vec![] },
        "session": SessionConfig {
            keys: initial_authorities
                .iter()
                .map(|x| {
                    (
                        x.0.clone(),
                        x.0.clone(),
                        crate::chain_spec::session_keys(
                            x.2.clone(),
                            x.3.clone(),
                            x.4.clone(),
                            x.5.clone(),
                        ),
                    )
                })
                .collect::<Vec<_>>(),
        },
        "staking": StakingConfig {
            validator_count: initial_authorities.len() as u32,
            minimum_validator_count: 0,
            invulnerables: vec![],
            slash_reward_fraction: Perbill::from_percent(10),
            stakers,
            ..Default::default()
        },
        "stakingExtension": StakingExtensionConfig {
<<<<<<< HEAD
            threshold_servers: vec![
                (
                    get_account_id_from_seed::<sr25519::Public>("Alice//stash"),
                    (
                        crate::chain_spec::tss_account_id::ALICE.clone(),
                        crate::chain_spec::tss_x25519_public_key::ALICE,
                        initial_tss_servers[0].2.as_bytes().to_vec(),
                    ),
                ),
                (
                    get_account_id_from_seed::<sr25519::Public>("Bob//stash"),
                    (
                        crate::chain_spec::tss_account_id::BOB.clone(),
                        crate::chain_spec::tss_x25519_public_key::BOB,
                        initial_tss_servers[1].2.as_bytes().to_vec(),
                    ),
                ),
                (
                    get_account_id_from_seed::<sr25519::Public>("Charlie//stash"),
                    (
                        crate::chain_spec::tss_account_id::CHARLIE.clone(),
                        crate::chain_spec::tss_x25519_public_key::CHARLIE,
                        initial_tss_servers[2].2.as_bytes().to_vec(),
                    ),
                ),
            ],
=======
            threshold_servers: initial_authorities
                .iter()
                .zip(initial_tss_servers.iter())
                .map(|(auth, tss)| {
                    (auth.0.clone(), (tss.0.clone(), tss.1, tss.2.as_bytes().to_vec()))
                })
                .collect::<Vec<_>>(),
            // We place all Stash accounts into the specified number of signing groups
            signing_groups: initial_authorities
                .iter()
                .map(|x| x.0.clone())
                .collect::<Vec<_>>()
                .as_slice()
                .chunks((initial_authorities.len() + SIGNING_GROUPS - 1) / SIGNING_GROUPS)
                .enumerate()
                .map(|(i, v)| (i as u8, v.to_vec()))
                .collect::<Vec<_>>(),
>>>>>>> 82b81ebd
            proactive_refresh_data: (vec![], vec![]),
        },
        "elections": ElectionsConfig {
            members: endowed_accounts
                .iter()
                .take((num_endowed_accounts + 1) / 2)
                .cloned()
                .map(|member| (member, STASH))
                .collect(),
        },
        "technicalCommittee": TechnicalCommitteeConfig  {
            members: endowed_accounts
                .iter()
                .take((num_endowed_accounts + 1) / 2)
                .cloned()
                .collect(),
            phantom: Default::default(),
        },
        "sudo": SudoConfig { key: Some(root_key.clone()) },
        "babe": BabeConfig {
            authorities: vec![],
            epoch_config: Some(entropy_runtime::BABE_GENESIS_EPOCH_CONFIG),
            ..Default::default()
        },
        "imOnline": ImOnlineConfig { keys: vec![] },
        "authorityDiscovery": AuthorityDiscoveryConfig { keys: vec![], ..Default::default() },
        "grandpa": GrandpaConfig  { authorities: vec![], ..Default::default() },
        "registry": RegistryConfig {
            registered_accounts: vec![
                (
                    get_account_id_from_seed::<sr25519::Public>("Dave"),
                    BoundedVec::try_from(DAVE_VERIFYING_KEY.to_vec()).unwrap(),
                ),
                (
                    get_account_id_from_seed::<sr25519::Public>("Eve"),
                    BoundedVec::try_from(EVE_VERIFYING_KEY.to_vec()).unwrap(),
                ),
                (
                    get_account_id_from_seed::<sr25519::Public>("Ferdie"),
                    BoundedVec::try_from(FERDIE_VERIFYING_KEY.to_vec()).unwrap(),
                ),
            ],
        },
        "parameters": ParametersConfig {
            request_limit: 20,
            max_instructions_per_programs: INITIAL_MAX_INSTRUCTIONS_PER_PROGRAM,
            ..Default::default()
        },
        "programs": ProgramsConfig {
            inital_programs: vec![(
                *DEVICE_KEY_HASH,
                DEVICE_KEY_PROXY.to_vec(),
                (*DEVICE_KEY_CONFIG_TYPE.clone()).to_vec(),
                (*DEVICE_KEY_AUX_DATA_TYPE.clone()).to_vec(),
                root_key,
                10,
            )],
        },
    })
}<|MERGE_RESOLUTION|>--- conflicted
+++ resolved
@@ -37,11 +37,6 @@
 use sp_core::sr25519;
 use sp_runtime::{BoundedVec, Perbill};
 
-<<<<<<< HEAD
-=======
-const SIGNING_GROUPS: usize = 2;
-
->>>>>>> 82b81ebd
 pub fn devnet_two_node_initial_tss_servers(
 ) -> Vec<(sp_runtime::AccountId32, TssX25519PublicKey, String)> {
     let alice = (
@@ -56,7 +51,6 @@
         "127.0.0.1:3002".to_string(),
     );
 
-<<<<<<< HEAD
     let charlie = (
         crate::chain_spec::tss_account_id::CHARLIE.clone(),
         crate::chain_spec::tss_x25519_public_key::CHARLIE,
@@ -64,9 +58,6 @@
     );
 
     vec![alice, bob, charlie]
-=======
-    vec![alice, bob]
->>>>>>> 82b81ebd
 }
 
 pub fn devnet_local_docker_two_node_initial_tss_servers(
@@ -148,7 +139,6 @@
         .with_name("Devnet Local")
         .with_id("devnet_local")
         .with_properties(crate::chain_spec::entropy_properties())
-<<<<<<< HEAD
         .with_chain_type(ChainType::Development)
         .with_genesis_config_patch(development_genesis_config(
             vec![
@@ -159,36 +149,6 @@
             get_account_id_from_seed::<sr25519::Public>("Alice"),
             devnet_local_docker_two_node_initial_tss_servers(),
         ))
-        .build()
-}
-
-/// The configuration used for a local four-node development network spun up using `docker-compose`.
-///
-/// Note that this repository does not provide an example of that, but the provided two-node
-/// `docker-compose` setup can be used as a reference.
-pub fn devnet_local_four_node_config() -> crate::chain_spec::ChainSpec {
-    ChainSpec::builder(wasm_binary_unwrap(), Default::default())
-        .with_name("Devnet Local Large")
-        .with_id("devnet_local_four_nodes")
-=======
->>>>>>> 82b81ebd
-        .with_chain_type(ChainType::Development)
-        .with_genesis_config_patch(development_genesis_config(
-            vec![
-                crate::chain_spec::authority_keys_from_seed("Alice"),
-                crate::chain_spec::authority_keys_from_seed("Bob"),
-                crate::chain_spec::authority_keys_from_seed("Dave"),
-                crate::chain_spec::authority_keys_from_seed("Eve"),
-            ],
-            vec![],
-            get_account_id_from_seed::<sr25519::Public>("Alice"),
-<<<<<<< HEAD
-            devnet_local_docker_four_node_initial_tss_servers(),
-=======
-            devnet_local_docker_two_node_initial_tss_servers(),
->>>>>>> 82b81ebd
-        ))
-        .with_properties(crate::chain_spec::entropy_properties())
         .build()
 }
 
@@ -301,34 +261,6 @@
             ..Default::default()
         },
         "stakingExtension": StakingExtensionConfig {
-<<<<<<< HEAD
-            threshold_servers: vec![
-                (
-                    get_account_id_from_seed::<sr25519::Public>("Alice//stash"),
-                    (
-                        crate::chain_spec::tss_account_id::ALICE.clone(),
-                        crate::chain_spec::tss_x25519_public_key::ALICE,
-                        initial_tss_servers[0].2.as_bytes().to_vec(),
-                    ),
-                ),
-                (
-                    get_account_id_from_seed::<sr25519::Public>("Bob//stash"),
-                    (
-                        crate::chain_spec::tss_account_id::BOB.clone(),
-                        crate::chain_spec::tss_x25519_public_key::BOB,
-                        initial_tss_servers[1].2.as_bytes().to_vec(),
-                    ),
-                ),
-                (
-                    get_account_id_from_seed::<sr25519::Public>("Charlie//stash"),
-                    (
-                        crate::chain_spec::tss_account_id::CHARLIE.clone(),
-                        crate::chain_spec::tss_x25519_public_key::CHARLIE,
-                        initial_tss_servers[2].2.as_bytes().to_vec(),
-                    ),
-                ),
-            ],
-=======
             threshold_servers: initial_authorities
                 .iter()
                 .zip(initial_tss_servers.iter())
@@ -346,7 +278,6 @@
                 .enumerate()
                 .map(|(i, v)| (i as u8, v.to_vec()))
                 .collect::<Vec<_>>(),
->>>>>>> 82b81ebd
             proactive_refresh_data: (vec![], vec![]),
         },
         "elections": ElectionsConfig {
