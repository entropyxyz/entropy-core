// Copyright (C) 2023 Entropy Cryptography Inc.
//
// This program is free software: you can redistribute it and/or modify
// it under the terms of the GNU Affero General Public License as published by
// the Free Software Foundation, either version 3 of the License, or
// (at your option) any later version.
//
// This program is distributed in the hope that it will be useful,
// but WITHOUT ANY WARRANTY; without even the implied warranty of
// MERCHANTABILITY or FITNESS FOR A PARTICULAR PURPOSE.  See the
// GNU Affero General Public License for more details.
//
// You should have received a copy of the GNU Affero General Public License
// along with this program.  If not, see <https://www.gnu.org/licenses/>.

use crate::chain_spec::{get_account_id_from_seed, ChainSpec};
use crate::endowed_accounts::endowed_accounts_dev;

use entropy_runtime::{
    constants::currency::*, wasm_binary_unwrap, AuthorityDiscoveryConfig, BabeConfig,
    BalancesConfig, ElectionsConfig, GrandpaConfig, ImOnlineConfig, IndicesConfig, MaxNominations,
    ParametersConfig, ProgramsConfig, SessionConfig, StakerStatus, StakingConfig,
    StakingExtensionConfig, SudoConfig, TechnicalCommitteeConfig,
};
use entropy_runtime::{AccountId, Balance};
use entropy_shared::{
    X25519PublicKey as TssX25519PublicKey, DEVICE_KEY_AUX_DATA_TYPE, DEVICE_KEY_CONFIG_TYPE,
    DEVICE_KEY_HASH, DEVICE_KEY_PROXY, INITIAL_MAX_INSTRUCTIONS_PER_PROGRAM,
};
use grandpa_primitives::AuthorityId as GrandpaId;
use hex_literal::hex;
use pallet_im_online::sr25519::AuthorityId as ImOnlineId;
use sc_service::ChainType;
use sc_telemetry::TelemetryEndpoints;
use sp_authority_discovery::AuthorityId as AuthorityDiscoveryId;
use sp_consensus_babe::AuthorityId as BabeId;
use sp_core::{crypto::UncheckedInto, sr25519};
use sp_runtime::Perbill;

/// The AccountID of a Threshold Signature server. This is to meant to be registered on-chain.
type TssAccountId = sp_runtime::AccountId32;

/// The endpoint at which to reach a Threshold Signature server.
///
/// The format should be in the form of `scheme://hostname:port`.
type TssEndpoint = String;

pub fn testnet_local_initial_authorities(
) -> Vec<(AccountId, AccountId, GrandpaId, BabeId, ImOnlineId, AuthorityDiscoveryId)> {
    vec![
        crate::chain_spec::authority_keys_from_seed("Alice"),
        crate::chain_spec::authority_keys_from_seed("Bob"),
    ]
}

/// Generates the keys for the initial testnet authorities.
///
/// These public keys were generated using the `generate-validator-node-keys.sh` script which can
/// be found in this repository.
///
/// The format of the derivation paths is as follows: `$secretPhrase//$keyType`, where `keyType`
/// can be one of: `stash`, `controller`, `gran`, `babe`, `imon`, or `audi`.
///
/// Note that the latter four keys are what are known as "session keys", and their exact type and
/// number is configurable in the runtime.
pub fn testnet_initial_authorities(
) -> Vec<(AccountId, AccountId, GrandpaId, BabeId, ImOnlineId, AuthorityDiscoveryId)> {
    vec![
        (
            // stash -> Sr25519
            // 5FbwUrncUnFpa7wQKrxexXpEGZzM7ivDHwJNFQUQmjY38Cco
            hex!["9c872b973d78eb5d440b65f34b1b035b9f9b6a0f1462a048b93958a17d933c46"].into(),
            // controller -> Sr25519
            // 5GC6HbDfosvHUuCDkr8nAG81LBFNMgToMRfnFpa7GFD4td7q
            hex!["b693281e3001566f5e4c395f2f9a3389e425cd349d17d897435235ffeca55a3a"].into(),
            // grandpa -> Ed25519
            // 5E1buCEBSvt1fssmxjfF4ZD28Q7iAyVf6sVZpi8oDHyQLwSK
            hex!["561aadf25fe061ef0181777ea6e12f5f442073470b6c8f7c64d59db1f8693b75"]
                .unchecked_into(),
            // babe -> Sr25519
            // 5F6kuqyMq38QPJhMjfUsoF5o8EjSkdPXKdQeAiAqEdGgFQdY
            hex!["86457973f03814d240c0818857229acadd1b517d848b6e826028c5279cd2bb1e"]
                .unchecked_into(),
            // im online -> Sr25519
            // 5GbrYiuSkFAKh2BE5WR8in76WRFWpN2oZ9tGzfJ9TZqSLnvd
            hex!["c8b2cbe76eaede0dd05ef3f7ae68c3c61458ddd5d93e816515aa2bdfb7802256"]
                .unchecked_into(),
            // authority discovery -> Sr25519
            // 5H4KA7kqNxEQUStzDmjC1w1311ZGaTC1RE2m7riQa4j8FAND
            hex!["dce0c14c4f48c018d9d8c55135b8cb2e4312256beabd75bd0a45c0b56bf7b12f"]
                .unchecked_into(),
        ),
        (
            // 5He4vcqwSEoJSDMDBVmWE7n9HmGs81rMNzviGY6uzL8RWYPu
            hex!["f69f2fea697d7c9499efebc0295b2c85f11ca3405b9da6afb590b29ca94cfe2f"].into(),
            // 5GWBLjvgQucinSSf5WvEDVhLRkBMCwMFavmwirfomw4RPaMV
            hex!["c45e969c3d0ffb54a8543c62418473e702e705fa97225c319831ac3c8cb7a659"].into(),
            // 5DNVknZup4smom1tGmo1G4QXkzY7EU4aMjcekGES9CtkRQLr
            hex!["39cde9e9d96ef78dac973ca27e15961a6e6228eb07572b808f42718bd9677baa"]
                .unchecked_into(),
            // 5CHzj2XgRDXzSHZWQtWVcoWsYprEtUiLzJFiKhXZZzKih1qk
            hex!["0a22f94dd19755ede64eb09562ad30370349027fc258a70ff596bf139115e47f"]
                .unchecked_into(),
            // 5CwEFpcmgxqp69H9LG2BWb8nkQSst59WZy7ihXum49Hc8wDK
            hex!["26889a5f3113a398450e0043be96cd61b2a5706b549a57f168ae482a2c152f74"]
                .unchecked_into(),
            // 5EqpxZBuooBFWWv8871fKYJR9h7F4DFCVgZ539gPUF8gkbKp
            hex!["7ae26a776162f3b851ccd1c7d59d1bbe17a811307c267f164831a6ef804a5437"]
                .unchecked_into(),
        ),
        (
            // 5Cca9Cv3giBxcG934caj6Tk2NWqRXK2nKFQ7zQhLT1xSx82Z
            hex!["184de1e2f1d451fcf187041794f2fd54827c397e3c932673b49b7c4d91e77b22"].into(),
            // 5H4NWR22bsQ6XuvjVcAnP7isutFrEXrnQ7sXGBzRNSzrfcGt
            hex!["dcec0833a062f351d32df4644cd68a96ee70d3d98b85f31e81d50357920b7c63"].into(),
            // 5ELT9DsaGzwgZpMYsshQojhixkKDaG12CKtGbSc1kYTazrQQ
            hex!["647adc12dcd07d13e831b1378d25b5881ce33bc0b0b148f02bb1e3502e328e7a"]
                .unchecked_into(),
            // 5GNRmLL5iE2kwHU5aAKamZgB8Y2ZjN4hxf2BRGnbsE4VUGwG
            hex!["be752e4027a49766ccbaf48154f06aedd1fd9f1f5b0bb95c2364de2cf4df8901"]
                .unchecked_into(),
            // 5HNeUG6K22VLNnCStbHW6KRAg3z6ybMoDy1VYbk8V1xUiG9t
            hex!["eadc2f6319b1f666513812631e5ba365c6a5741302eb45a451089f1a26d97a00"]
                .unchecked_into(),
            // 5GGard7xFFyRGFH1jRUYZfKmWALgkUFrYgh21gBQVCUjKrGn
            hex!["ba004fdb6740987e88c43a0f3147b23b2f005509bd4fa0ef795dfe5e16581806"]
                .unchecked_into(),
        ),
        (
            // 5GLPy6NDacLpKUdJ6U3bSiKFRGGrqLhpudwvaFFTnNXLpeE3
            hex!["bce8a3c75b84d1ab4020766d049c02cac37b2e42e6aa75b8577ea99e03e4b208"].into(),
            // 5HLBgTCNugSig3oCpfogq3L7x1UDuAiZWpuSmzpHuiQr6RRo
            hex!["e8fb830439ac929cadee5fed899defe6b574af2dbce4189dc50db5d7c14e6c4a"].into(),
            // 5G5mruyipeqWb3cnsL1nfEdaYToK8nvGcq9Cm2xweRJzMBzs
            hex!["b1c1a89e34bdbf0bc2bae462c92e43d97c97e686fbf18b581c94c28a67b5bcb3"]
                .unchecked_into(),
            // 5EEuKvYG9cwTPTLHnrACGGBKXQKvyDLHnuVyW7cQU2Mdif6a
            hex!["603f8839abf317dc0054efdfc392a1087a25f8c45e0970c5fd772cf5100e4333"]
                .unchecked_into(),
            // 5FhJeoatmY44TPP4oFyykS68cp92owtQW61yQ2itMUXC5brA
            hex!["a09eaab2e4c3da616a2e746dc7a1ac4b38bfb7b2ec52231ebea1086ec0e2167a"]
                .unchecked_into(),
            // 5EX1CwbxF8BWq16FW1PYz9PM24Z41TSD1gVWzrxwWWoKp3y6
            hex!["6c87404dcac860f6b673f8e1b2c099ed13286be8508063413fa6ffb4d5af361c"]
                .unchecked_into(),
        ),
    ]
}

/// The configuration used for a local testnet network spun up using the `docker-compose` setup
/// provided in this repository.
///
/// This configuration matches the same setup as the `testnet`, with the exception that is uses
/// two well-known accounts (Alice and Bob) as the authorities.
pub fn testnet_local_config() -> crate::chain_spec::ChainSpec {
    ChainSpec::builder(wasm_binary_unwrap(), Default::default())
        .with_name("Entropy Testnet Local")
        .with_id("entropy_testnet_local")
        .with_chain_type(ChainType::Live)
        .with_genesis_config_patch(testnet_genesis_config(
            testnet_local_initial_authorities(),
            vec![],
            get_account_id_from_seed::<sr25519::Public>("Alice"),
            testnet_local_initial_tss_servers(),
        ))
        .with_protocol_id(crate::chain_spec::DEFAULT_PROTOCOL_ID)
        .with_properties(crate::chain_spec::entropy_properties())
        .with_telemetry_endpoints(
            TelemetryEndpoints::new(vec![(
                crate::chain_spec::STAGING_TELEMETRY_URL.to_string(),
                0,
            )])
            .expect("Staging telemetry url is valid; qed"),
        )
        .build()
}

pub fn testnet_local_initial_tss_servers() -> Vec<(TssAccountId, TssX25519PublicKey, TssEndpoint)> {
    let alice = (
        crate::chain_spec::tss_account_id::ALICE.clone(),
        crate::chain_spec::tss_x25519_public_key::ALICE,
        "alice-tss-server:3001".to_string(),
    );

    let bob = (
        crate::chain_spec::tss_account_id::BOB.clone(),
        crate::chain_spec::tss_x25519_public_key::BOB,
        "bob-tss-server:3002".to_string(),
    );

    vec![alice, bob]
}

/// Information about the initial set of Threshold Signature Signing servers.
///
/// In practice it's a little annoying for us to fill this out with correct information since we
/// need to spin up all the TSS servers we want at genesis and grab the keys and IPs to then put in
/// here.
///
/// However, this can be done by:
/// - First, spinning up the machines you expect to be running at genesis
/// - Then, running each TSS server with the `--setup-only` flag to get the `TssAccountId` and
/// `TssX25519PublicKey`
/// - Finally, writing all that information back here, and generating the chainspec from that.
///
/// Note that if the KVDB of the TSS is deleted at any point during this process you will end up
/// with different `AccountID`s and `PublicKey`s.
pub fn testnet_initial_tss_servers() -> Vec<(TssAccountId, TssX25519PublicKey, TssEndpoint)> {
    use std::str::FromStr;

    let node_1a = (
        TssAccountId::from_str("5EjwRRgCiHd7aaPzFjNGma9FN3kvvgQT6e5VNroptUGFGxBu")
            .expect("Address should be valid."),
        [
            82, 228, 47, 129, 124, 56, 118, 161, 246, 72, 156, 57, 62, 188, 129, 124, 13, 238, 54,
            198, 84, 61, 178, 36, 191, 56, 41, 39, 173, 70, 9, 67,
        ],
        "100.26.207.49:3001".to_string(),
    );

    let node_1b = (
        TssAccountId::from_str("5GipHsBvjCbJgg5EZMUnMix8nzEr2GezFYdGJEmqCZ23hqtb")
            .expect("Address should be valid."),
        [
            121, 253, 31, 146, 191, 150, 181, 175, 110, 217, 172, 227, 186, 191, 133, 80, 95, 135,
            10, 107, 31, 67, 10, 98, 215, 34, 26, 10, 188, 59, 71, 100,
        ],
        "34.200.237.166:3001".to_string(),
    );

    let node_1c = (
        TssAccountId::from_str("5FexGJegpjWcEGP3UQyabUsfQEs48tCFMzKjhhtaVsbinCJM")
            .expect("Address should be valid."),
        [
            245, 229, 104, 210, 55, 224, 110, 176, 133, 186, 130, 253, 2, 112, 205, 166, 94, 104,
            36, 157, 25, 170, 72, 247, 152, 130, 139, 244, 4, 67, 162, 0,
        ],
        "184.72.189.154:3001".to_string(),
    );

    let node_2a = (
        TssAccountId::from_str("5FX122MC2ChptKi9setzqjtPYX5krarK9bsY8SkXddaX2Ub8")
            .expect("Address should be valid."),
        [
            164, 83, 190, 36, 18, 54, 59, 116, 203, 177, 95, 170, 9, 187, 102, 128, 189, 5, 41,
            196, 3, 154, 37, 23, 133, 28, 168, 221, 37, 204, 186, 61,
        ],
        "184.73.19.95:3001".to_string(),
    );

    vec![node_1a, node_1b, node_1c, node_2a]
}

/// The testnet configuration uses four validator nodes with private keys controlled by the deployer
/// of the network (so Entropy in this case).
///
/// If you want to run your own version you can either:
///  - Update all the accounts here using keys you control, or
///  - Run the `testnet-local` config, which uses well-known keys
pub fn testnet_config() -> crate::chain_spec::ChainSpec {
    ChainSpec::builder(wasm_binary_unwrap(), Default::default())
        .with_name("Entropy Testnet")
        .with_id("entropy_testnet")
        .with_chain_type(ChainType::Live)
        .with_genesis_config_patch(testnet_genesis_config(
            testnet_initial_authorities(),
            vec![],
            hex!["b848e84ef81dfeabef80caed10d7d34cc10e98e71fd00c5777b81177a510d871"].into(),
            testnet_initial_tss_servers(),
        ))
        .with_protocol_id(crate::chain_spec::DEFAULT_PROTOCOL_ID)
        .with_properties(crate::chain_spec::entropy_properties())
        .with_telemetry_endpoints(
            TelemetryEndpoints::new(vec![(
                crate::chain_spec::STAGING_TELEMETRY_URL.to_string(),
                0,
            )])
            .expect("Staging telemetry url is valid; qed"),
        )
        .build()
}

pub fn testnet_genesis_config(
    initial_authorities: Vec<(
        AccountId,
        AccountId,
        GrandpaId,
        BabeId,
        ImOnlineId,
        AuthorityDiscoveryId,
    )>,
    initial_nominators: Vec<AccountId>,
    root_key: AccountId,
    initial_tss_servers: Vec<(TssAccountId, TssX25519PublicKey, TssEndpoint)>,
) -> serde_json::Value {
    assert!(
        initial_authorities.len() == initial_tss_servers.len(),
        "Each validator node needs to have an accompanying threshold server."
    );

<<<<<<< HEAD
    let mut endowed_accounts = endowed_accounts_dev(true);
=======
    let (mut endowed_accounts, mut funded_accounts) = endowed_accounts_dev();
>>>>>>> f7396027

    // Ensure that the `testnet-local` config doesn't have a duplicate balance since `Alice` is
    // both a validator and root.
    if !endowed_accounts.contains(&root_key) {
        endowed_accounts.push(root_key.clone());
    }

    if !funded_accounts.contains(&root_key) {
        funded_accounts.push(root_key.clone());
    }

    // We endow the:
    // - Initial TSS server accounts
    // - Initial the validator stash accounts
    // - Initial nominator accounts
    initial_tss_servers
        .iter()
        .map(|tss| &tss.0)
        .chain(initial_authorities.iter().map(|x| &x.0))
        .chain(initial_nominators.iter())
        .for_each(|x| {
            if !endowed_accounts.contains(x) {
                endowed_accounts.push(x.clone())
            }
        });

    // stakers: all validators and nominators.
    //
    // The validators assigned here must match those in the Session genesis config.
    let mut rng = rand::thread_rng();
    let stakers = initial_authorities
        .iter()
        .map(|x| {
            (
                x.0.clone(), // Stash account
                x.1.clone(), // Controller account, unused
                STASH,
                StakerStatus::Validator,
            )
        })
        .chain(initial_nominators.iter().map(|x| {
            use rand::{seq::SliceRandom, Rng};
            let limit = (MaxNominations::get() as usize).min(initial_authorities.len());
            let count = rng.gen::<usize>() % limit;
            let nominations = initial_authorities
                .as_slice()
                .choose_multiple(&mut rng, count)
                .map(|choice| choice.0.clone())
                .collect::<Vec<_>>();
            (x.clone(), x.clone(), STASH, StakerStatus::Nominator(nominations))
        }))
        .collect::<Vec<_>>();

    let num_endowed_accounts = endowed_accounts.len();

    const ENDOWMENT: Balance = 10_000_000 * DOLLARS;
    const STASH: Balance = ENDOWMENT / 1000;
    const SIGNING_GROUPS: usize = 2;

    serde_json::json!( {

        "balances": BalancesConfig {
            balances: funded_accounts.iter().cloned().map(|x| (x, ENDOWMENT)).collect(),
        },
        "indices": IndicesConfig { indices: vec![] },
        "session": SessionConfig {
            keys: initial_authorities
                .iter()
                .map(|x| {
                    (
                        // The `ValidatorId` used here must match the `stakers` from the Staking
                        // genesis config.
                        //
                        // Note: We use the stash address here twice intentionally. Not sure why
                        // though...
                        x.0.clone(), // This is the `T::AccountId`
                        x.0.clone(), // This is the `T::ValidatorId`
                        // The exact number and type of session keys are configured as a runtime
                        // parameter
                        crate::chain_spec::session_keys(
                            x.2.clone(),
                            x.3.clone(),
                            x.4.clone(),
                            x.5.clone(),
                        ),
                    )
                })
                .collect::<Vec<_>>(),
        },
        "staking": StakingConfig {
            validator_count: initial_authorities.len() as u32,
            minimum_validator_count: 0,
            // For our initial testnet deployment we make it so that the validator stash accounts
            // cannot get slashed.
            //
            // We'll remove this in later stages of testing.
            invulnerables: initial_authorities.iter().map(|x| x.0.clone()).collect::<Vec<_>>(),
            slash_reward_fraction: Perbill::from_percent(10),
            stakers,
            ..Default::default()
        },
        "stakingExtension": StakingExtensionConfig {
            threshold_servers: initial_authorities
                .iter()
                .zip(initial_tss_servers.iter())
                .map(|(auth, tss)| {
                    (auth.0.clone(), (tss.0.clone(), tss.1, tss.2.as_bytes().to_vec()))
                })
                .collect::<Vec<_>>(),
            // We place all Stash accounts into the specified number of signing groups
            signing_groups: initial_authorities
                .iter()
                .map(|x| x.0.clone())
                .collect::<Vec<_>>()
                .as_slice()
                .chunks((initial_authorities.len() + SIGNING_GROUPS - 1) / SIGNING_GROUPS)
                .enumerate()
                .map(|(i, v)| (i as u8, v.to_vec()))
                .collect::<Vec<_>>(),
            proactive_refresh_data: (vec![], vec![]),
        },
        "elections": ElectionsConfig {
            members: endowed_accounts
                .iter()
                .take((num_endowed_accounts + 1) / 3)
                .cloned()
                .map(|member| (member, STASH))
                .collect(),
        },
        "technicalCommittee": TechnicalCommitteeConfig {
            members: endowed_accounts
                .iter()
                .take((num_endowed_accounts + 1) / 3)
                .cloned()
                .collect(),
            phantom: Default::default(),
        },
        "sudo": SudoConfig { key: Some(root_key.clone()) },
        "babe": BabeConfig {
            authorities: vec![],
            epoch_config: Some(entropy_runtime::BABE_GENESIS_EPOCH_CONFIG),
            ..Default::default()
        },
        "imOnline": ImOnlineConfig { keys: vec![] },
        "authorityDiscovery": AuthorityDiscoveryConfig { keys: vec![], ..Default::default() },
        "grandpa": GrandpaConfig { authorities: vec![], ..Default::default() },
        "parameters": ParametersConfig {
            request_limit: 20,
            max_instructions_per_programs: INITIAL_MAX_INSTRUCTIONS_PER_PROGRAM,
            ..Default::default()
        },
        "programs": ProgramsConfig {
            inital_programs: vec![(
                *DEVICE_KEY_HASH,
                DEVICE_KEY_PROXY.to_vec(),
                (*DEVICE_KEY_CONFIG_TYPE.clone()).to_vec(),
                (*DEVICE_KEY_AUX_DATA_TYPE.clone()).to_vec(),
                root_key,
                10,
            )],
        },
    })
}<|MERGE_RESOLUTION|>--- conflicted
+++ resolved
@@ -298,11 +298,7 @@
         "Each validator node needs to have an accompanying threshold server."
     );
 
-<<<<<<< HEAD
-    let mut endowed_accounts = endowed_accounts_dev(true);
-=======
-    let (mut endowed_accounts, mut funded_accounts) = endowed_accounts_dev();
->>>>>>> f7396027
+    let (mut endowed_accounts, mut funded_accounts) = endowed_accounts_dev(true);
 
     // Ensure that the `testnet-local` config doesn't have a duplicate balance since `Alice` is
     // both a validator and root.
