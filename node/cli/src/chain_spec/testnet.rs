--- conflicted
+++ resolved
@@ -14,12 +14,8 @@
 // along with this program.  If not, see <https://www.gnu.org/licenses/>.
 
 use crate::chain_spec::{
-<<<<<<< HEAD
     get_account_id_from_seed, mock_measurement_values, provisioning_certification_key, ChainSpec,
-=======
-    get_account_id_from_seed, provisioning_certification_key, ChainSpec, MeasurementValues,
-    MEASUREMENT_VALUE_MOCK_QUOTE,
->>>>>>> 731ae4bb
+    MeasurementValues, MEASUREMENT_VALUE_MOCK_QUOTE,
 };
 
 use entropy_runtime::{
@@ -45,12 +41,8 @@
 use sp_authority_discovery::AuthorityId as AuthorityDiscoveryId;
 use sp_consensus_babe::AuthorityId as BabeId;
 use sp_core::{crypto::UncheckedInto, sr25519};
-<<<<<<< HEAD
-use sp_runtime::Perbill;
-=======
 use sp_runtime::{BoundedVec, Perbill};
 use std::collections::HashMap;
->>>>>>> 731ae4bb
 
 /// The AccountID of a Threshold Signature server. This is to meant to be registered on-chain.
 type TssAccountId = sp_runtime::AccountId32;
@@ -468,13 +460,7 @@
             max_instructions_per_programs: INITIAL_MAX_INSTRUCTIONS_PER_PROGRAM,
             total_signers: TOTAL_SIGNERS,
             threshold: SIGNER_THRESHOLD,
-<<<<<<< HEAD
-            accepted_measurement_values: mock_measurement_values(),
-=======
-            accepted_measurement_values: accepted_measurement_values.unwrap_or(vec![
-                BoundedVec::try_from(MEASUREMENT_VALUE_MOCK_QUOTE.to_vec()).unwrap(),
-            ]),
->>>>>>> 731ae4bb
+            accepted_measurement_values: accepted_measurement_values.unwrap_or_else(mock_measurement_values),
             ..Default::default()
         },
         "programs": ProgramsConfig {
