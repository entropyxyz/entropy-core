// Copyright (C) 2023 Entropy Cryptography Inc.
//
// This program is free software: you can redistribute it and/or modify
// it under the terms of the GNU Affero General Public License as published by
// the Free Software Foundation, either version 3 of the License, or
// (at your option) any later version.
//
// This program is distributed in the hope that it will be useful,
// but WITHOUT ANY WARRANTY; without even the implied warranty of
// MERCHANTABILITY or FITNESS FOR A PARTICULAR PURPOSE.  See the
// GNU Affero General Public License for more details.
//
// You should have received a copy of the GNU Affero General Public License
// along with this program.  If not, see <https://www.gnu.org/licenses/>.

//! Pre-endowed accounts used for the development network
use crate::chain_spec::get_account_id_from_seed;
use entropy_runtime::AccountId;
use project_root::get_project_root;
use serde::{Deserialize, Serialize};
use sp_core::{crypto::Ss58Codec, sr25519};
use std::{fs::File, io::Read};

<<<<<<< HEAD
pub fn endowed_accounts_dev(is_prod: bool) -> Vec<AccountId> {
=======
#[derive(Debug, Clone, Serialize, Deserialize)]
pub struct AddressStruct {
    address: String,
    name: String,
}

pub fn endowed_accounts_dev() -> (Vec<AccountId>, Vec<AccountId>) {
>>>>>>> f7396027
    // handle user submitted file for tokens
    let mut externally_endowed_accounts: Vec<AddressStruct> = Vec::new();
    let project_root = get_project_root();
    if let Ok(project_root) = project_root {
        let mut file = File::open(project_root.join("data/testnet/testnet-accounts.json"))
            .expect("unable to open testnet-accounts.json");
        let mut data = String::new();
        file.read_to_string(&mut data).expect("Unable to read file");
        let mut incoming_accounts: Vec<AddressStruct> =
            serde_json::from_str(&data).expect("JSON parse error");
        externally_endowed_accounts.append(&mut incoming_accounts)
    };
<<<<<<< HEAD
    let mut inital_accounts = vec![];
    if !is_prod {
        inital_accounts = vec![
            get_account_id_from_seed::<sr25519::Public>("Alice"),
            get_account_id_from_seed::<sr25519::Public>("Bob"),
            get_account_id_from_seed::<sr25519::Public>("Charlie"),
            get_account_id_from_seed::<sr25519::Public>("Dave"),
            get_account_id_from_seed::<sr25519::Public>("Eve"),
            get_account_id_from_seed::<sr25519::Public>("Ferdie"),
            get_account_id_from_seed::<sr25519::Public>("One"),
            get_account_id_from_seed::<sr25519::Public>("Two"),
            get_account_id_from_seed::<sr25519::Public>("Alice//stash"),
            get_account_id_from_seed::<sr25519::Public>("Bob//stash"),
            get_account_id_from_seed::<sr25519::Public>("Charlie//stash"),
            get_account_id_from_seed::<sr25519::Public>("Dave//stash"),
            get_account_id_from_seed::<sr25519::Public>("Eve//stash"),
            get_account_id_from_seed::<sr25519::Public>("Ferdie//stash"),
            get_account_id_from_seed::<sr25519::Public>("One//stash"),
            get_account_id_from_seed::<sr25519::Public>("Two//stash"),
            crate::chain_spec::tss_account_id::ALICE.clone(),
            crate::chain_spec::tss_account_id::BOB.clone(),
            crate::chain_spec::tss_account_id::CHARLIE.clone(),
        ];
    }

=======

    let inital_accounts = vec![
        get_account_id_from_seed::<sr25519::Public>("Alice"),
        get_account_id_from_seed::<sr25519::Public>("Bob"),
        get_account_id_from_seed::<sr25519::Public>("Charlie"),
        get_account_id_from_seed::<sr25519::Public>("Dave"),
        get_account_id_from_seed::<sr25519::Public>("Eve"),
        get_account_id_from_seed::<sr25519::Public>("Ferdie"),
        get_account_id_from_seed::<sr25519::Public>("One"),
        get_account_id_from_seed::<sr25519::Public>("Two"),
        get_account_id_from_seed::<sr25519::Public>("Alice//stash"),
        get_account_id_from_seed::<sr25519::Public>("Bob//stash"),
        get_account_id_from_seed::<sr25519::Public>("Charlie//stash"),
        get_account_id_from_seed::<sr25519::Public>("Dave//stash"),
        get_account_id_from_seed::<sr25519::Public>("Eve//stash"),
        get_account_id_from_seed::<sr25519::Public>("Ferdie//stash"),
        get_account_id_from_seed::<sr25519::Public>("One//stash"),
        get_account_id_from_seed::<sr25519::Public>("Two//stash"),
        crate::chain_spec::tss_account_id::ALICE.clone(),
        crate::chain_spec::tss_account_id::BOB.clone(),
        crate::chain_spec::tss_account_id::CHARLIE.clone(),
    ];
    let mut funded_accounts = inital_accounts.clone();
>>>>>>> f7396027
    for address in externally_endowed_accounts {
        funded_accounts.push(AccountId::from_string(&address.address).unwrap_or_else(|_| {
            panic!("failed to convert a testnet_address address: {:?}", address)
        }))
    }

    (inital_accounts, funded_accounts)
}<|MERGE_RESOLUTION|>--- conflicted
+++ resolved
@@ -21,17 +21,13 @@
 use sp_core::{crypto::Ss58Codec, sr25519};
 use std::{fs::File, io::Read};
 
-<<<<<<< HEAD
-pub fn endowed_accounts_dev(is_prod: bool) -> Vec<AccountId> {
-=======
 #[derive(Debug, Clone, Serialize, Deserialize)]
 pub struct AddressStruct {
     address: String,
     name: String,
 }
 
-pub fn endowed_accounts_dev() -> (Vec<AccountId>, Vec<AccountId>) {
->>>>>>> f7396027
+pub fn endowed_accounts_dev(is_prod: bool) -> (Vec<AccountId>, Vec<AccountId>) {
     // handle user submitted file for tokens
     let mut externally_endowed_accounts: Vec<AddressStruct> = Vec::new();
     let project_root = get_project_root();
@@ -44,7 +40,6 @@
             serde_json::from_str(&data).expect("JSON parse error");
         externally_endowed_accounts.append(&mut incoming_accounts)
     };
-<<<<<<< HEAD
     let mut inital_accounts = vec![];
     if !is_prod {
         inital_accounts = vec![
@@ -70,31 +65,7 @@
         ];
     }
 
-=======
-
-    let inital_accounts = vec![
-        get_account_id_from_seed::<sr25519::Public>("Alice"),
-        get_account_id_from_seed::<sr25519::Public>("Bob"),
-        get_account_id_from_seed::<sr25519::Public>("Charlie"),
-        get_account_id_from_seed::<sr25519::Public>("Dave"),
-        get_account_id_from_seed::<sr25519::Public>("Eve"),
-        get_account_id_from_seed::<sr25519::Public>("Ferdie"),
-        get_account_id_from_seed::<sr25519::Public>("One"),
-        get_account_id_from_seed::<sr25519::Public>("Two"),
-        get_account_id_from_seed::<sr25519::Public>("Alice//stash"),
-        get_account_id_from_seed::<sr25519::Public>("Bob//stash"),
-        get_account_id_from_seed::<sr25519::Public>("Charlie//stash"),
-        get_account_id_from_seed::<sr25519::Public>("Dave//stash"),
-        get_account_id_from_seed::<sr25519::Public>("Eve//stash"),
-        get_account_id_from_seed::<sr25519::Public>("Ferdie//stash"),
-        get_account_id_from_seed::<sr25519::Public>("One//stash"),
-        get_account_id_from_seed::<sr25519::Public>("Two//stash"),
-        crate::chain_spec::tss_account_id::ALICE.clone(),
-        crate::chain_spec::tss_account_id::BOB.clone(),
-        crate::chain_spec::tss_account_id::CHARLIE.clone(),
-    ];
     let mut funded_accounts = inital_accounts.clone();
->>>>>>> f7396027
     for address in externally_endowed_accounts {
         funded_accounts.push(AccountId::from_string(&address.address).unwrap_or_else(|_| {
             panic!("failed to convert a testnet_address address: {:?}", address)
