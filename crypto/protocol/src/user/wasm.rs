//! Wrappers around functions to run dkg and signing protocols for JS
use js_sys::Error;
use sp_core::sr25519;
use subxt::utils::AccountId32;
use wasm_bindgen::prelude::*;
use wasm_bindgen_derive::TryFromJsValue;

use super::{user_participates_in_dkg_protocol, user_participates_in_signing_protocol};
use crate::KeyParams;

/// Run the DKG protocol on the client side and return a keyshare
#[cfg_attr(feature = "wasm", wasm_bindgen)]
pub async fn run_dkg_protocol(
    validators_info_js: ValidatorInfoArray,
    user_signing_secret_key: Vec<u8>,
) -> Result<KeyShare, Error> {
    let validators_info = parse_validator_info(validators_info_js)?;

    let user_signing_keypair = sr25519_keypair_from_secret_key(user_signing_secret_key)?;

    let key_share = user_participates_in_dkg_protocol(validators_info, &user_signing_keypair)
        .await
        .map_err(|err| Error::new(&format!("{}", err)))?;

    Ok(KeyShare(key_share))
}

/// Run the signing protocol on the client side
/// Returns a recoverable signature as a base64 encoded string
#[cfg_attr(feature = "wasm", wasm_bindgen)]
pub async fn run_signing_protocol(
    key_share: KeyShare,
    message_hash: Vec<u8>,
    validators_info_js: ValidatorInfoArray,
    user_signing_secret_key: Vec<u8>,
) -> Result<String, Error> {
    let validators_info = parse_validator_info(validators_info_js)?;

    let message_hash: [u8; 32] =
        message_hash.try_into().map_err(|_| Error::new("x25519 private key must be 32 bytes"))?;

    let user_signing_keypair = sr25519_keypair_from_secret_key(user_signing_secret_key)?;

    let signature = user_participates_in_signing_protocol(
        &key_share.0,
        validators_info,
        &user_signing_keypair,
<<<<<<< HEAD
        message_hash,
        &x25519_private_key,
=======
        sig_hash,
>>>>>>> 28276d7c
    )
    .await
    .map_err(|err| Error::new(&format!("{}", err)))?;

    Ok(base64::encode(signature.to_rsv_bytes()))
}

#[wasm_bindgen]
extern "C" {
    #[wasm_bindgen(typescript_type = "ValidatorInfo[]")]
    pub type ValidatorInfoArray;
}

/// Details of a validator intended for use on JS
/// This differs from [crate::ValidatorInfo] only in that the fields must be private
#[derive(TryFromJsValue)]
#[wasm_bindgen]
#[derive(Clone)]
pub struct ValidatorInfo {
    x25519_public_key: [u8; 32],
    ip_address: String,
    tss_account: AccountId32,
}

#[wasm_bindgen]
impl ValidatorInfo {
    #[wasm_bindgen(constructor)]
    pub fn new(
        x25519_public_key_vec: Vec<u8>,
        ip_address: String,
        tss_account: Vec<u8>,
    ) -> Result<ValidatorInfo, Error> {
        Ok(Self {
            x25519_public_key: x25519_public_key_vec
                .try_into()
                .map_err(|_| Error::new("x25519 public key must be 32 bytes"))?,
            ip_address,
            tss_account: AccountId32(
                tss_account
                    .try_into()
                    .map_err(|_| Error::new("TSS Account ID must be 32 bytes"))?,
            ),
        })
    }

    #[wasm_bindgen(js_name=getX25519PublicKey)]
    pub fn get_x25519_public_key(&self) -> Vec<u8> {
        self.x25519_public_key.to_vec()
    }

    #[wasm_bindgen(js_name=getIpAddress)]
    pub fn get_ip_address(&self) -> String {
        self.ip_address.to_string()
    }

    #[wasm_bindgen(js_name=getTssAccount)]
    pub fn get_tss_account(&self) -> Vec<u8> {
        self.tss_account.0.to_vec()
    }
}

// This is in a separate impl block as it is not exposed to wasm
impl ValidatorInfo {
    fn into_validator_info(self) -> crate::ValidatorInfo {
        crate::ValidatorInfo {
            x25519_public_key: self.x25519_public_key,
            ip_address: self.ip_address,
            tss_account: self.tss_account,
        }
    }
}

/// Parse a JS array of JS ValidatorInfo
fn parse_validator_info(
    validators_info_js: ValidatorInfoArray,
) -> Result<Vec<crate::ValidatorInfo>, Error> {
    let js_val: &JsValue = validators_info_js.as_ref();
    let array: &js_sys::Array =
        js_val.dyn_ref().ok_or_else(|| Error::new("The argument must be an array"))?;
    let length: usize = array.length().try_into().map_err(|err| Error::new(&format!("{}", err)))?;
    let mut validators_info = Vec::<crate::ValidatorInfo>::with_capacity(length);
    for js in array.iter() {
        let typed_elem = ValidatorInfo::try_from(&js).map_err(|err| Error::new(&err))?;
        validators_info.push(typed_elem.into_validator_info());
    }
    Ok(validators_info)
}

/// Synedrion key share wrapped for wasm
#[derive(TryFromJsValue)]
#[wasm_bindgen]
#[derive(Clone)]
pub struct KeyShare(synedrion::KeyShare<KeyParams>);

#[wasm_bindgen]
impl KeyShare {
    /// Serialize the keyshare to a JSON string
    #[wasm_bindgen(js_name = toString)]
    pub fn to_string(&self) -> Result<String, Error> {
        serde_json::to_string(&self.0).map_err(|err| Error::new(&err.to_string()))
    }

    /// Deserialize a keyshare from a JSON string
    #[wasm_bindgen(js_name = fromString)]
    pub fn from_string(keyshare_json: String) -> Result<KeyShare, Error> {
        Ok(Self(serde_json::from_str(&keyshare_json).map_err(|err| Error::new(&err.to_string()))?))
    }

    /// Serialize the keyshare to a Uint8Array
    #[wasm_bindgen(js_name = toBytes)]
    pub fn to_bytes(&self) -> Result<Vec<u8>, Error> {
        bincode::serialize(&self.0).map_err(|err| Error::new(&err.to_string()))
    }

    /// Deserialize a keyshare from a Uint8Array
    #[wasm_bindgen(js_name = fromBytes)]
    pub fn from_bytes(keyshare_serialized: Vec<u8>) -> Result<KeyShare, Error> {
        Ok(Self(
            bincode::deserialize(&keyshare_serialized)
                .map_err(|err| Error::new(&err.to_string()))?,
        ))
    }

    /// Get the verifying (public) key associated with this keyshare
    #[wasm_bindgen(js_name = verifyingKey)]
    pub fn verifying_key(&self) -> Vec<u8> {
        self.0.verifying_key().to_encoded_point(true).as_bytes().to_vec()
    }

    /// Get the number of parties asssociated with this keyshare
    #[wasm_bindgen(js_name = numParties)]
    pub fn num_parties(&self) -> usize {
        self.0.num_parties()
    }

    /// Get the party index of this keyshare (a number indentiying which party we are)
    #[wasm_bindgen(js_name = partyIndex)]
    pub fn party_index(&self) -> usize {
        self.0.party_index()
    }
}

// Make a sr25519 keypair given a secret key, using sp-core compatible key generation if
// in test mode, polkadot-js compatible otherwise
fn sr25519_keypair_from_secret_key(secret_key: Vec<u8>) -> Result<sr25519::Pair, Error> {
    if secret_key.len() != 64 {
        return Err(Error::new("Secret key must be 64 bytes"));
    }

    let secret = if cfg!(feature = "wasm-test") {
        schnorrkel::SecretKey::from_bytes(secret_key.as_slice())
    } else {
        schnorrkel::SecretKey::from_ed25519_bytes(secret_key.as_slice())
    }
    .map_err(|err| Error::new(&err.to_string()))?;

    let public = secret.to_public();
    Ok(sr25519::Pair::from(schnorrkel::Keypair { secret, public }))
}<|MERGE_RESOLUTION|>--- conflicted
+++ resolved
@@ -45,12 +45,7 @@
         &key_share.0,
         validators_info,
         &user_signing_keypair,
-<<<<<<< HEAD
         message_hash,
-        &x25519_private_key,
-=======
-        sig_hash,
->>>>>>> 28276d7c
     )
     .await
     .map_err(|err| Error::new(&format!("{}", err)))?;
