//! Protocol execution and transport logic for the Entropy signing and DKG protocols
pub mod errors;
pub mod execute_protocol;
mod protocol_message;
pub mod protocol_transport;
pub mod user;

<<<<<<< HEAD
extern crate alloc;
use std::{fmt, net::SocketAddr};
=======
use std::fmt;
>>>>>>> 46a3602d

use entropy_shared::X25519PublicKey;
pub use protocol_message::ProtocolMessage;
use serde::{Deserialize, Serialize};
use subxt::utils::AccountId32;
use synedrion::k256::ecdsa::{RecoveryId, Signature};

/// Identifies a party participating in a protocol session
#[derive(Debug, Clone, Serialize, Deserialize, PartialEq, Eq)]
pub struct PartyId(AccountId32);

impl std::hash::Hash for PartyId {
    fn hash<H: std::hash::Hasher>(&self, state: &mut H) {
        self.0 .0.hash(state);
    }
}

impl PartyId {
    pub fn new(acc: AccountId32) -> Self {
        Self(acc)
    }
}

impl From<PartyId> for String {
    fn from(party_id: PartyId) -> Self {
        let bytes: &[u8] = party_id.0.as_ref();
        hex::encode(bytes)
    }
}

impl TryFrom<String> for PartyId {
    type Error = String;

    fn try_from(s: String) -> Result<Self, Self::Error> {
        let bytes = hex::decode(s).map_err(|err| format!("{err}"))?;
        let len = bytes.len();
        let arr: [u8; 32] =
            bytes.try_into().map_err(|_err| format!("Invalid party ID length: {}", len))?;
        let acc = arr.into();
        Ok(Self(acc))
    }
}

impl fmt::Display for PartyId {
    fn fmt(&self, f: &mut fmt::Formatter<'_>) -> Result<(), fmt::Error> {
        let bytes: &[u8] = self.0.as_ref();
        write!(f, "PartyId({})", hex::encode(&bytes[0..4]))
    }
}

#[cfg(not(test))]
use synedrion::ProductionParams;
/// Parameters used for the threshold signing scheme in production
#[cfg(not(test))]
pub type KeyParams = ProductionParams;

#[cfg(test)]
use synedrion::TestParams;
/// Parameters used for the threshold signing scheme in tests (faster but less secure)
#[cfg(test)]
pub type KeyParams = TestParams;

pub use synedrion::KeyShare;

/// A secp256k1 signature from which we can recover the public key of the keypair used to create it
#[derive(Clone, Debug)]
pub struct RecoverableSignature {
    pub signature: Signature,
    pub recovery_id: RecoveryId,
}

impl RecoverableSignature {
    pub fn to_rsv_bytes(&self) -> [u8; 65] {
        let mut res = [0u8; 65];

        let rs = self.signature.to_bytes();
        res[0..64].copy_from_slice(&rs);

        res[64] = self.recovery_id.to_byte();

        res
    }
}

/// Information from the validators in signing party
#[derive(Serialize, Deserialize, Clone, Debug, Eq, PartialEq)]
pub struct ValidatorInfo {
    pub x25519_public_key: X25519PublicKey,
    pub ip_address: String,
    pub tss_account: AccountId32,
}<|MERGE_RESOLUTION|>--- conflicted
+++ resolved
@@ -5,12 +5,8 @@
 pub mod protocol_transport;
 pub mod user;
 
-<<<<<<< HEAD
 extern crate alloc;
-use std::{fmt, net::SocketAddr};
-=======
 use std::fmt;
->>>>>>> 46a3602d
 
 use entropy_shared::X25519PublicKey;
 pub use protocol_message::ProtocolMessage;
