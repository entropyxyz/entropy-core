
use std::panic::take_hook;

use async_trait::async_trait;
use sp_keyring::AccountKeyring;
use subxt::{ClientBuilder, DefaultConfig, DefaultExtra, PairSigner};

// load entropy metadata so that subxt knows what types can be handled by the entropy network
#[subxt::subxt(runtime_metadata_path = "src/entropy_metadata.scale")]
pub mod entropy {}

/// Alice, who generates the key shares (for now)
pub struct User {
	// key_share: PrivateKey
}

impl User {
	/// User sends an extrinsic requesting the endpoints of the signer nodes to generate a signature
	/// User expects a reply
	/// This reply contains the endpoint of the current signer-node or an error message. Or read the endpoints on-chain??
	// Todo: how can the signer node endpoints passed to the user in the reply?
	// Todo: handle the result message and forward the Signer's endpoint	
	pub async fn request_sig_gen(&self) -> Result<(), Box<dyn std::error::Error>> {

		println!("request_sig_gen is called");
		let signer = PairSigner::new(AccountKeyring::Alice.pair());

		let api = ClientBuilder::new()
			.set_url("ws://localhost:9944")
			.build()
			.await?
			.to_runtime_api::<entropy::RuntimeApi<DefaultConfig, DefaultExtra<_>>>();

		// send extrinsic
		let result = api
				.tx()
				.relayer()
				.prep_transaction(
					entropy::runtime_types::common::common::SigRequest{
						hash_msg: 123, 
						test: 369
					}
				)
				.sign_and_submit_then_watch(&signer) 
				.await?;
		
		// ToDo: handle result
		println!("result: {:?}", result);

		Ok(())
	}

<<<<<<< HEAD
	/// Remove funds from network and delete account
	fn delete_account() {
		todo!();
	}
}

#[async_std::main]
async fn main() -> Result<(),Box<dyn std::error::Error>> {
	println!("test_sign");
	let user = User{};
	user.request_sig_gen().await?;
	Ok(())

=======
	/// User sends an extrinsic requesting account creation
	async fn send_registration(&self) -> Result<(), Box<dyn std::error::Error>> {

		println!("register is called");
		let signer = PairSigner::new(AccountKeyring::Alice.pair());

		let api = ClientBuilder::new()
			.set_url("ws://localhost:9944")
			.build()
			.await?
			.to_runtime_api::<entropy::RuntimeApi<DefaultConfig, DefaultExtra<_>>>();

		// send extrinsic
		let result = api
				.tx()
				.relayer()
				.account_registration(
					entropy::runtime_types::common::common::RegistrationMessage{
						keyshards: 123, 
						test: 369
					}
				)
				.sign_and_submit_then_watch(&signer) 
				.await?;
		
		// ToDo: handle result
		println!("result: {:?}", result);

		Ok(())
	}	
>>>>>>> 42807695
}<|MERGE_RESOLUTION|>--- conflicted
+++ resolved
@@ -50,21 +50,6 @@
 		Ok(())
 	}
 
-<<<<<<< HEAD
-	/// Remove funds from network and delete account
-	fn delete_account() {
-		todo!();
-	}
-}
-
-#[async_std::main]
-async fn main() -> Result<(),Box<dyn std::error::Error>> {
-	println!("test_sign");
-	let user = User{};
-	user.request_sig_gen().await?;
-	Ok(())
-
-=======
 	/// User sends an extrinsic requesting account creation
 	async fn send_registration(&self) -> Result<(), Box<dyn std::error::Error>> {
 
@@ -95,5 +80,13 @@
 
 		Ok(())
 	}	
->>>>>>> 42807695
+}
+
+#[async_std::main]
+async fn main() -> Result<(),Box<dyn std::error::Error>> {
+	println!("test_sign");
+	let user = User{};
+	user.request_sig_gen().await?;
+	Ok(())
+
 }