--- conflicted
+++ resolved
@@ -89,32 +89,9 @@
 					sig_req
 				)
 				.sign_and_submit_then_watch(&signer) 
-<<<<<<< HEAD
 				.await?
 				.wait_for_finalized_success()
 				.await?;
-=======
-				// // TODO: df testnet: un-comment "wait_for_finalized_success()"
-				// // this is commented so that we can run only 1 node for testing
-				// .await?
-				// .wait_for_finalized_success()
-				.await?;
-				// .context("error_msg_02")?;
-
-		// if let Some(event) = result.find_first_event::<entropy::relayer::events::TransactionPropagated>()? {
-		// 	println!("relayer TransactionPropagated (who): {:?}", event.0);
-		// } else {
-		// 	println!("Failed to find relayer::TransactionPropagated Event");
-		// }
-		// let x:common::RegistrationMessage = common::RegistrationMessage{ 
-		// 	keyshards: result.find_first_event::<entropy::relayer::events::TransactionPropagated>()?.unwrap().1.keyshards, 
-		// 	test:  result.find_first_event::<entropy::relayer::events::TransactionPropagated>()?.unwrap().1.test, 
-		// };
-		
-		// println!("x: {:?}", x);		
-		// TODO: df handle result
-		println!("result: {:?}", result);
->>>>>>> a0d1ecbe
 
 		let responding_node = result.find_first_event::<entropy::relayer::events::TransactionPropagated>()?
 		.context("request_sig_gen no result received")?.0;
@@ -168,34 +145,10 @@
 	}	
 }
 
-<<<<<<< HEAD
-#[async_std::main]
-async fn main() -> Result<(),Box<dyn std::error::Error>> {
-	println!("test_sign");
-	let user = User{};
-	// user.request_sig_gen().await?;
-	Ok(())
-
-}
-
-#[cfg(test)]
-mod tests {
-	use super::*;
-    #[tokio::test]
-    async fn sign_message() -> Result<()> {
-        println!("test: sign_message()");
-		let user = User{};
-		// user.request_sig_gen().await?;
-		user.sign_message(1).await?;
-		Ok(())
-    }
-}
-=======
 // #[async_std::main]
 // async fn main() -> Result<(),Box<dyn std::error::Error>> {
 // 	println!("test_sign");
 // 	let user = User{};
 // 	user.request_sig_gen().await?;
 // 	Ok(())
-// }
->>>>>>> a0d1ecbe
+// }