[package]
name       ='entropy-protocol'
version    ='0.1.0'
authors    =['Entropy Cryptography <engineering@entropy.xyz>']
description="Entropy Signing and DKG protocol execution and transport logic"
homepage   ='https://entropy.xyz/'
license    ='AGPL-3.0-or-later'
repository ='https://github.com/entropyxyz/entropy-core'
edition    ='2021'

[dependencies]
async-trait    ="0.1.73"
entropy-shared ={ path="../shared", default-features=false }
synedrion      ={ git="ssh://git@github.com/entropyxyz/synedrion.git", branch="fix-32bit" }
serde          ={ version="1.0", features=["derive"], default-features=false }
serde-big-array="0.5.1"
subxt          ={ package="subxt", git="https://github.com/paritytech/subxt.git", tag="v0.32.1", default-features=false }
subxt-signer   ={ version="0.31.0", features=["sr25519"], default-features=false }
tokio          ={ version="1.16", features=["sync", "rt", "macros"] }
x25519-dalek   ="2.0.0-pre.1"
futures        ="0.3"
hex            ="*"
blake2         ="0.10.4"
thiserror      ="1.0.48"
snow           ="0.9.2"
getrandom      ={ version="0.2", features=["js"] }
rand_core      ={ version="0.6.4", features=["getrandom"] }
tracing        ="0.1.37"
bincode        ="1.3.3"

# Used only with the `server` feature to implement the WsConnection trait
axum             ={ version="0.6.18", features=["ws"], optional=true }
tokio-tungstenite={ version="0.19.0", optional=true }

# Used only with the `wasm` feature
gloo-net            ={ version="0.4.0", default-features=false, features=["websocket"], optional=true }
wasm-bindgen-futures={ version="0.4.37", optional=true }
wasm-bindgen        ={ version="0.2.87", optional=true }
wasm-bindgen-derive ={ version="0.2", optional=true }
js-sys              ={ version="0.3.64", optional=true }
base64              ={ version="0.13.0", optional=true }

[features]
<<<<<<< HEAD
=======
default=["server"]
>>>>>>> 4cce26f3
server=[
  "dep:axum",
  "dep:tokio-tungstenite",
  "entropy-shared/std",
  "subxt/substrate-compat",
  "subxt/native",
]
<<<<<<< HEAD
wasm=[
  "entropy-shared/wasm",
  "subxt-signer/web",
  "dep:gloo-net",
  "dep:wasm-bindgen-futures",
  "dep:wasm-bindgen",
  "dep:wasm-bindgen-derive",
  "dep:js-sys",
  "dep:base64",
  "subxt/web",
]

[lib]
crate-type=["cdylib", "rlib"]
=======
wasm=["entropy-shared/wasm", "subxt-signer/web"]
>>>>>>> 4cce26f3
<|MERGE_RESOLUTION|>--- conflicted
+++ resolved
@@ -41,10 +41,8 @@
 base64              ={ version="0.13.0", optional=true }
 
 [features]
-<<<<<<< HEAD
-=======
 default=["server"]
->>>>>>> 4cce26f3
+
 server=[
   "dep:axum",
   "dep:tokio-tungstenite",
@@ -52,7 +50,6 @@
   "subxt/substrate-compat",
   "subxt/native",
 ]
-<<<<<<< HEAD
 wasm=[
   "entropy-shared/wasm",
   "subxt-signer/web",
@@ -66,7 +63,4 @@
 ]
 
 [lib]
-crate-type=["cdylib", "rlib"]
-=======
-wasm=["entropy-shared/wasm", "subxt-signer/web"]
->>>>>>> 4cce26f3
+crate-type=["cdylib", "rlib"]