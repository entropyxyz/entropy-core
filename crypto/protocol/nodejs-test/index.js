--- conflicted
+++ resolved
@@ -41,15 +41,12 @@
         break
     case 'sign':
         let keyShare = protocol.KeyShare.fromString(input.key_share)
-<<<<<<< HEAD
-        protocol.run_signing_protocol(keyShare, input.message_hash, input.validators_info, input.user_sig_req_secret_key, input.x25519_private_key).then((output) => {
-=======
-        protocol.run_signing_protocol(keyShare, input.sig_uid, input.validators_info, input.user_sig_req_secret_key).then((output) => {
->>>>>>> 28276d7c
-            console.log(output)
-        }).catch((err) => {
-            console.error('ERR', err)
-        })
+        protocol.run_signing_protocol(keyShare, input.message_hash, input.validators_info, input.user_sig_req_secret_key)
+            .then((output) => {
+                console.log(output)
+            }).catch((err) => {
+                console.error('ERR', err)
+            })
         break
     default:
         throw new Error('First argument must be register or sign')
