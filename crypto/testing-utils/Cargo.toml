[package]
name      ="testing-utils"
version   ='0.0.8'
authors   =['Entropy Cryptography <engineering@entropy.xyz>']
homepage  ='https://entropy.xyz/'
license   ='AGPL-3.0-or-later'
repository='https://github.com/entropyxyz/entropy-core'
edition   ='2021'
publish   =false

[dependencies]
subxt             ={ package="subxt", git="https://github.com/paritytech/subxt.git", tag="v0.32.1" }
sp-keyring        ="24.0.0"
project-root      ="0.2.2"
sp-core           ={ version="21.0.0", default-features=false }
which             ="4.0.2"
parity-scale-codec="3.0.0"
lazy_static       ="1.4.0"
hex-literal       ="0.3.4"
entropy-shared    ={ path="../shared" }
tokio             ={ version="1.16", features=["macros", "fs", "rt-multi-thread", "io-util", "process"] }
axum              ={ version="0.6.18" }
kvdb              ={ path="../kvdb", default-features=false }
<<<<<<< HEAD
=======
synedrion         ={ git="ssh://git@github.com/entropyxyz/synedrion.git", tag="release/v0.0.12" }
>>>>>>> 13152bf3
server            ={ path="../server" }

# For test client
anyhow                 ="1.0.75"
blake2                 ="0.10.4"
futures                ="0.3"
num                    ="0.4.0"
rand_core              ="0.6.4"
serde                  ={ version="1.0", default-features=false, features=["derive"] }
serde_json             ="1.0"
thiserror              ="1.0.47"
x25519-dalek           ={ version="2.0.0", features=["static_secrets"] }
zeroize                ="1.5.7"
generic-array          ="0.14.6"
entropy-protocol       ={ path="../protocol" }
reqwest                ={ version="0.11", features=["json", "stream"] }
sha3                   ="0.10.8"
base64                 ="0.13.0"
synedrion              ={ git="ssh://git@github.com/entropyxyz/synedrion.git", branch="fix-32bit" }
x25519-chacha20poly1305={ git="https://github.com/entropyxyz/x25519-chacha20poly1305.git", branch="peg/unsafe-test-mode" }
hex                    ="0.4.3"

# Logging
tracing           ="0.1.37"
tracing-subscriber={ version="0.3.17", features=["env-filter"] }<|MERGE_RESOLUTION|>--- conflicted
+++ resolved
@@ -21,10 +21,6 @@
 tokio             ={ version="1.16", features=["macros", "fs", "rt-multi-thread", "io-util", "process"] }
 axum              ={ version="0.6.18" }
 kvdb              ={ path="../kvdb", default-features=false }
-<<<<<<< HEAD
-=======
-synedrion         ={ git="ssh://git@github.com/entropyxyz/synedrion.git", tag="release/v0.0.12" }
->>>>>>> 13152bf3
 server            ={ path="../server" }
 
 # For test client
@@ -43,7 +39,7 @@
 reqwest                ={ version="0.11", features=["json", "stream"] }
 sha3                   ="0.10.8"
 base64                 ="0.13.0"
-synedrion              ={ git="ssh://git@github.com/entropyxyz/synedrion.git", branch="fix-32bit" }
+synedrion         ={ git="ssh://git@github.com/entropyxyz/synedrion.git", tag="release/v0.0.12" }
 x25519-chacha20poly1305={ git="https://github.com/entropyxyz/x25519-chacha20poly1305.git", branch="peg/unsafe-test-mode" }
 hex                    ="0.4.3"
 
