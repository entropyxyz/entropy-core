//! Simple test client
pub use crate::chain_api::{get_api, get_rpc};
pub use entropy_protocol::KeyParams;
pub use entropy_shared::{KeyVisibility, SIGNING_PARTY_SIZE};
pub use synedrion::KeyShare;
pub use x25519_chacha20poly1305::derive_static_secret;

use std::{
    thread,
    time::{Duration, SystemTime},
};

use anyhow::{anyhow, ensure};
use entropy_protocol::{
    user::{user_participates_in_dkg_protocol, user_participates_in_signing_protocol},
    RecoverableSignature, ValidatorInfo,
};
use futures::future;
use parity_scale_codec::Decode;
use server::{
    chain_api::{
        entropy, entropy::runtime_types::pallet_relayer::pallet::RegisteredInfo, EntropyConfig,
    },
    common::{get_current_subgroup_signers, Hasher, UserSignatureRequest},
};
use sp_core::{crypto::AccountId32, sr25519, Bytes, Pair};
use subxt::{
    backend::legacy::LegacyRpcMethods,
    tx::PairSigner,
    utils::{AccountId32 as SubxtAccountId32, Static},
    Config, OnlineClient,
};
use synedrion::k256::ecdsa::{RecoveryId, Signature as k256Signature, VerifyingKey};
use x25519_chacha20poly1305::SignedMessage;

/// Register an account.
///
/// If successful, returns registration info including verfiying key.
///
/// If registering in private mode, a keyshare is also returned.
#[tracing::instrument(
    skip_all,
    fields(
        signature_request_account = ?signature_request_keypair.public(),
        program_account,
        key_visibility,
    )
)]
pub async fn register(
    api: &OnlineClient<EntropyConfig>,
    rpc: &LegacyRpcMethods<EntropyConfig>,
    signature_request_keypair: sr25519::Pair,
    program_account: SubxtAccountId32,
    key_visibility: KeyVisibility,
    initial_program: Vec<u8>,
) -> anyhow::Result<(RegisteredInfo, Option<KeyShare<KeyParams>>)> {
    // Check if user is already registered
    let account_id32: AccountId32 = signature_request_keypair.public().into();
    let account_id: <EntropyConfig as Config>::AccountId = account_id32.into();
    let registered_query = entropy::storage().relayer().registered(account_id);

    let query_registered_status = api.storage().at_latest().await?.fetch(&registered_query).await;
    if let Some(registered_status) = query_registered_status? {
        return Err(anyhow!("Already registered {:?}", registered_status));
    }

    // Send register transaction
    put_register_request_on_chain(
        api,
        signature_request_keypair.clone(),
        program_account,
        key_visibility,
        initial_program,
    )
    .await?;

    // If registering with private key visibility, participate in the DKG protocol
    let keyshare_option = match key_visibility {
        KeyVisibility::Private(_x25519_pk) => {
            let block_number = rpc
                .chain_get_header(None)
                .await?
                .ok_or(anyhow!("Cannot get current block number"))?
                .number;

            let validators_info = get_dkg_committee(api, block_number + 1).await?;
            Some(
                user_participates_in_dkg_protocol(validators_info, &signature_request_keypair)
                    .await?,
            )
        },
        _ => None,
    };

    // Wait until user is confirmed as registered
    for _ in 0..50 {
        let query_registered_status =
            api.storage().at_latest().await?.fetch(&registered_query).await;
        if let Some(registered_status) = query_registered_status? {
            return Ok((registered_status, keyshare_option));
        }
        thread::sleep(Duration::from_millis(1000));
    }
    Err(anyhow!("Timed out waiting for register confirmation"))
}

/// Request to sign a message
#[tracing::instrument(
    skip_all,
    fields(
        signature_request_account = ?signature_request_keypair.public(),
        message,
        private,
        auxilary_data,
    )
)]
pub async fn sign(
    api: &OnlineClient<EntropyConfig>,
    rpc: &LegacyRpcMethods<EntropyConfig>,
    signature_request_keypair: sr25519::Pair,
    message: Vec<u8>,
    private: Option<KeyShare<KeyParams>>,
    auxilary_data: Option<Vec<u8>>,
) -> anyhow::Result<RecoverableSignature> {
    let message_hash = Hasher::keccak(&message);
    let message_hash_hex = hex::encode(message_hash);
    let validators_info = get_current_subgroup_signers(api, rpc, &message_hash_hex).await?;
    tracing::debug!("Validators info {:?}", validators_info);

    let signature_request = UserSignatureRequest {
        message: hex::encode(message),
        auxilary_data: auxilary_data.map(hex::encode),
        validators_info: validators_info.clone(),
        timestamp: SystemTime::now(),
    };

    let signature_request_vec = serde_json::to_vec(&signature_request)?;
    let validators_info_clone = validators_info.clone();
    let client = reqwest::Client::new();

    // Make http requests to TSS servers
    let submit_transaction_requests = validators_info
        .iter()
        .map(|validator_info| async {
            let validator_public_key: x25519_dalek::PublicKey =
                validator_info.x25519_public_key.into();
            let signed_message = SignedMessage::new(
                &signature_request_keypair,
                &Bytes(signature_request_vec.clone()),
                &validator_public_key,
            )?;
            let signed_message_json = signed_message.to_json()?;

            let url = format!("http://{}/user/sign_tx", validator_info.ip_address);

            let res = client
                .post(url)
                .header("Content-Type", "application/json")
                .body(signed_message_json)
                .send()
                .await;
            Ok::<_, anyhow::Error>(res)
        })
        .collect::<Vec<_>>();

    // If we have a keyshare, connect to TSS servers
    let results = if let Some(keyshare) = private {
<<<<<<< HEAD
        let x25519_secret = derive_static_secret(&signature_request_keypair);

=======
        let sig_uid = {
            let account_id32: AccountId32 = signature_request_keypair.public().into();
            let account_id_ss58 = account_id32.to_ss58check();
            format!("{account_id_ss58}_{message_hash_hex}")
        };
>>>>>>> 28276d7c
        let (validator_results, _own_result) = future::join(
            future::try_join_all(submit_transaction_requests),
            user_participates_in_signing_protocol(
                &keyshare,
                validators_info_clone,
                &signature_request_keypair,
                message_hash,
            ),
        )
        .await;
        validator_results?
    } else {
        future::try_join_all(submit_transaction_requests).await?
    };

    // Get the first result
    if let Some(res) = results.into_iter().next() {
        let mut output = res?;
        ensure!(output.status() == 200, "Signing failed: {}", output.text().await?);

        let chunk = output.chunk().await?.ok_or(anyhow!("No response"))?;
        let signing_result: Result<(String, sr25519::Signature), String> =
            serde_json::from_slice(&chunk)?;
        let (signature_base64, signature_of_signature) =
            signing_result.map_err(|err| anyhow!(err))?;
        tracing::debug!("Signature: {}", signature_base64);
        let mut decoded_sig = base64::decode(signature_base64)?;

        // Verify the response signature from the TSS client
        ensure!(
            sr25519::Pair::verify(
                &signature_of_signature,
                &decoded_sig,
                &sr25519::Public(validators_info[0].tss_account.0),
            ),
            "Failed to verify response from TSS server"
        );

        let recovery_digit = decoded_sig.pop().ok_or(anyhow!("Cannot get recovery digit"))?;
        let signature = k256Signature::from_slice(&decoded_sig)?;
        let recovery_id =
            RecoveryId::from_byte(recovery_digit).ok_or(anyhow!("Cannot create recovery id"))?;

        let verifying_key_of_signature =
            VerifyingKey::recover_from_prehash(&message_hash, &signature, recovery_id)?;
        tracing::debug!("Verifying Key {:?}", verifying_key_of_signature);

        return Ok(RecoverableSignature { signature, recovery_id });
    }
    Err(anyhow!("Failed to get responses from TSS servers"))
}

/// Set or update the program associated with a given entropy account
#[tracing::instrument(
    skip_all,
    fields(
        signature_request_account,
        program_modification_account = ?program_modification_keypair.public(),
    )
)]
pub async fn update_program(
    api: &OnlineClient<EntropyConfig>,
    signature_request_account: SubxtAccountId32,
    program_modification_keypair: &sr25519::Pair,
    program: Vec<u8>,
) -> anyhow::Result<()> {
    let update_program_tx =
        entropy::tx().programs().update_program(signature_request_account, program);

    let program_modification_account =
        PairSigner::<EntropyConfig, sr25519::Pair>::new(program_modification_keypair.clone());

    api.tx()
        .sign_and_submit_then_watch_default(&update_program_tx, &program_modification_account)
        .await?
        .wait_for_in_block()
        .await?
        .wait_for_success()
        .await?;
    Ok(())
}

/// Get info on all registered accounts
pub async fn get_accounts(
    api: &OnlineClient<EntropyConfig>,
    rpc: &LegacyRpcMethods<EntropyConfig>,
) -> anyhow::Result<Vec<(SubxtAccountId32, RegisteredInfo)>> {
    let block_hash =
        rpc.chain_get_block_hash(None).await?.ok_or_else(|| anyhow!("Error getting block hash"))?;
    let keys = Vec::<()>::new();
    let storage_address = subxt::dynamic::storage("Relayer", "Registered", keys);
    let mut iter = api.storage().at(block_hash).iter(storage_address).await?;
    let mut accounts = Vec::new();
    while let Some(Ok((storage_key, account))) = iter.next().await {
        let decoded = account.into_encoded();
        let registered_info = RegisteredInfo::decode(&mut decoded.as_ref())?;
        let key: [u8; 32] = storage_key[storage_key.len() - 32..].try_into()?;
        accounts.push((SubxtAccountId32(key), registered_info))
    }
    Ok(accounts)
}

/// Submit a register transaction
pub async fn put_register_request_on_chain(
    api: &OnlineClient<EntropyConfig>,
    signature_request_keypair: sr25519::Pair,
    program_modification_account: SubxtAccountId32,
    key_visibility: KeyVisibility,
    initial_program: Vec<u8>,
) -> anyhow::Result<()> {
    let signature_request_pair_signer =
        PairSigner::<EntropyConfig, sp_core::sr25519::Pair>::new(signature_request_keypair);

    let registering_tx = entropy::tx().relayer().register(
        program_modification_account,
        Static(key_visibility),
        initial_program,
    );

    api.tx()
        .sign_and_submit_then_watch_default(&registering_tx, &signature_request_pair_signer)
        .await?
        .wait_for_in_block()
        .await?
        .wait_for_success()
        .await?;
    Ok(())
}

/// Check that the verfiying key from a new signature matches that in the from the
/// on-chain registration info for a given account
pub async fn check_verifying_key(
    api: &OnlineClient<EntropyConfig>,
    public_key: sr25519::Public,
    verifying_key: VerifyingKey,
) -> anyhow::Result<()> {
    let verifying_key_serialized = verifying_key.to_encoded_point(true).as_bytes().to_vec();

    // Get the verifying key associated with this account
    let registered_status = {
        let account_id32: AccountId32 = public_key.into();
        let account_id: <EntropyConfig as Config>::AccountId = account_id32.into();
        let registered_query = entropy::storage().relayer().registered(account_id);
        let query_registered_status =
            api.storage().at_latest().await?.fetch(&registered_query).await;
        query_registered_status?.ok_or(anyhow!("User not registered"))?
    };

    Ok(ensure!(registered_status.verifying_key.0 == verifying_key_serialized))
}

/// Get the commitee of tss servers who will perform DKG for a given block number
async fn get_dkg_committee(
    api: &OnlineClient<EntropyConfig>,
    block_number: u32,
) -> anyhow::Result<Vec<ValidatorInfo>> {
    let mut validators_info: Vec<ValidatorInfo> = vec![];

    for i in 0..SIGNING_PARTY_SIZE {
        let account_id = select_validator_from_subgroup(api, i as u8, block_number).await?;

        let threshold_address_query =
            entropy::storage().staking_extension().threshold_servers(account_id);
        let server_info = api
            .storage()
            .at_latest()
            .await?
            .fetch(&threshold_address_query)
            .await?
            .ok_or(anyhow!("Stash Fetch Error"))?;
        let validator_info = ValidatorInfo {
            x25519_public_key: server_info.x25519_public_key,
            ip_address: std::str::from_utf8(&server_info.endpoint)?.to_string(),
            tss_account: server_info.tss_account,
        };
        validators_info.push(validator_info);
    }
    Ok(validators_info)
}

/// For a given subgroup ID, choose a validator using a block number, omitting validators who are
/// not synced
async fn select_validator_from_subgroup(
    api: &OnlineClient<EntropyConfig>,
    signing_group: u8,
    block_number: u32,
) -> anyhow::Result<SubxtAccountId32> {
    let subgroup_info_query = entropy::storage().staking_extension().signing_groups(signing_group);
    let mut subgroup_addresses = api
        .storage()
        .at_latest()
        .await?
        .fetch(&subgroup_info_query)
        .await?
        .ok_or(anyhow!("Subgroup Fetch Error"))?;

    let address = loop {
        ensure!(!subgroup_addresses.is_empty(), "No synced validators");
        let selection: u32 = block_number % subgroup_addresses.len() as u32;
        let address = &subgroup_addresses[selection as usize];
        let is_validator_syned_query =
            entropy::storage().staking_extension().is_validator_synced(address);
        let is_synced = api
            .storage()
            .at_latest()
            .await?
            .fetch(&is_validator_syned_query)
            .await?
            .ok_or(anyhow!("Cannot query whether validator is synced"))?;
        if !is_synced {
            subgroup_addresses.remove(selection as usize);
        } else {
            break address;
        }
    };
    Ok(address.clone())
}<|MERGE_RESOLUTION|>--- conflicted
+++ resolved
@@ -165,16 +165,6 @@
 
     // If we have a keyshare, connect to TSS servers
     let results = if let Some(keyshare) = private {
-<<<<<<< HEAD
-        let x25519_secret = derive_static_secret(&signature_request_keypair);
-
-=======
-        let sig_uid = {
-            let account_id32: AccountId32 = signature_request_keypair.public().into();
-            let account_id_ss58 = account_id32.to_ss58check();
-            format!("{account_id_ss58}_{message_hash_hex}")
-        };
->>>>>>> 28276d7c
         let (validator_results, _own_result) = future::join(
             future::try_join_all(submit_transaction_requests),
             user_participates_in_signing_protocol(
