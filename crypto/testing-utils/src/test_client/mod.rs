--- conflicted
+++ resolved
@@ -1,15 +1,3 @@
-<<<<<<< HEAD
-//! Client functionality used in itegration tests
-use entropy_shared::KeyVisibility;
-use server::chain_api::{entropy, EntropyConfig};
-use std::str::FromStr;
-use subxt::{
-    ext::sp_core::sr25519,
-    tx::PairSigner,
-    utils::{AccountId32 as SubxtAccountId32, Static, H256},
-    OnlineClient,
-};
-=======
 //! Simple test client
 pub use crate::chain_api::{get_api, get_rpc};
 pub use entropy_protocol::KeyParams;
@@ -20,6 +8,7 @@
 use std::{
     thread,
     time::{Duration, SystemTime},
+    str::FromStr,
 };
 
 use anyhow::{anyhow, ensure};
@@ -42,7 +31,7 @@
 use subxt::{
     backend::legacy::LegacyRpcMethods,
     tx::PairSigner,
-    utils::{AccountId32 as SubxtAccountId32, Static},
+    utils::{AccountId32 as SubxtAccountId32, Static, H256},
     Config, OnlineClient,
 };
 use synedrion::k256::ecdsa::{RecoveryId, Signature as k256Signature, VerifyingKey};
@@ -68,7 +57,7 @@
     program_account: SubxtAccountId32,
     key_visibility: KeyVisibility,
     initial_program: Vec<u8>,
-) -> anyhow::Result<(RegisteredInfo, Option<KeyShare<KeyParams>>)> {
+) -> anyhow::Result<(RegisteredInfo<H256, SubxtAccountId32>, Option<KeyShare<KeyParams>>)> {
     // Check if user is already registered
     let account_id32: AccountId32 = signature_request_keypair.public().into();
     let account_id: <EntropyConfig as Config>::AccountId = account_id32.into();
@@ -262,7 +251,7 @@
     program: Vec<u8>,
 ) -> anyhow::Result<()> {
     let update_program_tx =
-        entropy::tx().programs().update_program(signature_request_account, program);
+        entropy::tx().programs().set_program(program);
 
     let program_modification_account =
         PairSigner::<EntropyConfig, sr25519::Pair>::new(program_modification_keypair.clone());
@@ -281,7 +270,7 @@
 pub async fn get_accounts(
     api: &OnlineClient<EntropyConfig>,
     rpc: &LegacyRpcMethods<EntropyConfig>,
-) -> anyhow::Result<Vec<(SubxtAccountId32, RegisteredInfo)>> {
+) -> anyhow::Result<Vec<(SubxtAccountId32, RegisteredInfo<H256, SubxtAccountId32>)>> {
     let block_hash =
         rpc.chain_get_block_hash(None).await?.ok_or_else(|| anyhow!("Error getting block hash"))?;
     let keys = Vec::<()>::new();
@@ -297,7 +286,6 @@
     Ok(accounts)
 }
 
->>>>>>> be5870e5
 /// Submit a register transaction
 pub async fn put_register_request_on_chain(
     api: &OnlineClient<EntropyConfig>,
@@ -309,7 +297,6 @@
     let signature_request_pair_signer =
         PairSigner::<EntropyConfig, sp_core::sr25519::Pair>::new(signature_request_keypair);
 
-<<<<<<< HEAD
     let empty_program_hash: H256 =
         H256::from_str("0x0e5751c026e543b2e8ab2eb06099daa1d1e5df47778f7787faab45cdf12fe3a8")
             .unwrap();
@@ -317,12 +304,6 @@
         program_modification_account,
         Static(key_visibility),
         empty_program_hash,
-=======
-    let registering_tx = entropy::tx().relayer().register(
-        program_modification_account,
-        Static(key_visibility),
-        initial_program,
->>>>>>> be5870e5
     );
 
     api.tx()
@@ -335,16 +316,6 @@
     Ok(())
 }
 
-<<<<<<< HEAD
-/// Set or update the program associated with a given entropy account
-pub async fn update_program(
-    entropy_api: &OnlineClient<EntropyConfig>,
-    program_modification_account: &sr25519::Pair,
-    initial_program: Vec<u8>,
-) {
-    // update/set their programs
-    let update_program_tx = entropy::tx().programs().set_program(initial_program);
-=======
 /// Check that the verfiying key from a new signature matches that in the from the
 /// on-chain registration info for a given account
 pub async fn check_verifying_key(
@@ -353,7 +324,6 @@
     verifying_key: VerifyingKey,
 ) -> anyhow::Result<()> {
     let verifying_key_serialized = verifying_key.to_encoded_point(true).as_bytes().to_vec();
->>>>>>> be5870e5
 
     // Get the verifying key associated with this account
     let registered_status = {
