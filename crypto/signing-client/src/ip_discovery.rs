--- conflicted
+++ resolved
@@ -1,8 +1,3 @@
-<<<<<<< HEAD
-#![allow(unused_imports)]
-#![allow(unused_variables)]
-use crate::{errors::CustomIPError, IPs};
-=======
 //! # IP Discovery
 //!
 //!
@@ -15,9 +10,9 @@
 //!
 //! get_ip - get - Comm manager accepts sign request for a message
 //! get_all_ips - post - Comm manager sends signers all node addresses to sign message
-use crate::errors::CustomIPError;
-use crate::IPs;
->>>>>>> c02d6114
+#![allow(unused_imports)]
+#![allow(unused_variables)]
+use crate::{errors::CustomIPError, IPs};
 use reqwest;
 use rocket::{
 	http::{ContentType, Status},
