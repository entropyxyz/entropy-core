--- conflicted
+++ resolved
@@ -79,22 +79,6 @@
 			println!("result of no acknowledgmen");
 		}
 	});
-<<<<<<< HEAD
-=======
-
-	let block_author = get_block_author(&api).await.unwrap();
-	let author_endpoint = get_author_endpoint(&api, &block_author).await.unwrap();
-	let string_author_endpoint = convert_endpoint(&author_endpoint);
-	let bool_block_author = is_block_author(&api, &block_author).await.unwrap();
-
-	let address_whitelist = get_whitelist(&api, &user).await.unwrap();
-	//TODO: JA this is where we send the decoded address
-	let is_address_whitelisted = is_on_whitelist(address_whitelist, &vec![]);
-	let does_have_key = does_have_key(kv_manager, user.to_string()).await;
-	if does_have_key && !bool_block_author {
-		let _result = send_ip_address(&author_endpoint).await;
-	}
->>>>>>> 2eefa597
 	// TODO: JA Thread blocks the return, not sure if needed a problem, keep an eye out for this downstream
 	handle.join().unwrap().await;
 
