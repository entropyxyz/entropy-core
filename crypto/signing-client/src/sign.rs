//! The Node requests the client to take part in a signature generation.

<<<<<<< HEAD
use parity_scale_codec::{Encode, Decode}; 
use common::SigRequest;
// load entropy metadata so that subxt knows what types can be handled by the entropy network
#[subxt::subxt(runtime_metadata_path = "../protocol/src/entropy_metadata.scale")]
pub mod entropy {}
=======
use parity_scale_codec::{Decode, Encode};
>>>>>>> 837ef314

// ToDo: Should we move declaration of structs to /crypto/common/ ?
//       If those types are necessary for the node's OCW, then maybe we should

/// This is the data transmitted in the signature generation request.
#[derive(Debug, Encode, Decode, FromForm)]
pub struct ProvideSignatureReq {
	/// temporary dummy, delete this later
	pub demo: u8,
	/* message
	 * nonce
	 * communication manager
	 * IDs of other signing nodes (necessary for Lagrange-polynomials) */
}

/// Response of the signing node
#[derive(Debug, Encode)]
struct SignRes {
	pub demo: u8,
}

/// Response to the node if the signature was created.
/// i.e. a signature that the data was stored successfully or Error Code.
#[derive(Responder)]
#[response(status = 200, content_type = "application/x-parity-scale-codec")]
pub struct ProvideSignatureRes(Vec<u8>);


type thing = Vec<common::OCWMessage>;

//ToDo: receive keyshare and store locally
#[post("/sign", format = "application/x-parity-scale-codec", data = "<encoded_data>")]
pub fn provide_share(encoded_data: Vec<u8>) -> ProvideSignatureRes {
<<<<<<< HEAD
    println!("provide keyshare!");

    //let _data = ProvideSignatureReq::decode(&mut encoded_data.as_ref()).ok().unwrap();
    // let _data = entropy::runtime_types::pallet_relayer::pallet::Message::decode(&mut encoded_data.as_ref()).ok().unwrap();
//    let data = entropy::runtime_types::pallet_relayer::pallet::Message::decode(&mut encoded_data.as_ref())
    //.ok().unwrap();
    // .or_else(entropy::runtime_types::pallet_relayer::pallet::Message { 
	// 	// sig_request: common::SigRequest{hash_msg:1, test:1}
	// 	sig_request: SigRequest{hash_msg:1, test:1}
    // } );

    println!("encoded_data {:?}", encoded_data);


    //let data = common::OCWMessage::decode(&mut encoded_data.as_ref());
////////////////////


    type Thing = Vec<common::OCWMessage>;
    let data = Thing::decode(&mut encoded_data.as_ref());
    // println!("thing_dec: {:?}", thing_dec);
////////////////////
    //let data = thing::decode(&mut encoded_data.as_ref());
    let data = match data {
        Ok(x) => x,
        Err(err) => panic!("{}",err),
    };
    //let data = entropy::runtime_types::pallet_relayer::pallet::Message::decode(&mut encoded_data.as_ref())
    //.or_else(common::OCWMessage{sig_request:SigRequest{ hash_msg:1, test:2} });

      //.or_else(common::SigRequest{hash_msg:1, test:1});
    println!("data: {:?}", &data);//.sig_request.test);
// println!("keyshards: {}", data.sig_request.hash_msg);
	//todo!();
    ProvideSignatureRes(SignRes { demo: 1 }.encode())
=======
	let _data = ProvideSignatureReq::decode(&mut encoded_data.as_ref()).ok().unwrap();
	todo!();
	ProvideSignatureRes(SignRes { demo: 1 }.encode());
>>>>>>> 837ef314
}<|MERGE_RESOLUTION|>--- conflicted
+++ resolved
@@ -1,14 +1,10 @@
 //! The Node requests the client to take part in a signature generation.
 
-<<<<<<< HEAD
-use parity_scale_codec::{Encode, Decode}; 
+use parity_scale_codec::{Decode, Encode};
 use common::SigRequest;
 // load entropy metadata so that subxt knows what types can be handled by the entropy network
 #[subxt::subxt(runtime_metadata_path = "../protocol/src/entropy_metadata.scale")]
 pub mod entropy {}
-=======
-use parity_scale_codec::{Decode, Encode};
->>>>>>> 837ef314
 
 // ToDo: Should we move declaration of structs to /crypto/common/ ?
 //       If those types are necessary for the node's OCW, then maybe we should
@@ -42,7 +38,6 @@
 //ToDo: receive keyshare and store locally
 #[post("/sign", format = "application/x-parity-scale-codec", data = "<encoded_data>")]
 pub fn provide_share(encoded_data: Vec<u8>) -> ProvideSignatureRes {
-<<<<<<< HEAD
     println!("provide keyshare!");
 
     //let _data = ProvideSignatureReq::decode(&mut encoded_data.as_ref()).ok().unwrap();
@@ -78,9 +73,4 @@
 // println!("keyshards: {}", data.sig_request.hash_msg);
 	//todo!();
     ProvideSignatureRes(SignRes { demo: 1 }.encode())
-=======
-	let _data = ProvideSignatureReq::decode(&mut encoded_data.as_ref()).ok().unwrap();
-	todo!();
-	ProvideSignatureRes(SignRes { demo: 1 }.encode());
->>>>>>> 837ef314
-}+}
