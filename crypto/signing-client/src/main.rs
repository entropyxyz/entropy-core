--- conflicted
+++ resolved
@@ -1,7 +1,3 @@
-<<<<<<< HEAD
-#![allow(unused_imports)]
-#![allow(unused_variables)]
-=======
 //! # Signing Client
 //!
 //!
@@ -13,7 +9,8 @@
 //!
 //! - Rocket server - Includes global state and mutex locked IPs
 //! - Sled DB KVDB
->>>>>>> c02d6114
+#![allow(unused_imports)]
+#![allow(unused_variables)]
 use crate::{
 	ip_discovery::{get_all_ips, get_ip},
 	sign::provide_share,
@@ -28,23 +25,14 @@
 #[macro_use]
 extern crate rocket;
 
-#[cfg(test)]
-mod tests;
-mod sign;
 mod errors;
 mod ip_discovery;
 mod request_guards;
+mod sign;
 mod signer;
 mod store_share;
-
-<<<<<<< HEAD
-// use signer::init::*;
-// use signer::execute::*;
-// use signer::result::*;
-// ToDo: JA add proper response types and formalize them across all endpoints
-=======
-use com_manager::{broadcast, issue_idx, subscribe, Db};
->>>>>>> c02d6114
+#[cfg(test)]
+mod tests;
 
 /// holds KVDB instance, threshold mneumonic and endpoint of running node
 #[derive(Clone)]
@@ -74,8 +62,7 @@
 async fn rocket() -> _ {
 	let c = load_environment_variables();
 	let kv_manager = load_kv_store();
-	let global =
-		Global { mnemonic: c.mnemonic, endpoint: c.endpoint.unwrap(), kv_manager };
+	let global = Global { mnemonic: c.mnemonic, endpoint: c.endpoint.unwrap(), kv_manager };
 	// TODO: JA maybe add check to see if blockchain is running at endpoint
 	let ips = IPs { current_ips: Mutex::new(vec![]) };
 	rocket::build()
