//! # Signing Client
//!
//! ## Overview
//!
//! Signing Client, to be run by every Entropy node. Also see Communication Manager.
//!
//! ## Pieces Launched
//! - Rocket server - Includes global state and mutex locked IPs
//! - Sled DB KVDB
#![allow(unused_variables)]
#![allow(unused_imports)]

pub mod api;
mod context;
mod errors;
mod protocol_manager;
mod store_share;
mod subscriber;

#[macro_use]
extern crate rocket;
use crate::{
	api::{new_party, subscribe},
	protocol_manager::{ProtocolManager, SigningMessage},
	subscriber::SubscriberManager,
};
<<<<<<< HEAD
// use non-substrate-common::{CMInfo, CMInfoUnchecked};
=======
use bip39::{Language, Mnemonic};
use kvdb::{encrypted_sled::PasswordMethod, get_db_path, kv_manager::KvManager};
use rocket::routes;
use serde::Deserialize;
use std::{collections::HashMap, sync::Mutex};
>>>>>>> 6e4683fa

pub type PartyUid = usize;
pub const SIGNING_PARTY_SIZE: usize = 6;
pub const DEFAULT_ENDPOINT: &str = "ws://localhost:9944";
pub const DEFAULT_MNEMONIC: &str =
	"alarm mutual concert decrease hurry invest culture survey diagram crash snap click";

/// The state used by this node to create signatures
pub struct SignerState {
	/// kv-store configuration and ws-endpoint
	configuration: Configuration,
	/// Mapping of PartyIds to `SubscriberManager`s, one entry per active party.
	// TODO(TK): SubscriberManager to be replaced with None when subscribing phase ends.
	subscriber_manager_map: Mutex<HashMap<PartyUid, Option<SubscriberManager>>>,
	/// All shares stored by this node, see: StoredInfo (name is WIP)
	kv_manager: KvManager,
}

impl Default for SignerState {
	fn default() -> Self {
		Self {
			kv_manager: load_kv_store(),
			configuration: Configuration::load_environment_variables(),
			subscriber_manager_map: Mutex::default(),
		}
	}
}

// exclude kv manager
impl std::fmt::Debug for SignerState {
	fn fmt(&self, f: &mut std::fmt::Formatter<'_>) -> std::fmt::Result {
		f.debug_struct("Global")
			.field("configuration", &self.configuration)
			.field("subscriber_manager_map", &self.subscriber_manager_map)
			.finish()
	}
}

#[derive(Deserialize, Debug, Clone)]
pub(crate) struct Configuration {
	#[serde(default = "default_endpoint")]
	#[allow(dead_code)] // TODO(TK): unused?
	endpoint: String,
	mnemonic: String,
}
<<<<<<< HEAD

pub(crate) fn init_tracing() {
	let filter = tracing_subscriber::filter::LevelFilter::INFO.into();
	tracing_subscriber::filter::EnvFilter::builder()
		.with_default_directive(filter)
		.from_env_lossy();
}

#[launch]
async fn rocket() -> _ {
	init_tracing();
	let global = Global::new(load_environment_variables());

	// TODO: JA maybe add check to see if blockchain is running at endpoint
	// Communication Manager: Collect IPs, for `signing_party`, list of global ip addresses for a
	// message.
	rocket::build()
		.mount("/", routes![new_party, subscribe, store_share::store_keyshare])
		.manage(global)
}

fn load_environment_variables() -> Configuration {
	let c = if cfg!(test) {
		Configuration {
			mnemonic:
				"alarm mutual concert decrease hurry invest culture survey diagram crash snap click"
					.to_string(),
			endpoint: Some("ws://localhost:9944".to_string()),
		}
	} else {
		envy::from_env::<Configuration>().expect("Please provide MNEMONIC as env var")
	};
	assert!(Mnemonic::validate(&c.mnemonic, Language::English).is_ok(), "MNEMONIC is incorrect");
	c
=======
impl Configuration {
	fn load_environment_variables() -> Configuration {
		let c = if cfg!(test) {
			Configuration {
				mnemonic: DEFAULT_MNEMONIC.to_string(),
				endpoint: DEFAULT_ENDPOINT.to_string(),
			}
		} else {
			envy::from_env::<Configuration>().expect("Please provide MNEMONIC as env var")
		};
		assert!(
			Mnemonic::validate(&c.mnemonic, Language::English).is_ok(),
			"MNEMONIC is incorrect"
		);
		c
	}
>>>>>>> 6e4683fa
}

fn load_kv_store() -> KvManager {
	if cfg!(test) {
		KvManager::new(get_db_path().into(), PasswordMethod::NoPassword.execute().unwrap()).unwrap()
	} else {
		let root = project_root::get_project_root().unwrap();
		let password = PasswordMethod::Prompt.execute().unwrap();
		// this step takes a long time due to password-based decryption
		KvManager::new(root, password).unwrap()
	}
}

// required for serde default macro
fn default_endpoint() -> String {
	DEFAULT_ENDPOINT.to_string()
}

fn init_tracing() {
	let filter = tracing_subscriber::filter::LevelFilter::INFO.into();
	tracing_subscriber::filter::EnvFilter::builder()
		.with_default_directive(filter)
		.from_env_lossy();
}

#[launch] // initializes an async Rocket-specialized runtime
async fn rocket() -> _ {
	init_tracing();
	let signer_state = SignerState::default();
	rocket::build().mount("/", routes![new_party, subscribe]).manage(signer_state)
}<|MERGE_RESOLUTION|>--- conflicted
+++ resolved
@@ -14,7 +14,6 @@
 mod context;
 mod errors;
 mod protocol_manager;
-mod store_share;
 mod subscriber;
 
 #[macro_use]
@@ -24,15 +23,11 @@
 	protocol_manager::{ProtocolManager, SigningMessage},
 	subscriber::SubscriberManager,
 };
-<<<<<<< HEAD
-// use non-substrate-common::{CMInfo, CMInfoUnchecked};
-=======
 use bip39::{Language, Mnemonic};
 use kvdb::{encrypted_sled::PasswordMethod, get_db_path, kv_manager::KvManager};
 use rocket::routes;
 use serde::Deserialize;
 use std::{collections::HashMap, sync::Mutex};
->>>>>>> 6e4683fa
 
 pub type PartyUid = usize;
 pub const SIGNING_PARTY_SIZE: usize = 6;
@@ -78,42 +73,6 @@
 	endpoint: String,
 	mnemonic: String,
 }
-<<<<<<< HEAD
-
-pub(crate) fn init_tracing() {
-	let filter = tracing_subscriber::filter::LevelFilter::INFO.into();
-	tracing_subscriber::filter::EnvFilter::builder()
-		.with_default_directive(filter)
-		.from_env_lossy();
-}
-
-#[launch]
-async fn rocket() -> _ {
-	init_tracing();
-	let global = Global::new(load_environment_variables());
-
-	// TODO: JA maybe add check to see if blockchain is running at endpoint
-	// Communication Manager: Collect IPs, for `signing_party`, list of global ip addresses for a
-	// message.
-	rocket::build()
-		.mount("/", routes![new_party, subscribe, store_share::store_keyshare])
-		.manage(global)
-}
-
-fn load_environment_variables() -> Configuration {
-	let c = if cfg!(test) {
-		Configuration {
-			mnemonic:
-				"alarm mutual concert decrease hurry invest culture survey diagram crash snap click"
-					.to_string(),
-			endpoint: Some("ws://localhost:9944".to_string()),
-		}
-	} else {
-		envy::from_env::<Configuration>().expect("Please provide MNEMONIC as env var")
-	};
-	assert!(Mnemonic::validate(&c.mnemonic, Language::English).is_ok(), "MNEMONIC is incorrect");
-	c
-=======
 impl Configuration {
 	fn load_environment_variables() -> Configuration {
 		let c = if cfg!(test) {
@@ -130,7 +89,6 @@
 		);
 		c
 	}
->>>>>>> 6e4683fa
 }
 
 fn load_kv_store() -> KvManager {
