--- conflicted
+++ resolved
@@ -13,19 +13,6 @@
 
 /// Response of the key storing
 
-<<<<<<< HEAD
-//ToDo: receive keyshare and store locally
-#[post(
-    "/store_keyshare",
-    format = "application/x-parity-scale-codec",
-    data = "<encoded_data>"
-)]
-pub fn store_keyshare(encoded_data: Vec<u8>) -> StoreKeyshareRes {
-    println!("store keyshare!");
-    let _data = StoreKeyshareReq::decode(&mut encoded_data.as_ref()).ok().unwrap();
-    //todo!();
-    StoreKeyshareRes(StoreRes { demo: 1 }.encode())
-=======
 // ToDo: JA add proper response types and formalize them
 #[post("/store_keyshare", format = "json", data = "<user_input>")]
 pub fn store_keyshare(user_input: Json<LocalKey<Secp256k1>>) -> Result<(), std::io::Error> {
@@ -36,5 +23,4 @@
 	serde_json::to_writer(&mut writer, &user_input.0)?;
 	writer.flush()?;
 	Ok(())
->>>>>>> 837ef314
 }