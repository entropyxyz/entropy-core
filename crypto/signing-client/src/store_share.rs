--- conflicted
+++ resolved
@@ -1,13 +1,4 @@
-<<<<<<< HEAD
-//! The User requests the Signature-client to store a keyshare localy.
-#![allow(unused_imports)]
-use crate::Global;
-// use curv::elliptic::curves::secp256_k1::Secp256k1;
-// use multi_party_ecdsa::protocols::multi_party_ecdsa::gg_2020::state_machine::keygen::LocalKey;
-use rocket::{serde::json::Json, State};
-=======
 //! # Store Share
-//!
 //!
 //! ## Overview
 //!
@@ -17,19 +8,15 @@
 //! ## Routes
 //!
 //! - /store_keyshare - Post - Takes in a key and value for user
+#![allow(unused_imports)]
 use crate::Global;
-use rocket::serde::json::Json;
-use rocket::{State, http::Status};
->>>>>>> c02d6114
+use rocket::{http::Status, serde::json::Json, State};
 use serde::{Deserialize, Serialize};
 use std::{
 	fs::File,
 	io::{BufWriter, Write},
 };
-<<<<<<< HEAD
-use tofnd::kv_manager::{error::KvError, KeyReservation, KvManager};
-=======
->>>>>>> c02d6114
+// use tofnd::kv_manager::{error::KvError, KeyReservation, KvManager};
 
 /// User input, contains key (substrate key) and value (entropy shard)
 #[derive(Debug, Deserialize, Serialize, Clone)]
