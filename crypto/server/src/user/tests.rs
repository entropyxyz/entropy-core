use std::{env, fs, net::SocketAddrV4, path::PathBuf, str::FromStr, sync::Arc, time::Duration};

use axum::http::StatusCode;
use bip39::{Language, Mnemonic, MnemonicType};
use entropy_constraints::{Architecture, Evm, Parse};
use entropy_shared::{Acl, KeyVisibility, OcwMessage};
use futures::{
    future::{self, join_all},
    join, Future, SinkExt, StreamExt,
};
use hex_literal::hex;
use kvdb::{
    clean_tests,
    encrypted_sled::PasswordMethod,
    kv_manager::{value::KvManager, PartyId},
};
use more_asserts as ma;
use parity_scale_codec::Encode;
use serial_test::serial;
use sp_core::{crypto::Ss58Codec, Pair as OtherPair, H160};
use sp_keyring::{AccountKeyring, Sr25519Keyring};
use subxt::{
    ext::{
        sp_core::{sr25519, Bytes, Pair},
        sp_runtime::AccountId32,
    },
    tx::PairSigner,
    utils::{AccountId32 as subxtAccountId32, Static},
    OnlineClient,
};
use testing_utils::{
    constants::{
        ALICE_STASH_ADDRESS, BAREBONES_PROGRAM_WASM_BYTECODE, MESSAGE_SHOULD_FAIL,
        MESSAGE_SHOULD_SUCCEED, TSS_ACCOUNTS, X25519_PUBLIC_KEYS,
    },
    substrate_context::{
        test_context_stationary, test_node_process_testing_state, SubstrateTestingContext,
    },
};
use tokio::task::JoinHandle;
use tokio_tungstenite::{connect_async, tungstenite::Message};
use x25519_dalek::{PublicKey, StaticSecret};

use super::UserInputPartyInfo;
use crate::{
    chain_api::{entropy, get_api, EntropyConfig},
    drain, get_signature, get_signer,
    helpers::{
        launch::{
            setup_mnemonic, Configuration, DEFAULT_BOB_MNEMONIC, DEFAULT_CHARLIE_MNEMONIC,
            DEFAULT_ENDPOINT, DEFAULT_MNEMONIC,
        },
<<<<<<< HEAD
        signing::{create_unique_tx_id, Hasher, SignatureState},
        substrate::{make_register, return_all_addresses_of_subgroup},
=======
        signing::{create_unique_tx_id, SignatureState},
        substrate::{get_subgroup, make_register, return_all_addresses_of_subgroup},
>>>>>>> ff9eda22
        tests::{
            check_if_confirmation, create_clients, setup_client, spawn_testing_validators,
            update_programs, user_connects_to_validators,
        },
        user::send_key,
    },
    load_kv_store, new_user,
    r#unsafe::api::UnsafeQuery,
    signing_client::{
        protocol_transport::{noise::noise_handshake_initiator, WsConnection},
        ListenerState, SubscribeMessage,
    },
    user::{
        api::{recover_key, UserRegistrationInfo, UserTransactionRequest, ValidatorInfo},
        tests::entropy::runtime_types::entropy_shared::constraints::Constraints,
    },
    validation::{derive_static_secret, mnemonic_to_pair, new_mnemonic, SignedMessage},
    validator::api::get_random_server_info,
    Message as SigMessage,
};

#[tokio::test]
#[serial]
async fn test_get_signer_does_not_throw_err() {
    clean_tests();
    let kv_store = load_kv_store(false, false, false).await;
    let mnemonic = setup_mnemonic(&kv_store, false, false).await;
    assert!(mnemonic.is_ok());
    get_signer(&kv_store).await.unwrap();
    clean_tests();
}
#[tokio::test]
#[serial]
async fn test_sign_tx_no_chain() {
    clean_tests();
    let one = AccountKeyring::Dave;
    let two = AccountKeyring::Two;

    let signing_address = one.clone().to_account_id().to_ss58check();
    let (validator_ips, _validator_ids, _) =
        spawn_testing_validators(Some(signing_address.clone()), false).await;
    let substrate_context = test_context_stationary().await;
    let entropy_api = get_api(&substrate_context.node_proc.ws_url).await.unwrap();

    update_programs(
        &entropy_api,
        &one.pair(),
        &one.pair(),
        BAREBONES_PROGRAM_WASM_BYTECODE.to_owned(),
    )
    .await;

    let message_should_succeed_hash = Hasher::keccak(MESSAGE_SHOULD_SUCCEED);

    let validators_info = vec![
        ValidatorInfo {
            ip_address: SocketAddrV4::from_str("127.0.0.1:3001").unwrap(),
            x25519_public_key: X25519_PUBLIC_KEYS[0],
            tss_account: TSS_ACCOUNTS[0].clone(),
        },
        ValidatorInfo {
            ip_address: SocketAddrV4::from_str("127.0.0.1:3002").unwrap(),
            x25519_public_key: X25519_PUBLIC_KEYS[1],
            tss_account: TSS_ACCOUNTS[1].clone(),
        },
    ];

    let converted_transaction_request: String = hex::encode(MESSAGE_SHOULD_SUCCEED);

    let signing_address = one.to_account_id().to_ss58check();
    let hash_as_string = hex::encode(&message_should_succeed_hash);
    let sig_uid = create_unique_tx_id(&signing_address, &hash_as_string);

    let mut generic_msg = UserTransactionRequest {
        transaction_request: converted_transaction_request.clone(),
        validators_info,
    };

    let submit_transaction_requests =
        |validator_urls_and_keys: Vec<(String, [u8; 32])>,
         generic_msg: UserTransactionRequest,
         keyring: Sr25519Keyring| async move {
            let mock_client = reqwest::Client::new();
            join_all(
                validator_urls_and_keys
                    .iter()
                    .map(|validator_tuple| async {
                        let server_public_key = PublicKey::from(validator_tuple.1);
                        let signed_message = SignedMessage::new(
                            &keyring.pair(),
                            &Bytes(serde_json::to_vec(&generic_msg.clone()).unwrap()),
                            &server_public_key,
                        )
                        .unwrap();
                        let url = format!("http://{}/user/sign_tx", validator_tuple.0.clone());
                        mock_client
                            .post(url)
                            .header("Content-Type", "application/json")
                            .body(serde_json::to_string(&signed_message).unwrap())
                            .send()
                            .await
                    })
                    .collect::<Vec<_>>(),
            )
            .await
        };
    let validator_ips_and_keys = vec![
        (validator_ips[0].clone(), X25519_PUBLIC_KEYS[0]),
        (validator_ips[1].clone(), X25519_PUBLIC_KEYS[1]),
    ];

    let test_user_res =
        submit_transaction_requests(validator_ips_and_keys.clone(), generic_msg.clone(), one).await;

    for res in test_user_res {
        let mut res = res.unwrap();
        assert_eq!(res.status(), 200);
        let chunk = res.chunk().await.unwrap().unwrap();
        let signing_result: Result<String, String> = serde_json::from_slice(&chunk).unwrap();
        assert!(matches!(signing_result, Ok(sig) if sig.len() == 88));
    }

    // test failing cases
    let test_user_res_not_registered =
        submit_transaction_requests(validator_ips_and_keys.clone(), generic_msg.clone(), two).await;

    for res in test_user_res_not_registered {
        assert_eq!(
            res.unwrap().text().await.unwrap(),
            "Not Registering error: Register Onchain first"
        );
    }

    let mut generic_msg_bad_validators = generic_msg.clone();
    generic_msg_bad_validators.validators_info[0].x25519_public_key = [0; 32];

    let test_user_failed_x25519_pub_key = submit_transaction_requests(
        validator_ips_and_keys.clone(),
        generic_msg_bad_validators,
        one,
    )
    .await;

    let mut responses = test_user_failed_x25519_pub_key.into_iter();
    assert_eq!(
        responses.next().unwrap().unwrap().text().await.unwrap(),
        "{\"Err\":\"Subscribe message rejected: Decryption(\\\"Public key does not match that \
         given in UserTransactionRequest\\\")\"}"
    );

    assert_eq!(
        responses.next().unwrap().unwrap().text().await.unwrap(),
        "{\"Err\":\"Oneshot timeout error: channel closed\"}"
    );

    // Test attempting to connect over ws by someone who is not in the signing group
    let validator_ip_and_key = validator_ips_and_keys[0].clone();
    let connection_attempt_handle = tokio::spawn(async move {
        // Wait for the "user" to submit the signing request
        tokio::time::sleep(Duration::from_millis(500)).await;
        let ws_endpoint = format!("ws://{}/ws", validator_ip_and_key.0);
        let (ws_stream, _response) = connect_async(ws_endpoint).await.unwrap();

        // create a SubscribeMessage from a party who is not in the signing commitee
        let subscribe_message_vec =
            serde_json::to_vec(&SubscribeMessage::new(&sig_uid, &AccountKeyring::Ferdie.pair()))
                .unwrap();

        // Attempt a noise handshake including the subscribe message in the payload
        let mut encrypted_connection = noise_handshake_initiator(
            ws_stream,
            &AccountKeyring::Ferdie.pair(),
            validator_ip_and_key.1,
            subscribe_message_vec,
        )
        .await
        .unwrap();

        // Check the response as to whether they accepted our SubscribeMessage
        let response_message = encrypted_connection.recv().await.unwrap();
        let subscribe_response: Result<(), String> =
            serde_json::from_str(&response_message).unwrap();

        assert_eq!(
            Err("Decryption(\"Public key does not match that given in UserTransactionRequest\")"
                .to_string()),
            subscribe_response
        );
        // The stream should not continue to send messages
        // returns true if this part of the test passes
        encrypted_connection.recv().await.is_err()
    });

    let test_user_bad_connection_res = submit_transaction_requests(
        vec![validator_ips_and_keys[1].clone()],
        generic_msg.clone(),
        one,
    )
    .await;

    for res in test_user_bad_connection_res {
        assert_eq!(
            res.unwrap().text().await.unwrap(),
            "{\"Err\":\"Timed out waiting for remote party\"}"
        );
    }

    assert!(connection_attempt_handle.await.unwrap());

    // Bad Account ID - an account ID is given which is not in the signing group
    let mut generic_msg_bad_account_id = generic_msg.clone();
    generic_msg_bad_account_id.validators_info[0].tss_account =
        AccountKeyring::Dave.to_account_id();

    let test_user_failed_tss_account = submit_transaction_requests(
        validator_ips_and_keys.clone(),
        generic_msg_bad_account_id,
        one,
    )
    .await;

    for res in test_user_failed_tss_account {
        let res = res.unwrap();
        assert_eq!(res.status(), 500);
        assert_eq!(res.text().await.unwrap(), "Invalid Signer: Invalid Signer in Signing group");
    }

    // Test a transcation which does not pass constaints
    generic_msg.transaction_request = hex::encode(MESSAGE_SHOULD_FAIL);

    let test_user_failed_constraints_res =
        submit_transaction_requests(validator_ips_and_keys.clone(), generic_msg.clone(), one).await;

    for res in test_user_failed_constraints_res {
        assert_eq!(
            res.unwrap().text().await.unwrap(),
            "Runtime error: Runtime(Error::Evaluation(\"Length of data is too short.\"))"
        );
    }

    let sig_request = SigMessage { message: hex::encode(message_should_succeed_hash) };
    let mock_client = reqwest::Client::new();

    join_all(validator_ips.iter().map(|validator_ip| async {
        let url = format!("http://{}/signer/signature", validator_ip.clone());
        let res = mock_client
            .post(url)
            .header("Content-Type", "application/json")
            .body(serde_json::to_string(&sig_request).unwrap())
            .send()
            .await
            .unwrap();
        assert_eq!(res.status(), 202);
        assert_eq!(res.content_length().unwrap(), 88);
    }))
    .await;
    // fails verification tests
    // wrong key for wrong validator
    let server_public_key = PublicKey::from(X25519_PUBLIC_KEYS[1]);
    let failed_signed_message = SignedMessage::new(
        &one.pair(),
        &Bytes(serde_json::to_vec(&generic_msg.clone()).unwrap()),
        &server_public_key,
    )
    .unwrap();
    let failed_res = mock_client
        .post("http://127.0.0.1:3001/user/sign_tx")
        .header("Content-Type", "application/json")
        .body(serde_json::to_string(&failed_signed_message).unwrap())
        .send()
        .await
        .unwrap();
    assert_eq!(failed_res.status(), 500);
    assert_eq!(
        failed_res.text().await.unwrap(),
        "Validation error: ChaCha20 decryption error: aead::Error"
    );

    let sig: [u8; 64] = [0; 64];
    let slice: [u8; 32] = [0; 32];
    let nonce: [u8; 12] = [0; 12];

    let user_input_bad = SignedMessage::new_test(
        Bytes(serde_json::to_vec(&generic_msg.clone()).unwrap()),
        sr25519::Signature::from_raw(sig),
        AccountKeyring::Eve.pair().public().into(),
        slice,
        slice,
        nonce,
    );

    let failed_sign = mock_client
        .post("http://127.0.0.1:3001/user/sign_tx")
        .header("Content-Type", "application/json")
        .body(serde_json::to_string(&user_input_bad).unwrap())
        .send()
        .await
        .unwrap();

    assert_eq!(failed_sign.status(), 500);
    assert_eq!(failed_sign.text().await.unwrap(), "Invalid Signature: Invalid signature.");

    // checks that sig not needed with public key visibility
    let user_input_bad = SignedMessage::new_test(
        Bytes(serde_json::to_vec(&generic_msg.clone()).unwrap()),
        sr25519::Signature::from_raw(sig),
        AccountKeyring::Dave.pair().public().into(),
        slice,
        slice,
        nonce,
    );

    let failed_sign = mock_client
        .post("http://127.0.0.1:3001/user/sign_tx")
        .header("Content-Type", "application/json")
        .body(serde_json::to_string(&user_input_bad).unwrap())
        .send()
        .await
        .unwrap();

    assert_eq!(failed_sign.status(), 500);
    // fails lower down in stack because no sig needed on pub account
    // fails when tries to decode the nonsense message
    assert_ne!(failed_sign.text().await.unwrap(), "Invalid Signature: Invalid signature.");
    clean_tests();
}

#[tokio::test]
#[serial]
async fn test_fail_signing_group() {
    clean_tests();
    let dave = AccountKeyring::Dave;
    let _ = spawn_testing_validators(None, false).await;

    let _substrate_context = test_node_process_testing_state().await;
    let message_raw = MESSAGE_SHOULD_SUCCEED.to_owned();

    let validators_info = vec![
        ValidatorInfo {
            ip_address: SocketAddrV4::from_str("127.0.0.1:3001").unwrap(),
            x25519_public_key: X25519_PUBLIC_KEYS[0],
            tss_account: hex!["a664add5dfaca1dd560b949b5699b5f0c3c1df3a2ea77ceb0eeb4f77cc3ade04"]
                .into(),
        },
        ValidatorInfo {
            ip_address: SocketAddrV4::from_str("127.0.0.1:3002").unwrap(),
            x25519_public_key: X25519_PUBLIC_KEYS[1],
            tss_account: TSS_ACCOUNTS[1].clone(),
        },
    ];

    let generic_msg =
        UserTransactionRequest { transaction_request: hex::encode(message_raw), validators_info };
    let server_public_key = PublicKey::from(X25519_PUBLIC_KEYS[0]);
    let signed_message = SignedMessage::new(
        &dave.pair(),
        &Bytes(serde_json::to_vec(&generic_msg.clone()).unwrap()),
        &server_public_key,
    )
    .unwrap();

    let mock_client = reqwest::Client::new();
    let response = mock_client
        .post("http://127.0.0.1:3001/user/sign_tx")
        .header("Content-Type", "application/json")
        .body(serde_json::to_string(&signed_message).unwrap())
        .send()
        .await;
    assert_eq!(
        response.unwrap().text().await.unwrap(),
        "Invalid Signer: Invalid Signer in Signing group"
    );
    clean_tests();
}

// TODO negative validation tests on user/tx

#[tokio::test]
#[serial]
async fn test_store_share() {
    clean_tests();
    let alice = AccountKeyring::Alice;
    let alice_constraint = AccountKeyring::Charlie;

    let cxt = test_context_stationary().await;
    let (_validator_ips, _validator_ids, _) = spawn_testing_validators(None, false).await;
    let api = get_api(&cxt.node_proc.ws_url).await.unwrap();

    let mut block_number = api.rpc().block(None).await.unwrap().unwrap().block.header.number + 1;
    let validators_info = vec![
        entropy_shared::ValidatorInfo {
            ip_address: b"127.0.0.1:3001".to_vec(),
            x25519_public_key: X25519_PUBLIC_KEYS[0],
            tss_account: TSS_ACCOUNTS[0].clone().encode(),
        },
        entropy_shared::ValidatorInfo {
            ip_address: b"127.0.0.1:3002".to_vec(),
            x25519_public_key: X25519_PUBLIC_KEYS[1],
            tss_account: TSS_ACCOUNTS[1].clone().encode(),
        },
    ];
    let mut onchain_user_request =
        OcwMessage { sig_request_accounts: vec![alice.encode()], block_number, validators_info };
    let client = reqwest::Client::new();

    put_register_request_on_chain(&api, &alice, alice_constraint.to_account_id().into()).await;

    run_to_block(&api, block_number + 1).await;

    // succeeds
    let response = client
        .post("http://127.0.0.1:3002/user/new")
        .body(onchain_user_request.clone().encode())
        .send()
        .await
        .unwrap();

    assert_eq!(response.status(), StatusCode::OK);
    assert_eq!(response.text().await.unwrap(), "");

    let get_query = UnsafeQuery::new(alice.to_account_id().to_string(), "".to_string()).to_json();

    // check alice has new key
    let response_2 = client
        .post("http://127.0.0.1:3001/unsafe/get")
        .header("Content-Type", "application/json")
        .body(get_query.clone())
        .send()
        .await
        .unwrap();

    ma::assert_gt!(response_2.text().await.unwrap().len(), 1000);

    // fails repeated data
    let response_3 = client
        .post("http://127.0.0.1:3001/user/new")
        .body(onchain_user_request.clone().encode())
        .send()
        .await
        .unwrap();

    assert_eq!(response_3.status(), StatusCode::INTERNAL_SERVER_ERROR);
    assert_eq!(response_3.text().await.unwrap(), "Data is repeated");

    run_to_block(&api, block_number + 3).await;
    onchain_user_request.block_number = block_number + 1;
    // fails stale data
    let response_4 = client
        .post("http://127.0.0.1:3001/user/new")
        .body(onchain_user_request.clone().encode())
        .send()
        .await
        .unwrap();

    assert_eq!(response_4.status(), StatusCode::INTERNAL_SERVER_ERROR);
    assert_eq!(response_4.text().await.unwrap(), "Data is stale");

    block_number = api.rpc().block(None).await.unwrap().unwrap().block.header.number + 1;
    put_register_request_on_chain(&api, &alice_constraint, alice_constraint.to_account_id().into())
        .await;
    onchain_user_request.block_number = block_number;
    run_to_block(&api, block_number + 1).await;

    // fails not verified data
    let response_5 = client
        .post("http://127.0.0.1:3001/user/new")
        .body(onchain_user_request.clone().encode())
        .send()
        .await
        .unwrap();

    assert_eq!(response_5.status(), StatusCode::INTERNAL_SERVER_ERROR);
    assert_eq!(response_5.text().await.unwrap(), "Data is not verifiable");

    onchain_user_request.validators_info[0].tss_account = TSS_ACCOUNTS[1].clone().encode();
    // fails not in validator group data
    let response_6 = client
        .post("http://127.0.0.1:3001/user/new")
        .body(onchain_user_request.clone().encode())
        .send()
        .await
        .unwrap();

    assert_eq!(response_6.status(), StatusCode::INTERNAL_SERVER_ERROR);
    assert_eq!(response_6.text().await.unwrap(), "Invalid Signer: Invalid Signer in Signing group");

    check_if_confirmation(&api, &alice.pair()).await;
    // TODO check if key is in other subgroup member
    clean_tests();
}

#[tokio::test]
async fn test_return_addresses_of_subgroup() {
    let cxt = test_context_stationary().await;
    let api = get_api(&cxt.node_proc.ws_url).await.unwrap();
    let result = return_all_addresses_of_subgroup(&api, 0u8).await.unwrap();
    assert_eq!(result.len(), 1);
}

#[tokio::test]
#[serial]
async fn test_send_and_receive_keys() {
    clean_tests();
    let alice = AccountKeyring::Alice;

    let cxt = test_context_stationary().await;
    setup_client().await;
    let api = get_api(&cxt.node_proc.ws_url).await.unwrap();

    let user_registration_info =
        UserRegistrationInfo { key: alice.to_account_id().to_string(), value: vec![10] };

    let p_alice = <sr25519::Pair as Pair>::from_string(DEFAULT_MNEMONIC, None).unwrap();
    let signer_alice = PairSigner::<EntropyConfig, sr25519::Pair>::new(p_alice);
    let client = reqwest::Client::new();
    // sends key to alice validator, while filtering out own key
    let _ = send_key(
        &api,
        &alice.to_account_id().into(),
        &mut vec![ALICE_STASH_ADDRESS.clone(), alice.to_account_id().into()],
        user_registration_info.clone(),
        &signer_alice,
    )
    .await
    .unwrap();

    let get_query = UnsafeQuery::new(user_registration_info.key.clone(), "".to_string()).to_json();

    // check alice has new key
    let response_2 = client
        .post("http://127.0.0.1:3001/unsafe/get")
        .header("Content-Type", "application/json")
        .body(get_query.clone())
        .send()
        .await
        .unwrap();

    assert_eq!(
        response_2.text().await.unwrap(),
        std::str::from_utf8(&user_registration_info.value.clone()).unwrap().to_string()
    );
    let server_public_key = PublicKey::from(X25519_PUBLIC_KEYS[0]);

    let signed_message = SignedMessage::new(
        &signer_alice.signer(),
        &Bytes(serde_json::to_vec(&user_registration_info.clone()).unwrap()),
        &PublicKey::from(server_public_key),
    )
    .unwrap()
    .to_json();

    // fails key already stored
    let response_3 = client
        .post("http://127.0.0.1:3001/user/receive_key")
        .header("Content-Type", "application/json")
        .body(signed_message.clone())
        .send()
        .await
        .unwrap();

    assert_eq!(response_3.status(), StatusCode::INTERNAL_SERVER_ERROR);
    assert_eq!(response_3.text().await.unwrap(), "User already registered");

    // TODO negative validation tests

    clean_tests();
}

#[tokio::test]
#[serial]
async fn test_recover_key() {
    clean_tests();
    let cxt = test_node_process_testing_state().await;
    setup_client().await;
    let (_, bob_kv) = create_clients("validator2".to_string(), vec![], vec![], false, true).await;

    let api = get_api(&cxt.ws_url).await.unwrap();
    let unsafe_query = UnsafeQuery::new("key".to_string(), "value".to_string());
    let client = reqwest::Client::new();

    let _ = client
        .post("http://127.0.0.1:3001/unsafe/put")
        .header("Content-Type", "application/json")
        .body(unsafe_query.clone().to_json())
        .send()
        .await
        .unwrap();
    let p_alice = <sr25519::Pair as Pair>::from_string(DEFAULT_CHARLIE_MNEMONIC, None).unwrap();
    let signer_alice = PairSigner::<EntropyConfig, sr25519::Pair>::new(p_alice);
    let _ = recover_key(&api, &bob_kv, &signer_alice, unsafe_query.key.clone()).await.unwrap();

    let value = bob_kv.kv().get(&unsafe_query.key).await.unwrap();
    assert_eq!(value, unsafe_query.value.into_bytes());
    clean_tests();
}

pub async fn put_register_request_on_chain(
    api: &OnlineClient<EntropyConfig>,
    sig_req_keyring: &Sr25519Keyring,
    constraint_account: subxtAccountId32,
) {
    let sig_req_account =
        PairSigner::<EntropyConfig, sp_core::sr25519::Pair>::new(sig_req_keyring.pair());
    let registering_tx =
        entropy::tx().relayer().register(constraint_account, Static(KeyVisibility::Public), None);

    api.tx()
        .sign_and_submit_then_watch_default(&registering_tx, &sig_req_account)
        .await
        .unwrap()
        .wait_for_in_block()
        .await
        .unwrap()
        .wait_for_success()
        .await
        .unwrap();
}

pub async fn run_to_block(api: &OnlineClient<EntropyConfig>, block_run: u32) {
    let mut current_block = 0;
    while current_block < block_run {
        current_block = api.rpc().block(None).await.unwrap().unwrap().block.header.number;
    }
}

#[tokio::test]
#[serial]
async fn test_sign_tx_user_participates() {
    clean_tests();
    let one = AccountKeyring::Eve;
    let two = AccountKeyring::Two;

    let signing_address = one.clone().to_account_id().to_ss58check();
    let (validator_ips, _validator_ids, users_keyshare_option) =
        spawn_testing_validators(Some(signing_address.clone()), true).await;
    let substrate_context = test_context_stationary().await;
    let entropy_api = get_api(&substrate_context.node_proc.ws_url).await.unwrap();

    update_programs(
        &entropy_api,
        &one.pair(),
        &one.pair(),
        BAREBONES_PROGRAM_WASM_BYTECODE.to_owned(),
    )
    .await;

    let validators_info = vec![
        ValidatorInfo {
            ip_address: SocketAddrV4::from_str("127.0.0.1:3001").unwrap(),
            x25519_public_key: X25519_PUBLIC_KEYS[0],
            tss_account: TSS_ACCOUNTS[0].clone(),
        },
        ValidatorInfo {
            ip_address: SocketAddrV4::from_str("127.0.0.1:3002").unwrap(),
            x25519_public_key: X25519_PUBLIC_KEYS[1],
            tss_account: TSS_ACCOUNTS[1].clone(),
        },
    ];

    let converted_transaction_request: String = hex::encode(MESSAGE_SHOULD_SUCCEED);
    let message_should_succeed_hash = Hasher::keccak(MESSAGE_SHOULD_SUCCEED);

    let signing_address = one.clone().to_account_id().to_ss58check();
    let hash_as_string = hex::encode(&message_should_succeed_hash);
    let sig_uid = create_unique_tx_id(&signing_address, &hash_as_string);

    let mut generic_msg = UserTransactionRequest {
        transaction_request: converted_transaction_request.clone(),
        validators_info: validators_info.clone(),
    };

    let submit_transaction_requests =
        |validator_urls_and_keys: Vec<(String, [u8; 32])>,
         generic_msg: UserTransactionRequest,
         keyring: Sr25519Keyring| async move {
            let mock_client = reqwest::Client::new();
            join_all(
                validator_urls_and_keys
                    .iter()
                    .map(|validator_tuple| async {
                        let server_public_key = PublicKey::from(validator_tuple.1);
                        let signed_message = SignedMessage::new(
                            &keyring.pair(),
                            &Bytes(serde_json::to_vec(&generic_msg.clone()).unwrap()),
                            &server_public_key,
                        )
                        .unwrap();
                        let url = format!("http://{}/user/sign_tx", validator_tuple.0.clone());
                        mock_client
                            .post(url)
                            .header("Content-Type", "application/json")
                            .body(serde_json::to_string(&signed_message).unwrap())
                            .send()
                            .await
                    })
                    .collect::<Vec<_>>(),
            )
            .await
        };
    let validator_ips_and_keys = vec![
        (validator_ips[0].clone(), X25519_PUBLIC_KEYS[0]),
        (validator_ips[1].clone(), X25519_PUBLIC_KEYS[1]),
    ];

    // Submit transaction requests, and connect and participate in signing
    let (test_user_res, sig_result) = future::join(
        submit_transaction_requests(validator_ips_and_keys.clone(), generic_msg.clone(), one),
        user_connects_to_validators(
            &users_keyshare_option.unwrap(),
            &sig_uid,
            validators_info.clone(),
            &one.pair(),
            message_should_succeed_hash,
        ),
    )
    .await;

    let signature_base64 = base64::encode(sig_result.unwrap().to_rsv_bytes());
    assert_eq!(signature_base64.len(), 88);

    for res in test_user_res {
        let mut res = res.unwrap();
        assert_eq!(res.status(), 200);
        let chunk = res.chunk().await.unwrap().unwrap();
        let signing_result: Result<String, String> = serde_json::from_slice(&chunk).unwrap();
        assert_eq!(signature_base64, signing_result.unwrap());
    }

    // test failing cases
    let test_user_res_not_registered =
        submit_transaction_requests(validator_ips_and_keys.clone(), generic_msg.clone(), two).await;

    for res in test_user_res_not_registered {
        assert_eq!(
            res.unwrap().text().await.unwrap(),
            "Not Registering error: Register Onchain first"
        );
    }

    let mut generic_msg_bad_validators = generic_msg.clone();
    generic_msg_bad_validators.validators_info[0].x25519_public_key = [0; 32];

    let test_user_failed_x25519_pub_key = submit_transaction_requests(
        validator_ips_and_keys.clone(),
        generic_msg_bad_validators,
        one,
    )
    .await;

    let mut responses = test_user_failed_x25519_pub_key.into_iter();
    assert_eq!(
        responses.next().unwrap().unwrap().text().await.unwrap(),
        "{\"Err\":\"Subscribe message rejected: Decryption(\\\"Public key does not match that \
         given in UserTransactionRequest\\\")\"}"
    );

    assert_eq!(
        responses.next().unwrap().unwrap().text().await.unwrap(),
        "{\"Err\":\"Oneshot timeout error: channel closed\"}"
    );

    // Test attempting to connect over ws by someone who is not in the signing group
    let validator_ip_and_key = validator_ips_and_keys[0].clone();
    let connection_attempt_handle = tokio::spawn(async move {
        // Wait for the "user" to submit the signing request
        tokio::time::sleep(Duration::from_millis(500)).await;
        let ws_endpoint = format!("ws://{}/ws", validator_ip_and_key.0);
        let (ws_stream, _response) = connect_async(ws_endpoint).await.unwrap();

        // create a SubscribeMessage from a party who is not in the signing commitee
        let subscribe_message_vec =
            serde_json::to_vec(&SubscribeMessage::new(&sig_uid, &AccountKeyring::Ferdie.pair()))
                .unwrap();

        // Attempt a noise handshake including the subscribe message in the payload
        let mut encrypted_connection = noise_handshake_initiator(
            ws_stream,
            &AccountKeyring::Ferdie.pair(),
            validator_ip_and_key.1,
            subscribe_message_vec,
        )
        .await
        .unwrap();

        // Check the response as to whether they accepted our SubscribeMessage
        let response_message = encrypted_connection.recv().await.unwrap();
        let subscribe_response: Result<(), String> =
            serde_json::from_str(&response_message).unwrap();

        assert_eq!(
            Err("Decryption(\"Public key does not match that given in UserTransactionRequest\")"
                .to_string()),
            subscribe_response
        );
        // The stream should not continue to send messages
        // returns true if this part of the test passes
        encrypted_connection.recv().await.is_err()
    });

    let test_user_bad_connection_res = submit_transaction_requests(
        vec![validator_ips_and_keys[1].clone()],
        generic_msg.clone(),
        one,
    )
    .await;

    for res in test_user_bad_connection_res {
        assert_eq!(
            res.unwrap().text().await.unwrap(),
            "{\"Err\":\"Timed out waiting for remote party\"}"
        );
    }

    assert!(connection_attempt_handle.await.unwrap());

    // Bad Account ID - an account ID is given which is not in the signing group
    let mut generic_msg_bad_account_id = generic_msg.clone();
    generic_msg_bad_account_id.validators_info[0].tss_account =
        AccountKeyring::Dave.to_account_id();

    let test_user_failed_tss_account = submit_transaction_requests(
        validator_ips_and_keys.clone(),
        generic_msg_bad_account_id,
        one,
    )
    .await;

    for res in test_user_failed_tss_account {
        let res = res.unwrap();
        assert_eq!(res.status(), 500);
        assert_eq!(res.text().await.unwrap(), "Invalid Signer: Invalid Signer in Signing group");
    }

    // Test a transcation which does not pass constaints
    generic_msg.transaction_request = hex::encode(MESSAGE_SHOULD_FAIL);

    let test_user_failed_constraints_res =
        submit_transaction_requests(validator_ips_and_keys.clone(), generic_msg.clone(), one).await;

    for res in test_user_failed_constraints_res {
        assert_eq!(
            res.unwrap().text().await.unwrap(),
            "Runtime error: Runtime(Error::Evaluation(\"Length of data is too short.\"))"
        );
    }

    let sig_request = SigMessage { message: hex::encode(message_should_succeed_hash) };
    let mock_client = reqwest::Client::new();

    join_all(validator_ips.iter().map(|validator_ip| async {
        let url = format!("http://{}/signer/signature", validator_ip.clone());
        let res = mock_client
            .post(url)
            .header("Content-Type", "application/json")
            .body(serde_json::to_string(&sig_request).unwrap())
            .send()
            .await
            .unwrap();
        assert_eq!(res.status(), 202);
        assert_eq!(res.content_length().unwrap(), 88);
    }))
    .await;
    // fails verification tests
    // wrong key for wrong validator
    let server_public_key = PublicKey::from(X25519_PUBLIC_KEYS[1]);
    let failed_signed_message = SignedMessage::new(
        &one.pair(),
        &Bytes(serde_json::to_vec(&generic_msg.clone()).unwrap()),
        &server_public_key,
    )
    .unwrap();
    let failed_res = mock_client
        .post("http://127.0.0.1:3001/user/sign_tx")
        .header("Content-Type", "application/json")
        .body(serde_json::to_string(&failed_signed_message).unwrap())
        .send()
        .await
        .unwrap();
    assert_eq!(failed_res.status(), 500);
    assert_eq!(
        failed_res.text().await.unwrap(),
        "Validation error: ChaCha20 decryption error: aead::Error"
    );

    let sig: [u8; 64] = [0; 64];
    let slice: [u8; 32] = [0; 32];
    let nonce: [u8; 12] = [0; 12];

    let user_input_bad = SignedMessage::new_test(
        Bytes(serde_json::to_vec(&generic_msg.clone()).unwrap()),
        sr25519::Signature::from_raw(sig),
        one.pair().public().into(),
        slice,
        slice,
        nonce,
    );

    let failed_sign = mock_client
        .post("http://127.0.0.1:3001/user/sign_tx")
        .header("Content-Type", "application/json")
        .body(serde_json::to_string(&user_input_bad).unwrap())
        .send()
        .await
        .unwrap();

    assert_eq!(failed_sign.status(), 500);
    assert_eq!(failed_sign.text().await.unwrap(), "Invalid Signature: Invalid signature.");

    // checks that sig not needed with public key visibility
    let user_input_bad = SignedMessage::new_test(
        Bytes(serde_json::to_vec(&generic_msg.clone()).unwrap()),
        sr25519::Signature::from_raw(sig),
        AccountKeyring::Dave.pair().public().into(),
        slice,
        slice,
        nonce,
    );

    let failed_sign = mock_client
        .post("http://127.0.0.1:3001/user/sign_tx")
        .header("Content-Type", "application/json")
        .body(serde_json::to_string(&user_input_bad).unwrap())
        .send()
        .await
        .unwrap();

    assert_eq!(failed_sign.status(), 500);
    // fails lower down in stack because no sig needed on pub account
    // fails when tries to decode the nonsense message
    assert_ne!(failed_sign.text().await.unwrap(), "Invalid Signature: Invalid signature.");
    clean_tests();
}<|MERGE_RESOLUTION|>--- conflicted
+++ resolved
@@ -50,13 +50,8 @@
             setup_mnemonic, Configuration, DEFAULT_BOB_MNEMONIC, DEFAULT_CHARLIE_MNEMONIC,
             DEFAULT_ENDPOINT, DEFAULT_MNEMONIC,
         },
-<<<<<<< HEAD
         signing::{create_unique_tx_id, Hasher, SignatureState},
-        substrate::{make_register, return_all_addresses_of_subgroup},
-=======
-        signing::{create_unique_tx_id, SignatureState},
         substrate::{get_subgroup, make_register, return_all_addresses_of_subgroup},
->>>>>>> ff9eda22
         tests::{
             check_if_confirmation, create_clients, setup_client, spawn_testing_validators,
             update_programs, user_connects_to_validators,
