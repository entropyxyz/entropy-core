use std::{env, fs, path::PathBuf, sync::Arc};

use bip39::{Language, Mnemonic, MnemonicType};
use entropy_constraints::{Architecture, Evm, Parse};
use entropy_shared::{Acl, Constraints, Message, OCWMessage, SigRequest};
use ethers_core::types::{Address, TransactionRequest};
use futures::{future::join_all, join, Future};
use hex_literal::hex as h;
use kvdb::{clean_tests, encrypted_sled::PasswordMethod, kv_manager::value::KvManager};
use parity_scale_codec::Encode;
use rocket::{
    http::{ContentType, Status},
    local::asynchronous::Client,
    tokio::{
        task::JoinSet,
        time::{sleep, Duration},
    },
    Build, Error, Ignite, Rocket,
};
use serial_test::serial;
use sp_core::{sr25519, Bytes, Pair, H160};
use sp_keyring::{AccountKeyring, Sr25519Keyring};
use subxt::{ext::sp_runtime::AccountId32, tx::PairSigner, OnlineClient};
use testing_utils::substrate_context::{test_context_stationary, SubstrateTestingContext};
use tokio::task::JoinHandle;
use x25519_dalek::{PublicKey, StaticSecret};

use super::UserInputPartyInfo;
use crate::{
    chain_api::{entropy, get_api, EntropyConfig},
    drain, get_signature, get_signer,
    helpers::{
        launch::{
            setup_mnemonic, Configuration, DEFAULT_BOB_MNEMONIC, DEFAULT_ENDPOINT, DEFAULT_MNEMONIC,
        },
        signing::SignatureState,
        substrate::make_register,
        tests::{
            check_if_confirmation, create_clients, make_swapping, register_user, setup_client,
            spawn_testing_validators,
        },
    },
    load_kv_store,
    message::{derive_static_secret, mnemonic_to_pair, new_mnemonic, SignedMessage},
    new_party, new_user,
    r#unsafe::api::{delete, get, put, remove_keys, UnsafeQuery},
    signing_client::{tests::put_tx_request_on_chain, SignerState},
    store_tx, subscribe_to_me,
    validator::api::get_random_server_info,
    Message as SigMessage,
};

#[rocket::async_test]
#[serial]
async fn test_get_signer_does_not_throw_err() {
    clean_tests();
    let kv_store = load_kv_store(false, false).await;
    let mnemonic = setup_mnemonic(&kv_store, false, false).await;
    assert!(mnemonic.is_ok());
    get_signer(&kv_store).await.unwrap();
    clean_tests();
}

#[rocket::async_test]
#[serial]
async fn test_unsigned_tx_endpoint() {
    clean_tests();

    let substrate_context = test_context_stationary().await;
    let entropy_api = get_api(&substrate_context.node_proc.ws_url).await.unwrap();

    // Alice and Bob are used as validators
    let test_user = AccountKeyring::One;
    let test_user_constraint = AccountKeyring::Charlie;
    let test_user2 = AccountKeyring::Two;
    let test_user2_constraint = AccountKeyring::Dave;

    let validator_ips = spawn_testing_validators().await;
    let initial_constraints = |address: [u8; 20]| -> Constraints {
        let mut evm_acl = Acl::<[u8; 20]>::default();
        evm_acl.addresses.push(address);

        Constraints { evm_acl: Some(evm_acl), ..Default::default() }
    };

    // register the user on-chain, their test threhsold keyshares with the threshold server, and
    // initial constraints
    register_user(
        &entropy_api,
        &validator_ips,
        &test_user,
        &test_user_constraint,
        initial_constraints([1u8; 20]),
    )
    .await;
    register_user(
        &entropy_api,
        &validator_ips,
        &test_user2,
        &test_user2_constraint,
        initial_constraints([2u8; 20]),
    )
    .await;
<<<<<<< HEAD
=======
    tokio::time::sleep(Duration::from_secs(1)).await;

    let validator_ips: Vec<String> =
        ports.iter().map(|port| format!("127.0.0.1:{}", port)).collect();
>>>>>>> c8b9c266

    // generate the mock ocw messages for simulating prep_transaction() call
    let whitelisted_transaction_requests = vec![
        // test_user working tx
        TransactionRequest::new().to(Address::from([1u8; 20])).value(1),
        // test_user2 working tx
        TransactionRequest::new().to(Address::from([2u8; 20])).value(5),
    ];
<<<<<<< HEAD
    let non_whitelisted_transaction_requests = vec![
        // test_user tx should fail, non-whitelisted address
        TransactionRequest::new().to(Address::from([3u8; 20])).value(10),
        // test_user2 tx should fail non-whitelisted address
        TransactionRequest::new().to(Address::from([4u8; 20])).value(15),
    ];
    let transaction_requests = vec![
        whitelisted_transaction_requests.clone(),
        non_whitelisted_transaction_requests.clone(),
    ]
    .concat();

    let keyrings = vec![test_user, test_user2, test_user, test_user2];
    let ocw_to_message_req = |(tx_req, keyring): (TransactionRequest, Sr25519Keyring)| -> Message {
        Message {
=======
    let keyrings = vec![AccountKeyring::Alice, AccountKeyring::Bob];

    let raw_ocw_messages = transaction_requests
        .iter()
        .zip(keyrings.clone())
        .map(|(tx_req, keyring)| Message {
>>>>>>> c8b9c266
            sig_request: SigRequest { sig_hash: tx_req.sighash().as_bytes().to_vec() },
            account: keyring.to_raw_public_vec(),
            ip_addresses: validator_ips
                .iter()
                .map(|url| url.clone().into_bytes())
                .collect::<Vec<Vec<u8>>>(),
        }
    };
    let raw_ocw_messages = transaction_requests
        .clone()
        .into_iter()
        .zip(keyrings.clone())
        .map(ocw_to_message_req)
        .collect::<Vec<_>>();

<<<<<<< HEAD
    // send the mock ocw messages to the threshold servers
    join_all(validator_ips.iter().map(|validator_ip| async {
        let client = reqwest::Client::new();
        let url = format!("http://{}/signer/new_party", validator_ip.clone());
        let res = client
            .post(url)
            .header("Content-Type", "application/json")
            .body(raw_ocw_messages.clone().encode())
            .send()
            .await;
        assert_eq!(res.unwrap().status(), 200);
=======
    let place_sig_messages = raw_ocw_messages
        .iter()
        .map(|raw_ocw_message| UnsafeQuery {
            key: hex::encode(raw_ocw_message.sig_request.sig_hash.clone()),
            value: serde_json::to_string(&raw_ocw_message).unwrap(),
        })
        .collect::<Vec<_>>();

    let mock_client = reqwest::Client::new();
    // put proper data in kvdb
    join_all(place_sig_messages.iter().map(|place_sig_messages| async {
        let res = mock_client
            .post("http://127.0.0.1:3001/unsafe/put")
            .json(place_sig_messages)
            .send()
            .await
            .unwrap();
        assert_eq!(res.status(), 200);

        let res_2 = mock_client
            .post("http://127.0.0.1:3002/unsafe/put")
            .json(place_sig_messages)
            .send()
            .await
            .unwrap();
        assert_eq!(res_2.status(), 200);
>>>>>>> c8b9c266
    }))
    .await;

    let validator_urls: Arc<Vec<String>> =
        Arc::new(validator_ips.iter().map(|ip| format!("http://{}", ip)).collect());

    // construct json bodies for transaction requests
    let tx_req_bodies = transaction_requests
        .iter()
        .map(|tx_req| {
            serde_json::json!({
                "arch": "evm",
                "transaction_request": tx_req.rlp_unsigned().to_string(),
            })
        })
        .collect::<Vec<_>>();

    // mock client signature requests to threshold server
    let submit_tx_req_threshold_servers =
        |validator_ips: Vec<String>, tx_req_body: serde_json::Value| async move {
            let _mock_client = reqwest::Client::new();
            join_all(
                validator_ips
                    .iter()
                    .map(|validator_ip| async {
                        let client = reqwest::Client::new();
                        let url = format!("http://{}/user/tx", validator_ip.clone());
                        client.post(url).json(&tx_req_body).send().await
                    })
                    .collect::<Vec<_>>(),
            )
            .await
        };

    // test_user and test_user2 whitelisted transaction requests should succeed
    let test_user_res =
        submit_tx_req_threshold_servers(validator_ips.clone(), tx_req_bodies[0].clone()).await;
    test_user_res.into_iter().for_each(|res| assert_eq!(res.unwrap().status(), 200));
    let test_user2_res =
        submit_tx_req_threshold_servers(validator_ips.clone(), tx_req_bodies[1].clone()).await;
    test_user2_res.into_iter().for_each(|res| assert_eq!(res.unwrap().status(), 200));

    // the other txs should fail because of failed constraints
    let test_user_failed_constraints_res =
        submit_tx_req_threshold_servers(validator_ips.clone(), tx_req_bodies[2].clone()).await;
    test_user_failed_constraints_res
        .into_iter()
        .for_each(|res| assert_eq!(res.unwrap().status(), 500));
    let test_user2_failed_constraints_res =
        submit_tx_req_threshold_servers(validator_ips.clone(), tx_req_bodies[3].clone()).await;
    test_user2_failed_constraints_res
        .into_iter()
        .for_each(|res| assert_eq!(res.unwrap().status(), 500));

    // poll a validator server and validate the threshold signatures
    let get_sig_messages = whitelisted_transaction_requests
        .clone()
        .into_iter()
        .zip(keyrings)
        .map(ocw_to_message_req)
        .collect::<Vec<_>>()
        .into_iter()
        .map(|raw_ocw_message| SigMessage {
            message: hex::encode(raw_ocw_message.sig_request.sig_hash),
        })
        .collect::<Vec<_>>();

    join_all(get_sig_messages.iter().map(|get_sig_message| async {
        let client = reqwest::Client::new();
        let url = format!("http://{}/signer/signature", validator_ips[0].clone());
        let res = client.post(url).json(get_sig_message).send().await.unwrap();
        assert_eq!(res.status(), 202);
        assert_eq!(res.content_length().unwrap(), 88);
    }))
    .await;

<<<<<<< HEAD
    // delete all signatures from the servers
    join_all(validator_ips.iter().map(|validator_ip| async {
        let client = reqwest::Client::new();
        let url = format!("http://{}/signer/drain", validator_ip.clone());
        let res = client.get(url).send().await;
=======
    // if unsafe, then also validate signature deletion
    // delete all signatures from the servers
    join_all(validator_urls.iter().map(|url| async {
        let url = format!("{}/signer/drain", url.clone());
        let res = mock_client.get(url).send().await;
>>>>>>> c8b9c266
        assert_eq!(res.unwrap().status(), 200);
    }))
    .await;

    // query the signature again, should error since we just deleted them
    join_all(get_sig_messages.iter().map(|get_sig_message| async {
<<<<<<< HEAD
        let client = reqwest::Client::new();
        let url = format!("http://{}/signer/signature", validator_ips[0].clone());
        let res = client.post(url).json(get_sig_message).send().await;
        assert_eq!(res.unwrap().status(), 500);
=======
        let res = mock_client
            .post("http://127.0.0.1:3001/signer/signature")
            .json(get_sig_message)
            .send()
            .await;
        assert_eq!(res.as_ref().unwrap().status(), 500);
>>>>>>> c8b9c266
    }))
    .await;

    clean_tests();
}

#[rocket::async_test]
#[serial]
async fn test_store_share() {
    clean_tests();
    let validator_1_stash_id: AccountId32 =
        h!["be5ddb1579b72e84524fc29e78609e3caf42e85aa118ebfe0b0ad404b5bdd25f"].into(); // alice stash;

    let alice = AccountKeyring::Alice;
    let alice_constraint = AccountKeyring::Charlie;

    let value: Vec<u8> = vec![0];

    let cxt = test_context_stationary().await;
    let client = setup_client().await;
    let api = get_api(&cxt.node_proc.ws_url).await.unwrap();

    let threshold_servers_query =
        entropy::storage().staking_extension().threshold_servers(&validator_1_stash_id);
    let query_result = api.storage().fetch(&threshold_servers_query, None).await.unwrap();
    assert!(query_result.is_some());

    let res = query_result.unwrap();
    let server_public_key = PublicKey::from(res.x25519_public_key);
    let user_input = SignedMessage::new(&alice.pair(), &Bytes(value.clone()), &server_public_key)
        .unwrap()
        .to_json();

    // fails to add not registering or swapping
    let response = client
        .post("/user/new")
        .header(ContentType::JSON)
        .body(user_input.clone())
        .dispatch()
        .await;

    assert_eq!(response.status(), Status::InternalServerError);
    assert_eq!(
        response.into_string().await.unwrap(),
        "Not Registering error: Register Onchain first"
    );

    // signal registering
    make_register(&api, &alice, &alice_constraint.to_account_id()).await;

    let response_2 = client
        .post("/user/new")
        .header(ContentType::JSON)
        .body(user_input.clone())
        .dispatch()
        .await;
    assert_eq!(response_2.status(), Status::Ok);
    assert_eq!(response_2.into_string().await, None);
    // make sure there is now one confirmation
    check_if_confirmation(&api, &alice).await;

    // fails to add already added share
    let response_3 = client
        .post("/user/new")
        .header(ContentType::JSON)
        .body(user_input.clone())
        .dispatch()
        .await;

    assert_eq!(response_3.status(), Status::InternalServerError);
    assert_eq!(response_3.into_string().await.unwrap(), "Kv error: Recv Error: channel closed");

    // fails with wrong node key
    let bob_stash_id: AccountId32 =
        h!["fe65717dad0447d715f660a0a58411de509b42e6efb8375f562f58a554d5860e"].into(); // subkey inspect //Bob//stash

    let query_bob = entropy::storage().staking_extension().threshold_servers(&bob_stash_id);
    let query_result_bob = api.storage().fetch(&query_bob, None).await.unwrap();
    let res_bob = query_result_bob.unwrap();
    let server_public_key_bob = PublicKey::from(res_bob.x25519_public_key);
    let user_input_bob =
        SignedMessage::new(&alice.pair(), &Bytes(value.clone()), &server_public_key_bob)
            .unwrap()
            .to_json();

    let response_4 = client
        .post("/user/new")
        .header(ContentType::JSON)
        .body(user_input_bob.clone())
        .dispatch()
        .await;

    assert_eq!(response_4.status(), Status::InternalServerError);
    let expected_err = "ChaCha20 decryption error: aead::Error";
    assert_eq!(response_4.into_string().await.unwrap(), expected_err);
    let sig: [u8; 64] = [0; 64];
    let slice: [u8; 32] = [0; 32];
    let nonce: [u8; 12] = [0; 12];
    let user_input_bad = SignedMessage::new_test(
        Bytes(value),
        sr25519::Signature::from_raw(sig),
        slice,
        slice,
        slice,
        nonce,
    )
    .to_json();

    let response_5 = client
        .post("/user/new")
        .header(ContentType::JSON)
        .body(user_input_bad.clone())
        .dispatch()
        .await;

    assert_eq!(response_5.status(), Status::InternalServerError);
    assert_eq!(response_5.into_string().await.unwrap(), "Invalid Signature: Invalid signature.");
    clean_tests();
}

#[rocket::async_test]
#[serial]
async fn test_update_keys() {
<<<<<<< HEAD
    if cfg!(feature = "unsafe") {
        clean_tests();
        let dave = AccountKeyring::Dave;
        let validator_1_stash_id: AccountId32 =
            h!["be5ddb1579b72e84524fc29e78609e3caf42e85aa118ebfe0b0ad404b5bdd25f"].into();

        let key: AccountId32 = dave.to_account_id();
        let value: Vec<u8> = vec![0];
        let new_value: Vec<u8> = vec![1];
        let cxt = test_context_stationary().await;
        let client = setup_client().await;
        let api = get_api(&cxt.node_proc.ws_url).await.unwrap();

        let threshold_servers_query =
            entropy::storage().staking_extension().threshold_servers(&validator_1_stash_id);
        let query_result = api.storage().fetch(&threshold_servers_query, None).await.unwrap();
        assert!(query_result.is_some());

        let res = query_result.unwrap();
        let server_public_key = PublicKey::from(res.x25519_public_key);
        let user_input =
            SignedMessage::new(&dave.pair(), &Bytes(new_value.clone()), &server_public_key)
                .unwrap()
                .to_json();

        let put_query =
            UnsafeQuery::new(key.to_string(), serde_json::to_string(&value).unwrap()).to_json();
        // manually add dave's key to replace it
        let response = client
            .post("/unsafe/put")
            .header(ContentType::JSON)
            .body(put_query.clone())
            .dispatch()
            .await;
=======
    clean_tests();
    let dave = AccountKeyring::Dave;
    let alice_stash_id: AccountId32 =
        h!["be5ddb1579b72e84524fc29e78609e3caf42e85aa118ebfe0b0ad404b5bdd25f"].into();
>>>>>>> c8b9c266

    let key: AccountId32 = dave.to_account_id();
    let value: Vec<u8> = vec![0];
    let new_value: Vec<u8> = vec![1];
    let cxt = test_context_stationary().await;
    let client = setup_client().await;
    let api = get_api(&cxt.node_proc.ws_url).await.unwrap();

    let threshold_servers_query =
        entropy::storage().staking_extension().threshold_servers(&alice_stash_id);
    let query_result = api.storage().fetch(&threshold_servers_query, None).await.unwrap();
    assert!(query_result.is_some());

    let res = query_result.unwrap();
    let server_public_key = PublicKey::from(res.x25519_public_key);
    let user_input =
        SignedMessage::new(&dave.pair(), &Bytes(new_value.clone()), &server_public_key)
            .unwrap()
            .to_json();

    let put_query =
        UnsafeQuery::new(key.to_string(), serde_json::to_string(&value).unwrap()).to_json();
    // manually add dave's key to replace it
    let response = client
        .post("/unsafe/put")
        .header(ContentType::JSON)
        .body(put_query.clone())
        .dispatch()
        .await;

    assert_eq!(response.status(), Status::Ok);

    // fails to add not registering or swapping
    let response_2 = client
        .post("/user/new")
        .header(ContentType::JSON)
        .body(user_input.clone())
        .dispatch()
        .await;

    assert_eq!(response_2.status(), Status::InternalServerError);
    assert_eq!(
        response_2.into_string().await.unwrap(),
        "Not Registering error: Register Onchain first" /* "Generic Substrate error:
                                                         * Metadata: Pallet Relayer Storage
                                                         * Relayer has incompatible
                                                         * metadata" */
    );

    // signal registering
    make_swapping(&api, &dave).await;

    let response_3 = client
        .post("/user/new")
        .header(ContentType::JSON)
        .body(user_input.clone())
        .dispatch()
        .await;
    assert_eq!(response_3.status(), Status::Ok);
    assert_eq!(response_3.into_string().await, None);
    // make sure there is now one confirmation
    check_if_confirmation(&api, &dave).await;

    // check dave has new key
    let response_4 = client
        .post("/unsafe/get")
        .header(ContentType::JSON)
        .body(put_query.clone())
        .dispatch()
        .await;

    assert_eq!(
        response_4.into_string().await,
        Some(std::str::from_utf8(&new_value).unwrap().to_string())
    );
    clean_tests();
}

#[rocket::async_test]
#[serial]
async fn test_store_share_fail_wrong_data() {
    clean_tests();
    // Construct a client to use for dispatching requests.
    let client = setup_client().await;
    let response = client
        .post("/user/new")
        .header(ContentType::JSON)
        .body(
            r##"{
		"name": "John Doe",
		"email": "j.doe@m.com",
		"password": "123456"
	}"##,
        )
        .dispatch()
        .await;
    assert_eq!(response.status(), Status::UnprocessableEntity);
    clean_tests();
<<<<<<< HEAD
=======
}

pub async fn make_register(
    api: &OnlineClient<EntropyConfig>,
    sig_req_keyring: &Sr25519Keyring,
    constraint_keyring: &Sr25519Keyring,
) {
    clean_tests();
    let sig_req_account =
        PairSigner::<EntropyConfig, sp_core::sr25519::Pair>::new(sig_req_keyring.pair());
    let registering_query =
        entropy::storage().relayer().registering(sig_req_keyring.to_account_id());
    let is_registering_1 = api.storage().fetch(&registering_query, None).await.unwrap();
    assert!(is_registering_1.is_none());

    let registering_tx = entropy::tx().relayer().register(constraint_keyring.to_account_id(), None);

    api.tx()
        .sign_and_submit_then_watch_default(&registering_tx, &sig_req_account)
        .await
        .unwrap()
        .wait_for_in_block()
        .await
        .unwrap()
        .wait_for_success()
        .await
        .unwrap();

    let is_registering_2 = api.storage().fetch(&registering_query, None).await;
    assert!(is_registering_2.unwrap().unwrap().is_registering);
}

pub async fn make_swapping(api: &OnlineClient<EntropyConfig>, key: &Sr25519Keyring) {
    let signer = PairSigner::new(key.pair());
    let registering_query = entropy::storage().relayer().registering(key.to_account_id());
    let is_registering_1 = api.storage().fetch(&registering_query, None).await.unwrap();
    assert!(is_registering_1.is_none());

    let registering_tx = entropy::tx().relayer().swap_keys();

    api.tx()
        .sign_and_submit_then_watch_default(&registering_tx, &signer)
        .await
        .unwrap()
        .wait_for_in_block()
        .await
        .unwrap()
        .wait_for_success()
        .await
        .unwrap();

    let is_registering_2 = api.storage().fetch(&registering_query, None).await;
    assert!(is_registering_2.unwrap().unwrap().is_registering);
}

pub async fn check_if_confirmation(api: &OnlineClient<EntropyConfig>, key: &Sr25519Keyring) {
    let registering_query = entropy::storage().relayer().registering(key.to_account_id());
    let registered_query = entropy::storage().relayer().registered(key.to_account_id());
    let is_registering = api.storage().fetch(&registering_query, None).await.unwrap();
    // make sure there is one confirmation
    assert_eq!(is_registering.unwrap().confirmations.len(), 1);
    let _ = api.storage().fetch(&registered_query, None).await.unwrap();
}

async fn create_clients(port: i64) -> Rocket<Ignite> {
    let config = rocket::Config::figment().merge(("port", port));

    let signer_state = SignerState::default();
    let configuration = Configuration::new(DEFAULT_ENDPOINT.to_string());
    let signature_state = SignatureState::new();

    let path = format!("test_db_{}", port.to_string());
    let _ = std::fs::remove_dir_all(path.clone());

    let kv_store =
        KvManager::new(path.into(), PasswordMethod::NoPassword.execute().unwrap()).unwrap();

    // Shortcut: store the shares manually
    let root = project_root::get_project_root().unwrap();
    let share_id = i32::from(port != 3001);
    let path: PathBuf =
        [root, "test_data".into(), "key_shares".into(), share_id.to_string().into()]
            .into_iter()
            .collect();
    let v_serialized = fs::read(path).unwrap();
    let alice_key = AccountKeyring::Alice.to_account_id();
    let bob_key = AccountKeyring::Bob.to_account_id();
    let alice_reservation = kv_store.kv().reserve_key(alice_key.to_string()).await.unwrap();
    let bob_reservation = kv_store.kv().reserve_key(bob_key.to_string()).await.unwrap();
    // alice and bob reuse the same keyshares for testing
    let _ = kv_store.kv().put(alice_reservation, v_serialized.clone()).await;
    let _ = kv_store.kv().put(bob_reservation, v_serialized).await;

    rocket::custom(config)
        .mount("/signer", routes![new_party, subscribe_to_me, get_signature, drain])
        .mount("/user", routes![store_tx, new_user])
        .mount("/unsafe", routes![remove_keys, get, put, delete])
        .manage(signer_state)
        .manage(configuration)
        .manage(kv_store)
        .manage(signature_state)
        .ignite()
        .await
        .unwrap()
>>>>>>> c8b9c266
}<|MERGE_RESOLUTION|>--- conflicted
+++ resolved
@@ -18,7 +18,7 @@
     Build, Error, Ignite, Rocket,
 };
 use serial_test::serial;
-use sp_core::{sr25519, Bytes, Pair, H160};
+use sp_core::{sr25519, Bytes, Pair};
 use sp_keyring::{AccountKeyring, Sr25519Keyring};
 use subxt::{ext::sp_runtime::AccountId32, tx::PairSigner, OnlineClient};
 use testing_utils::substrate_context::{test_context_stationary, SubstrateTestingContext};
@@ -101,22 +101,23 @@
         initial_constraints([2u8; 20]),
     )
     .await;
-<<<<<<< HEAD
-=======
-    tokio::time::sleep(Duration::from_secs(1)).await;
-
-    let validator_ips: Vec<String> =
-        ports.iter().map(|port| format!("127.0.0.1:{}", port)).collect();
->>>>>>> c8b9c266
-
+
+    // <<<<<<< HEAD
     // generate the mock ocw messages for simulating prep_transaction() call
     let whitelisted_transaction_requests = vec![
         // test_user working tx
+        // =======
+        //     let validator_ips: Vec<String> =
+        //         ports.iter().map(|port| format!("127.0.0.1:{}", port)).collect();
+
+        //     let transaction_requests = vec![
+        //         // alice
+// // >>>>>>> master
         TransactionRequest::new().to(Address::from([1u8; 20])).value(1),
         // test_user2 working tx
         TransactionRequest::new().to(Address::from([2u8; 20])).value(5),
     ];
-<<<<<<< HEAD
+// <<<<<<< HEAD
     let non_whitelisted_transaction_requests = vec![
         // test_user tx should fail, non-whitelisted address
         TransactionRequest::new().to(Address::from([3u8; 20])).value(10),
@@ -132,14 +133,14 @@
     let keyrings = vec![test_user, test_user2, test_user, test_user2];
     let ocw_to_message_req = |(tx_req, keyring): (TransactionRequest, Sr25519Keyring)| -> Message {
         Message {
-=======
-    let keyrings = vec![AccountKeyring::Alice, AccountKeyring::Bob];
-
-    let raw_ocw_messages = transaction_requests
-        .iter()
-        .zip(keyrings.clone())
-        .map(|(tx_req, keyring)| Message {
->>>>>>> c8b9c266
+// =======
+//     let keyrings = vec![AccountKeyring::Alice, AccountKeyring::Bob];
+
+//     let raw_ocw_messages = transaction_requests
+//         .iter()
+//         .zip(keyrings.clone())
+//         .map(|(tx_req, keyring)| Message {
+// >>>>>>> master
             sig_request: SigRequest { sig_hash: tx_req.sighash().as_bytes().to_vec() },
             account: keyring.to_raw_public_vec(),
             ip_addresses: validator_ips
@@ -154,8 +155,9 @@
         .zip(keyrings.clone())
         .map(ocw_to_message_req)
         .collect::<Vec<_>>();
-
-<<<<<<< HEAD
+    
+    let block_number = entropy_api.rpc().block(None).await.unwrap().unwrap().block.header.number + 1;
+// <<<<<<< HEAD
     // send the mock ocw messages to the threshold servers
     join_all(validator_ips.iter().map(|validator_ip| async {
         let client = reqwest::Client::new();
@@ -163,38 +165,41 @@
         let res = client
             .post(url)
             .header("Content-Type", "application/json")
-            .body(raw_ocw_messages.clone().encode())
+            .body(OCWMessage {
+                messages: raw_ocw_messages.clone(),
+                block_number
+            }.encode())
             .send()
             .await;
         assert_eq!(res.unwrap().status(), 200);
-=======
-    let place_sig_messages = raw_ocw_messages
-        .iter()
-        .map(|raw_ocw_message| UnsafeQuery {
-            key: hex::encode(raw_ocw_message.sig_request.sig_hash.clone()),
-            value: serde_json::to_string(&raw_ocw_message).unwrap(),
-        })
-        .collect::<Vec<_>>();
-
-    let mock_client = reqwest::Client::new();
-    // put proper data in kvdb
-    join_all(place_sig_messages.iter().map(|place_sig_messages| async {
-        let res = mock_client
-            .post("http://127.0.0.1:3001/unsafe/put")
-            .json(place_sig_messages)
-            .send()
-            .await
-            .unwrap();
-        assert_eq!(res.status(), 200);
-
-        let res_2 = mock_client
-            .post("http://127.0.0.1:3002/unsafe/put")
-            .json(place_sig_messages)
-            .send()
-            .await
-            .unwrap();
-        assert_eq!(res_2.status(), 200);
->>>>>>> c8b9c266
+// =======
+//     let place_sig_messages = raw_ocw_messages
+//         .iter()
+//         .map(|raw_ocw_message| UnsafeQuery {
+//             key: hex::encode(raw_ocw_message.sig_request.sig_hash.clone()),
+//             value: serde_json::to_string(&raw_ocw_message).unwrap(),
+//         })
+//         .collect::<Vec<_>>();
+
+//     let mock_client = reqwest::Client::new();
+//     // put proper data in kvdb
+//     join_all(place_sig_messages.iter().map(|place_sig_messages| async {
+//         let res = mock_client
+//             .post("http://127.0.0.1:3001/unsafe/put")
+//             .json(place_sig_messages)
+//             .send()
+//             .await
+//             .unwrap();
+//         assert_eq!(res.status(), 200);
+
+//         let res_2 = mock_client
+//             .post("http://127.0.0.1:3002/unsafe/put")
+//             .json(place_sig_messages)
+//             .send()
+//             .await
+//             .unwrap();
+//         assert_eq!(res_2.status(), 200);
+// >>>>>>> master
     }))
     .await;
 
@@ -271,38 +276,22 @@
     }))
     .await;
 
-<<<<<<< HEAD
     // delete all signatures from the servers
     join_all(validator_ips.iter().map(|validator_ip| async {
         let client = reqwest::Client::new();
         let url = format!("http://{}/signer/drain", validator_ip.clone());
         let res = client.get(url).send().await;
-=======
-    // if unsafe, then also validate signature deletion
-    // delete all signatures from the servers
-    join_all(validator_urls.iter().map(|url| async {
-        let url = format!("{}/signer/drain", url.clone());
-        let res = mock_client.get(url).send().await;
->>>>>>> c8b9c266
         assert_eq!(res.unwrap().status(), 200);
     }))
     .await;
 
     // query the signature again, should error since we just deleted them
     join_all(get_sig_messages.iter().map(|get_sig_message| async {
-<<<<<<< HEAD
         let client = reqwest::Client::new();
         let url = format!("http://{}/signer/signature", validator_ips[0].clone());
         let res = client.post(url).json(get_sig_message).send().await;
         assert_eq!(res.unwrap().status(), 500);
-=======
-        let res = mock_client
-            .post("http://127.0.0.1:3001/signer/signature")
-            .json(get_sig_message)
-            .send()
-            .await;
-        assert_eq!(res.as_ref().unwrap().status(), 500);
->>>>>>> c8b9c266
+
     }))
     .await;
 
@@ -426,47 +415,11 @@
 #[rocket::async_test]
 #[serial]
 async fn test_update_keys() {
-<<<<<<< HEAD
-    if cfg!(feature = "unsafe") {
-        clean_tests();
-        let dave = AccountKeyring::Dave;
-        let validator_1_stash_id: AccountId32 =
-            h!["be5ddb1579b72e84524fc29e78609e3caf42e85aa118ebfe0b0ad404b5bdd25f"].into();
-
-        let key: AccountId32 = dave.to_account_id();
-        let value: Vec<u8> = vec![0];
-        let new_value: Vec<u8> = vec![1];
-        let cxt = test_context_stationary().await;
-        let client = setup_client().await;
-        let api = get_api(&cxt.node_proc.ws_url).await.unwrap();
-
-        let threshold_servers_query =
-            entropy::storage().staking_extension().threshold_servers(&validator_1_stash_id);
-        let query_result = api.storage().fetch(&threshold_servers_query, None).await.unwrap();
-        assert!(query_result.is_some());
-
-        let res = query_result.unwrap();
-        let server_public_key = PublicKey::from(res.x25519_public_key);
-        let user_input =
-            SignedMessage::new(&dave.pair(), &Bytes(new_value.clone()), &server_public_key)
-                .unwrap()
-                .to_json();
-
-        let put_query =
-            UnsafeQuery::new(key.to_string(), serde_json::to_string(&value).unwrap()).to_json();
-        // manually add dave's key to replace it
-        let response = client
-            .post("/unsafe/put")
-            .header(ContentType::JSON)
-            .body(put_query.clone())
-            .dispatch()
-            .await;
-=======
+
     clean_tests();
     let dave = AccountKeyring::Dave;
     let alice_stash_id: AccountId32 =
         h!["be5ddb1579b72e84524fc29e78609e3caf42e85aa118ebfe0b0ad404b5bdd25f"].into();
->>>>>>> c8b9c266
 
     let key: AccountId32 = dave.to_account_id();
     let value: Vec<u8> = vec![0];
@@ -474,6 +427,7 @@
     let cxt = test_context_stationary().await;
     let client = setup_client().await;
     let api = get_api(&cxt.node_proc.ws_url).await.unwrap();
+
 
     let threshold_servers_query =
         entropy::storage().staking_extension().threshold_servers(&alice_stash_id);
@@ -565,111 +519,4 @@
         .await;
     assert_eq!(response.status(), Status::UnprocessableEntity);
     clean_tests();
-<<<<<<< HEAD
-=======
-}
-
-pub async fn make_register(
-    api: &OnlineClient<EntropyConfig>,
-    sig_req_keyring: &Sr25519Keyring,
-    constraint_keyring: &Sr25519Keyring,
-) {
-    clean_tests();
-    let sig_req_account =
-        PairSigner::<EntropyConfig, sp_core::sr25519::Pair>::new(sig_req_keyring.pair());
-    let registering_query =
-        entropy::storage().relayer().registering(sig_req_keyring.to_account_id());
-    let is_registering_1 = api.storage().fetch(&registering_query, None).await.unwrap();
-    assert!(is_registering_1.is_none());
-
-    let registering_tx = entropy::tx().relayer().register(constraint_keyring.to_account_id(), None);
-
-    api.tx()
-        .sign_and_submit_then_watch_default(&registering_tx, &sig_req_account)
-        .await
-        .unwrap()
-        .wait_for_in_block()
-        .await
-        .unwrap()
-        .wait_for_success()
-        .await
-        .unwrap();
-
-    let is_registering_2 = api.storage().fetch(&registering_query, None).await;
-    assert!(is_registering_2.unwrap().unwrap().is_registering);
-}
-
-pub async fn make_swapping(api: &OnlineClient<EntropyConfig>, key: &Sr25519Keyring) {
-    let signer = PairSigner::new(key.pair());
-    let registering_query = entropy::storage().relayer().registering(key.to_account_id());
-    let is_registering_1 = api.storage().fetch(&registering_query, None).await.unwrap();
-    assert!(is_registering_1.is_none());
-
-    let registering_tx = entropy::tx().relayer().swap_keys();
-
-    api.tx()
-        .sign_and_submit_then_watch_default(&registering_tx, &signer)
-        .await
-        .unwrap()
-        .wait_for_in_block()
-        .await
-        .unwrap()
-        .wait_for_success()
-        .await
-        .unwrap();
-
-    let is_registering_2 = api.storage().fetch(&registering_query, None).await;
-    assert!(is_registering_2.unwrap().unwrap().is_registering);
-}
-
-pub async fn check_if_confirmation(api: &OnlineClient<EntropyConfig>, key: &Sr25519Keyring) {
-    let registering_query = entropy::storage().relayer().registering(key.to_account_id());
-    let registered_query = entropy::storage().relayer().registered(key.to_account_id());
-    let is_registering = api.storage().fetch(&registering_query, None).await.unwrap();
-    // make sure there is one confirmation
-    assert_eq!(is_registering.unwrap().confirmations.len(), 1);
-    let _ = api.storage().fetch(&registered_query, None).await.unwrap();
-}
-
-async fn create_clients(port: i64) -> Rocket<Ignite> {
-    let config = rocket::Config::figment().merge(("port", port));
-
-    let signer_state = SignerState::default();
-    let configuration = Configuration::new(DEFAULT_ENDPOINT.to_string());
-    let signature_state = SignatureState::new();
-
-    let path = format!("test_db_{}", port.to_string());
-    let _ = std::fs::remove_dir_all(path.clone());
-
-    let kv_store =
-        KvManager::new(path.into(), PasswordMethod::NoPassword.execute().unwrap()).unwrap();
-
-    // Shortcut: store the shares manually
-    let root = project_root::get_project_root().unwrap();
-    let share_id = i32::from(port != 3001);
-    let path: PathBuf =
-        [root, "test_data".into(), "key_shares".into(), share_id.to_string().into()]
-            .into_iter()
-            .collect();
-    let v_serialized = fs::read(path).unwrap();
-    let alice_key = AccountKeyring::Alice.to_account_id();
-    let bob_key = AccountKeyring::Bob.to_account_id();
-    let alice_reservation = kv_store.kv().reserve_key(alice_key.to_string()).await.unwrap();
-    let bob_reservation = kv_store.kv().reserve_key(bob_key.to_string()).await.unwrap();
-    // alice and bob reuse the same keyshares for testing
-    let _ = kv_store.kv().put(alice_reservation, v_serialized.clone()).await;
-    let _ = kv_store.kv().put(bob_reservation, v_serialized).await;
-
-    rocket::custom(config)
-        .mount("/signer", routes![new_party, subscribe_to_me, get_signature, drain])
-        .mount("/user", routes![store_tx, new_user])
-        .mount("/unsafe", routes![remove_keys, get, put, delete])
-        .manage(signer_state)
-        .manage(configuration)
-        .manage(kv_store)
-        .manage(signature_state)
-        .ignite()
-        .await
-        .unwrap()
->>>>>>> c8b9c266
 }