--- conflicted
+++ resolved
@@ -20,11 +20,7 @@
 use sp_core::{sr25519, Bytes, Pair, H160};
 use sp_keyring::{AccountKeyring, Sr25519Keyring};
 use subxt::{ext::sp_runtime::AccountId32, tx::PairSigner, OnlineClient};
-<<<<<<< HEAD
 use testing_utils::substrate_context::{test_context_stationary, SubstrateTestingContext};
-=======
-use testing_utils::context::{test_context, test_context_stationary, TestContext};
->>>>>>> 4b4e9e20
 use tokio::task::JoinHandle;
 use x25519_dalek::{PublicKey, StaticSecret};
 
@@ -37,12 +33,10 @@
             setup_mnemonic, Configuration, DEFAULT_BOB_MNEMONIC, DEFAULT_ENDPOINT, DEFAULT_MNEMONIC,
         },
         signing::SignatureState,
-<<<<<<< HEAD
-        tests::{setup_client, register_user_single_validator, make_swapping, check_if_confirmation},
         substrate::make_register,
-=======
-        tests::setup_client,
->>>>>>> 4b4e9e20
+        tests::{
+            check_if_confirmation, make_swapping, register_user_single_validator, setup_client,
+        },
     },
     load_kv_store,
     message::{derive_static_secret, mnemonic_to_pair, new_mnemonic, SignedMessage},
@@ -69,7 +63,6 @@
 #[serial]
 async fn test_unsigned_tx_endpoint() {
     clean_tests();
-<<<<<<< HEAD
 
     // register alice with initial constraints
     let substrate_context = test_context_stationary().await;
@@ -77,20 +70,10 @@
     let alice = AccountKeyring::Alice;
     let alice_constraint = AccountKeyring::Charlie;
 
-    register_user_single_validator(
-        &entropy_api,
-        &alice,
-        &alice_constraint,
-    ).await;
+    register_user_single_validator(&entropy_api, &alice, &alice_constraint).await;
 
     // spawn threshold servers
     let ports = vec![3001i64, 3002];
-=======
-
-    let ports = vec![3001i64, 3002];
-
-    // spawn threshold servers
->>>>>>> 4b4e9e20
     join_all(ports.iter().map(|&port| async move {
         tokio::spawn(async move { create_clients(port).await.launch().await.unwrap() })
     }))
@@ -484,23 +467,6 @@
         .ignite()
         .await
         .unwrap()
-<<<<<<< HEAD
-=======
-        .wait_for_success()
-        .await
-        .unwrap();
-
-    let is_registering_2 = api.storage().fetch(&registering_query, None).await;
-    assert!(is_registering_2.unwrap().unwrap().is_registering);
-}
-
-pub async fn check_if_confirmation(api: &OnlineClient<EntropyConfig>, key: &Sr25519Keyring) {
-    let registering_query = entropy::storage().relayer().registering(key.to_account_id());
-    let registered_query = entropy::storage().relayer().registered(key.to_account_id());
-    let is_registering = api.storage().fetch(&registering_query, None).await.unwrap();
-    // make sure there is one confirmation
-    assert_eq!(is_registering.unwrap().confirmations.len(), 1);
-    let _ = api.storage().fetch(&registered_query, None).await.unwrap();
 }
 
 async fn create_clients(port: i64) -> Rocket<Ignite> {
@@ -553,5 +519,4 @@
         .ignite()
         .await
         .unwrap()
->>>>>>> 4b4e9e20
 }