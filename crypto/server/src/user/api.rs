--- conflicted
+++ resolved
@@ -123,7 +123,11 @@
     let subgroup_signers = get_current_subgroup_signers(&api, &sig_hash).await?;
     check_signing_group(subgroup_signers, &user_tx_req.validators_info, signer.account_id())?;
     let tx_id = create_unique_tx_id(&signing_address, &sig_hash);
-<<<<<<< HEAD
+
+    let has_key = check_for_key(&signing_address, &app_state.kv_store).await?;
+    if !has_key {
+        recover_key(&api, &app_state.kv_store, &signer, signing_address).await?
+    }
 
     let program = get_program(&api, &second_signing_address_conversion).await?;
 
@@ -157,49 +161,6 @@
 
     // This indicates that the signing protocol is starting successfully
     Ok((StatusCode::OK, StreamBody::new(response_rx)))
-=======
-    let has_key = check_for_key(&signing_address, &app_state.kv_store).await?;
-    if !has_key {
-        recover_key(&api, &app_state.kv_store, &signer, signing_address).await?
-    }
-    match user_tx_req.arch.as_str() {
-        "evm" => {
-            let evm_acl = get_constraints(&api, &second_signing_address_conversion)
-                .await?
-                .evm_acl
-                .ok_or(UserErr::Parse("No constraints found for this account."))?;
-
-            evm_acl.eval(parsed_tx)?;
-
-            let (mut response_tx, response_rx) = mpsc::channel(1);
-
-            // Do the signing protocol in another task, so we can already respond
-            tokio::spawn(async move {
-                let signing_protocol_output = do_signing(
-                    user_tx_req,
-                    sig_hash,
-                    &app_state,
-                    tx_id,
-                    signing_address_converted,
-                    users_x25519_public_key.as_bytes(),
-                    key_visibility,
-                )
-                .await
-                .map(|signature| base64::encode(signature.to_rsv_bytes()))
-                .map_err(|error| error.to_string());
-
-                // This response chunk is sent later with the result of the signing protocol
-                if response_tx.try_send(serde_json::to_string(&signing_protocol_output)).is_err() {
-                    tracing::warn!("Cannot send signing protocol output - connection is closed")
-                };
-            });
-
-            // This indicates that the signing protocol is starting successfully
-            Ok((StatusCode::OK, StreamBody::new(response_rx)))
-        },
-        _ => Err(UserErr::Parse("Unknown \"arch\". Must be one of: [\"evm\"]")),
-    }
->>>>>>> ff9eda22
 }
 
 /// HTTP POST endpoint called by the off-chain worker (propagation pallet) during user registration.
