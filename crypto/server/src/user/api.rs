--- conflicted
+++ resolved
@@ -110,22 +110,14 @@
     who: &AccountId32,
     registering: bool,
 ) -> Result<bool, UserErr> {
-<<<<<<< HEAD
     let registering_info_query = entropy::storage().relayer().registering(who);
-    let register_info = api.storage().fetch(&registering_info_query, None).await.unwrap();
+    let register_info = api.storage().fetch(&registering_info_query, None).await?;
     if registering {
         return Ok(register_info
             .ok_or_else(|| UserErr::NotRegistering("Register Onchain first"))?
             .is_registering);
     }
 	Ok(register_info.ok_or_else(|| UserErr::NotRegistering("Declare swap Onchain first"))?.is_swapping)
-=======
-    let is_registering_query = entropy::storage().relayer().registering(who);
-    let is_registering = api.storage().fetch(&is_registering_query, None).await?;
-    Ok(is_registering
-        .ok_or_else(|| UserErr::NotRegistering("Register Onchain first"))?
-        .is_registering)
->>>>>>> 97cb851e
 }
 
 // Returns PairSigner for this nodes threshold server.
