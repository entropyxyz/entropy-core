--- conflicted
+++ resolved
@@ -1,7 +1,6 @@
 use bip39::{Language, Mnemonic};
 use entropy_constraints::{
-    Architecture, BasicTransaction, Error as ConstraintsError, Evaluate, Evm, GetReceiver,
-    GetSender, Parse,
+    Architecture, Error as ConstraintsError, Evaluate, Evm, GetReceiver, GetSender, Parse,
 };
 use entropy_shared::{
     types::{Acl, AclKind, Arch, Constraints},
@@ -80,9 +79,10 @@
             let sighash = hex::encode(parsed_tx.sighash().as_bytes());
             let substrate_api = get_api(&config.endpoint);
 
-            let raw_associated_ocw_message = kv.kv().get(&sighash).await?;
-            let associated_ocw_message = String::from_utf8(raw_associated_ocw_message).unwrap();
-            let message: Message = serde_json::from_str(&associated_ocw_message)?;
+            // check if user submitted tx to chain already
+            let message_json = kv.kv().get(&sighash).await?;
+            let message: Message = serde_json::from_str(&String::from_utf8(message_json)?)?;
+            kv.kv().delete(&sighash).await?;
             let sig_req_account = <EntropyConfig as Config>::AccountId::from(
                 <[u8; 32]>::try_from(message.account.clone()).unwrap(),
             );
@@ -94,17 +94,8 @@
 
             evm_acl.eval(parsed_tx)?;
 
-<<<<<<< HEAD
-            do_signing(message, state, kv, signatures).await?;
-            kv.kv().delete(&sighash).await?;
-=======
-            // check if user submitted tx to chain already
-            let message_json = kv.kv().get(&sighash).await?;
-            kv.kv().delete(&sighash).await?;
             // parse their transaction request
-            let message: Message = serde_json::from_str(&String::from_utf8(message_json)?)?;
             do_signing(message, state, kv, signatures, sighash).await?;
->>>>>>> 03eac4bc
         },
         _ => {
             return Err(UserErr::Parse("Unknown \"arch\". Must be one of: [\"evm\"]"));
