--- conflicted
+++ resolved
@@ -95,17 +95,14 @@
     AddrParseError(#[from] std::net::AddrParseError),
     #[error("Validation Error: {0}")]
     ValidationErr(#[from] crate::validation::errors::ValidationErr),
-<<<<<<< HEAD
     #[error("No program set")]
     NoProgramDefined,
     #[error("Runtime error: {0:?}")]
     RuntimeError(#[from] ProgramRuntimeError),
     #[error("Parse transaction_request error")]
     ParsingError(#[from] hex::FromHexError),
-=======
     #[error("Validator Error: {0}")]
     ValidatorError(&'static str),
->>>>>>> ff9eda22
 }
 
 impl IntoResponse for UserErr {
