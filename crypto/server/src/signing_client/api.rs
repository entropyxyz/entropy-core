use std::str;

use axum::{
    extract::{
        ws::{WebSocket, WebSocketUpgrade},
        State,
    },
    http::StatusCode,
    response::IntoResponse,
    Json,
};
<<<<<<< HEAD
use futures::stream::Stream;
use kvdb::kv_manager::PartyId;
use sp_core::crypto::AccountId32;
=======
>>>>>>> c73494dc

use crate::{signing_client::protocol_transport::handle_socket, AppState};

pub const SUBSCRIBE_TIMEOUT_SECONDS: u64 = 10;

/// Handle an incoming websocket connection
pub async fn ws_handler(
    State(app_state): State<AppState>,
<<<<<<< HEAD
    signed_msg: Json<SignedMessage>,
) -> Result<Sse<impl Stream<Item = Result<Event, SubscribeErr>>>, SubscribeErr> {
    if !signed_msg.verify() {
        return Err(SubscribeErr::InvalidSignature("Invalid signature."));
    }
    let signer = get_signer(&app_state.kv_store)
        .await
        .map_err(|e| SubscribeErr::UserError(e.to_string()))?;

    let decrypted_message =
        signed_msg.decrypt(signer.signer()).map_err(|e| SubscribeErr::Decryption(e.to_string()))?;
    let msg: SubscribeMessage = serde_json::from_slice(&decrypted_message)?;

    tracing::info!("got subscribe, with message: {msg:?}");

    let party_id = msg.party_id().map_err(SubscribeErr::InvalidPartyId)?;

    let signing_address = AccountId32::new(signed_msg.account_id().into());

    // TODO: should we also check if party_id is in signing group -> limited spots in steam so yes
    if PartyId::new(signing_address) != party_id {
        return Err(SubscribeErr::InvalidSignature("Signature does not match party id."));
    }

    if !app_state.signer_state.contains_listener(&msg.session_id)? {
        // Chain node hasn't yet informed this node of the party. Wait for a timeout and proceed
        // or fail below
        tokio::time::sleep(std::time::Duration::from_secs(SUBSCRIBE_TIMEOUT_SECONDS)).await;
    };

    let rx = {
        let mut listeners = app_state
            .signer_state
            .listeners
            .lock()
            .map_err(|e| SubscribeErr::LockError(e.to_string()))?;
        let listener =
            listeners.get_mut(&msg.session_id).ok_or(SubscribeErr::NoListener("no listener"))?;
        let rx_outcome = listener.subscribe(party_id)?;
=======
    ws: WebSocketUpgrade,
) -> impl IntoResponse {
    ws.on_upgrade(move |socket| handle_socket_result(socket, app_state))
}
>>>>>>> c73494dc

async fn handle_socket_result(socket: WebSocket, app_state: AppState) {
    if let Err(err) = handle_socket(socket, app_state).await {
        tracing::warn!("Websocket connection closed unexpectedly {:?}", err);
        // TODO here we should inform the chain that signing failed
    };
}

use serde::{Deserialize, Serialize};

// TODO: JA remove all below temporary
#[cfg_attr(feature = "std", derive(Serialize, Deserialize, Debug))]
#[derive(Clone)]
pub struct Message {
    pub message: String,
}

/// Returns the signature of the requested sighash
///
/// This will be removed when after client participates in signing
pub async fn get_signature(
    State(app_state): State<AppState>,
    Json(msg): Json<Message>,
) -> (StatusCode, String) {
    let sig = match app_state.signature_state.get(&hex::decode(msg.message).unwrap()) {
        Some(sig) => sig,
        None => return (StatusCode::NO_CONTENT, "".to_string()),
    };
    (StatusCode::ACCEPTED, base64::encode(sig.to_rsv_bytes()))
}

/// Drains all signatures from the state
/// Client calls this after they receive the signature at `/signature`
///
/// This will be removed when after client participates in signing
pub async fn drain(State(app_state): State<AppState>) -> Result<StatusCode, ()> {
    app_state.signature_state.drain();
    Ok(StatusCode::OK)
}<|MERGE_RESOLUTION|>--- conflicted
+++ resolved
@@ -9,12 +9,6 @@
     response::IntoResponse,
     Json,
 };
-<<<<<<< HEAD
-use futures::stream::Stream;
-use kvdb::kv_manager::PartyId;
-use sp_core::crypto::AccountId32;
-=======
->>>>>>> c73494dc
 
 use crate::{signing_client::protocol_transport::handle_socket, AppState};
 
@@ -23,52 +17,10 @@
 /// Handle an incoming websocket connection
 pub async fn ws_handler(
     State(app_state): State<AppState>,
-<<<<<<< HEAD
-    signed_msg: Json<SignedMessage>,
-) -> Result<Sse<impl Stream<Item = Result<Event, SubscribeErr>>>, SubscribeErr> {
-    if !signed_msg.verify() {
-        return Err(SubscribeErr::InvalidSignature("Invalid signature."));
-    }
-    let signer = get_signer(&app_state.kv_store)
-        .await
-        .map_err(|e| SubscribeErr::UserError(e.to_string()))?;
-
-    let decrypted_message =
-        signed_msg.decrypt(signer.signer()).map_err(|e| SubscribeErr::Decryption(e.to_string()))?;
-    let msg: SubscribeMessage = serde_json::from_slice(&decrypted_message)?;
-
-    tracing::info!("got subscribe, with message: {msg:?}");
-
-    let party_id = msg.party_id().map_err(SubscribeErr::InvalidPartyId)?;
-
-    let signing_address = AccountId32::new(signed_msg.account_id().into());
-
-    // TODO: should we also check if party_id is in signing group -> limited spots in steam so yes
-    if PartyId::new(signing_address) != party_id {
-        return Err(SubscribeErr::InvalidSignature("Signature does not match party id."));
-    }
-
-    if !app_state.signer_state.contains_listener(&msg.session_id)? {
-        // Chain node hasn't yet informed this node of the party. Wait for a timeout and proceed
-        // or fail below
-        tokio::time::sleep(std::time::Duration::from_secs(SUBSCRIBE_TIMEOUT_SECONDS)).await;
-    };
-
-    let rx = {
-        let mut listeners = app_state
-            .signer_state
-            .listeners
-            .lock()
-            .map_err(|e| SubscribeErr::LockError(e.to_string()))?;
-        let listener =
-            listeners.get_mut(&msg.session_id).ok_or(SubscribeErr::NoListener("no listener"))?;
-        let rx_outcome = listener.subscribe(party_id)?;
-=======
     ws: WebSocketUpgrade,
 ) -> impl IntoResponse {
     ws.on_upgrade(move |socket| handle_socket_result(socket, app_state))
 }
->>>>>>> c73494dc
 
 async fn handle_socket_result(socket: WebSocket, app_state: AppState) {
     if let Err(err) = handle_socket(socket, app_state).await {
