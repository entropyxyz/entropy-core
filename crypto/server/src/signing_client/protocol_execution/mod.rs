//! Handle execution of the signing and DKG protocols
#![allow(dead_code)]
mod context;
// pub mod execute_protocol;
// mod protocol_message;

pub use entropy_protocol::{
    execute_protocol::{execute_signing_protocol, Channels},
    KeyParams, ProtocolMessage, RecoverableSignature,
};
use kvdb::kv_manager::KvManager;
use subxt::utils::AccountId32;
use synedrion::KeyShare;
use tracing::{info, instrument};

pub use self::context::SignContext;
use crate::{
<<<<<<< HEAD
    helpers::signing::SignatureState,
=======
    helpers::signing::RecoverableSignature,
>>>>>>> 78089bad
    sign_init::SignInit,
    signing_client::{ListenerState, ProtocolErr},
};

/// Thin wrapper around [ListenerState], manages execution of a signing party.
#[derive(Clone)]
pub struct ThresholdSigningService<'a> {
    pub state: &'a ListenerState,
    pub kv_manager: &'a KvManager,
}

impl std::fmt::Debug for ThresholdSigningService<'_> {
    // skip kv_manager
    fn fmt(&self, f: &mut std::fmt::Formatter<'_>) -> std::fmt::Result {
        f.debug_struct("ThresholdSigningService").field("state", &self.state).finish()
    }
}

impl<'a> ThresholdSigningService<'a> {
    pub fn new(state: &'a ListenerState, kv_manager: &'a KvManager) -> Self {
        {
            Self { state, kv_manager }
        }
    }

    /// The Sign Context contains all relevant information for protocol execution, and is mostly
    /// stored in the kvdb, and is otherwise provided by the blockchain (`SignInit`).
    #[instrument]
    pub async fn get_sign_context(&self, sign_init: SignInit) -> Result<SignContext, ProtocolErr> {
        info!("check_sign_init: {sign_init:?}");
        let key_share_vec = self.kv_manager.kv().get(&sign_init.substrate_key).await?;
        let key_share: KeyShare<KeyParams> = kvdb::kv_manager::helpers::deserialize(&key_share_vec)
            .ok_or_else(|| ProtocolErr::Deserialization("Failed to load KeyShare".into()))?;
        Ok(SignContext::new(sign_init, key_share))
    }

    /// handle signing protocol execution.
    #[instrument(skip(channels, threshold_signer))]
    pub async fn execute_sign(
        &self,
        ctx: &SignContext,
        channels: Channels,
        threshold_signer: &subxt_signer::sr25519::Keypair,
        threshold_accounts: Vec<AccountId32>,
    ) -> Result<RecoverableSignature, ProtocolErr> {
        info!("execute_sign: {ctx:?}");
        let rsig = execute_signing_protocol(
            channels,
            &ctx.key_share,
            &ctx.sign_init.msg,
            threshold_signer,
            threshold_accounts,
        )
        .await?;

        let (signature, recovery_id) = rsig.to_backend();
        Ok(RecoverableSignature { signature, recovery_id })
    }
}<|MERGE_RESOLUTION|>--- conflicted
+++ resolved
@@ -15,11 +15,6 @@
 
 pub use self::context::SignContext;
 use crate::{
-<<<<<<< HEAD
-    helpers::signing::SignatureState,
-=======
-    helpers::signing::RecoverableSignature,
->>>>>>> 78089bad
     sign_init::SignInit,
     signing_client::{ListenerState, ProtocolErr},
 };
