use std::{
    env, fs,
    path::{Path, PathBuf},
    str,
    str::FromStr,
    time,
};

use bincode::Options;
use kvdb::{
    clean_tests, encrypted_sled::PasswordMethod, get_db_path, kv_manager::value::KvManager,
};
use parity_scale_codec::{Decode, Encode};
use rocket::{
    http::{ContentType, Status},
    local::asynchronous::Client,
    tokio::time::{sleep, Duration},
    Ignite, Rocket,
};
use serial_test::serial;
use sp_core::{crypto::AccountId32, sr25519::Pair as Sr25519Pair, Pair as Pair2};
use sp_keyring::AccountKeyring;
use substrate_common::{Message, SigRequest};
use subxt::{ext::sp_core::sr25519, tx::PairSigner};
use testing_utils::context::{test_context, test_context_stationary};
use tofn::{
    gg20::keygen::{KeygenPartyId, SecretKeyShare},
    sdk::api::PartyShareCounts,
};

use super::SignerState;
use crate::{
    drain, get_signature, new_party, new_user, subscribe_to_me,
    user::{ParsedUserInputPartyInfo, UserInputPartyInfo},
    utils::{Configuration, SignatureState},
    Message as SigMessage,
};

pub async fn setup_client() -> rocket::local::asynchronous::Client {
    Client::tracked(crate::rocket().await).await.expect("valid `Rocket`")
}

#[rocket::async_test]
#[serial]
async fn test_new_party() {
    let port_0 = 3001;
    let port_1 = 3002;

    // Construct a client to use for dispatching requests.
    let client0 = create_clients(port_0, "0".to_string()).await;
    let client1 = create_clients(port_1, "1".to_string()).await;

    tokio::spawn(async move { client0.launch().await.unwrap() });
    tokio::spawn(async move { client1.launch().await.unwrap() });

    // Unfortunately, we cannot get a notification when a Rocket server has finished starting up,
    // so we will give them a second for that.
    tokio::time::sleep(Duration::from_secs(1)).await;

    let client = reqwest::Client::new();
    let ip_addresses: Vec<Vec<u8>> = vec![b"127.0.0.1:3001".to_vec(), b"127.0.0.1:3002".to_vec()];
    let message: String = "00001111222233334444555566667777".to_string();
    let unencoded_data_1 = vec![
        Message {
            sig_request: SigRequest { sig_hash: message.as_bytes().to_vec() },
            account: AccountKeyring::Alice.to_raw_public_vec(),
            ip_addresses: ip_addresses.clone(),
        },
        Message {
            sig_request: SigRequest { sig_hash: message.as_bytes().to_vec() },
            account: AccountKeyring::Alice.to_raw_public_vec(),
            ip_addresses,
        },
    ];
    let encoded_data_1: Vec<u8> = unencoded_data_1.encode();

    let encoded_data_2 = encoded_data_1.clone();

    let handle = tokio::spawn(async move {
        let client = reqwest::Client::new();

        let url = format!("http:///127.0.0.1:{}/signer/new_party", port_0);
        let response = client.post(url).body(encoded_data_1).send().await;
        assert_eq!(response.unwrap().status(), 200);
        // all of this can be removed
<<<<<<< HEAD
        let _s = String::from_utf8_lossy(unencoded_data_1[0].sig_request.sig_hash.as_slice())
            .to_string();
        let sig_message = SigMessage { message: _s.clone() };
        println!("EXPECTED_KEY: {}", _s);
=======
        let sig_message =
            SigMessage { message: hex::encode(unencoded_data_1[0].sig_request.sig_hash.clone()) };
>>>>>>> 6aca4a21
        let response_2 = client
            .post("http:///127.0.0.1:3001/signer/signature")
            .body(serde_json::to_string(&sig_message).unwrap())
            .send()
            .await;
        assert_eq!(response_2.as_ref().unwrap().status(), 202);
        assert_eq!(response_2.unwrap().text().await.unwrap().len(), 88);

        let response_3 = client.get("http:///127.0.0.1:3001/signer/drain").send().await;
        assert_eq!(response_3.unwrap().status(), 200);

        let response_4 = client
            .post("http:///127.0.0.1:3001/signer/signature")
            .body(serde_json::to_string(&sig_message).unwrap())
            .send()
            .await;
        assert_eq!(response_4.unwrap().status(), 500);
    });
    let handle_2 = tokio::spawn(async move {
        let client = reqwest::Client::new();

        let url2 = format!("http:///127.0.0.1:{}/signer/new_party", port_1);
        let response_2 = client.post(url2).body(encoded_data_2).send().await;
        assert_eq!(response_2.unwrap().status(), 200);
    });
    handle.await.unwrap();
    handle_2.await.unwrap();
    clean_tests();
}

#[rocket::async_test]
#[ignore]
async fn new_party_fail_wrong_data() {
    // Construct a client to use for dispatching requests.
    let client = setup_client().await;

    let response = client
        .post("/signer/new_party")
        .body(
            r##"{
		"name": "John Doe",
		"email": "j.doe@m.com",
		"password": "123456"
	}"##,
        )
        .dispatch()
        .await;

    assert_eq!(response.status(), Status::new(500));
    clean_tests();
}

async fn create_clients(port: i64, key_number: String) -> Rocket<Ignite> {
    let config = rocket::Config::figment().merge(("port", port));

    let signer_state = SignerState::default();
    let configuration = Configuration::new();
    let signature_state = SignatureState::new();

    let path = format!("test_db_{}", key_number);
    let _ = std::fs::remove_dir_all(path.clone());

    let kv_store =
        KvManager::new(path.into(), PasswordMethod::NoPassword.execute().unwrap()).unwrap();

    // Shortcut: store the shares manually
    let root = project_root::get_project_root().unwrap();
    let share_id = i32::from(port != 3001);
    let path: PathBuf =
        [root, "test_data".into(), "key_shares".into(), share_id.to_string().into()]
            .into_iter()
            .collect();
    let v_serialized = fs::read(path).unwrap();
    let key = AccountKeyring::Alice.to_account_id();
    let reservation = kv_store.kv().reserve_key(key.to_string()).await.unwrap();
    let result = kv_store.kv().put(reservation, v_serialized).await;

    rocket::custom(config)
        .mount("/signer", routes![new_party, subscribe_to_me, get_signature, drain])
        .mount("/user", routes![new_user])
        .manage(signer_state)
        .manage(configuration)
        .manage(kv_store)
        .manage(signature_state)
        .ignite()
        .await
        .unwrap()
}<|MERGE_RESOLUTION|>--- conflicted
+++ resolved
@@ -83,15 +83,8 @@
         let response = client.post(url).body(encoded_data_1).send().await;
         assert_eq!(response.unwrap().status(), 200);
         // all of this can be removed
-<<<<<<< HEAD
-        let _s = String::from_utf8_lossy(unencoded_data_1[0].sig_request.sig_hash.as_slice())
-            .to_string();
-        let sig_message = SigMessage { message: _s.clone() };
-        println!("EXPECTED_KEY: {}", _s);
-=======
         let sig_message =
             SigMessage { message: hex::encode(unencoded_data_1[0].sig_request.sig_hash.clone()) };
->>>>>>> 6aca4a21
         let response_2 = client
             .post("http:///127.0.0.1:3001/signer/signature")
             .body(serde_json::to_string(&sig_message).unwrap())
