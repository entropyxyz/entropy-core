--- conflicted
+++ resolved
@@ -6,7 +6,7 @@
 use serial_test::serial;
 use sp_keyring::{AccountKeyring, Sr25519Keyring};
 use subxt::{tx::PairSigner, OnlineClient};
-use testing_utils::context::test_context_stationary;
+use testing_utils::substrate_context::test_context_stationary;
 
 use crate::{
     chain_api::{entropy, get_api, EntropyConfig},
@@ -20,32 +20,16 @@
 async fn test_new_party() {
     clean_tests();
     let client = setup_client().await;
-<<<<<<< HEAD
 
-=======
     let cxt = test_context_stationary().await;
     let api = get_api(&cxt.node_proc.ws_url).await.unwrap();
     let dave = AccountKeyring::Dave;
->>>>>>> c8b9c266
     // transaction_request comes from ethers-js serializeTransaction()
     // See frontend threshold-server tests for more context
     let transaction_request = r#"0xef01808094772b9a9e8aa1c9db861c6611a82d251db4fac990019243726561746564204f6e20456e74726f7079018080"#;
     let parsed_tx =
         <Evm as Architecture>::TransactionRequest::parse(transaction_request.to_string()).unwrap();
     let sig_hash = parsed_tx.sighash();
-<<<<<<< HEAD
-
-    let onchain_signature_request = Message {
-        sig_request: SigRequest { sig_hash: sig_hash.as_bytes().to_vec() },
-        account: AccountKeyring::Alice.to_raw_public_vec(),
-        ip_addresses: vec![b"127.0.0.1:3001".to_vec(), b"127.0.0.1:3002".to_vec()],
-    };
-
-    // mock ocw posting to /signer/new_party
-    let response = client
-        .post("/signer/new_party")
-        .body(vec![onchain_signature_request.clone()].encode())
-=======
     let block_number = api.rpc().block(None).await.unwrap().unwrap().block.header.number + 1;
     put_tx_request_on_chain(&api, &dave, sig_hash.as_bytes().to_vec()).await;
 
@@ -63,7 +47,6 @@
     let response = client
         .post("/signer/new_party")
         .body(onchain_signature_request.clone().encode())
->>>>>>> c8b9c266
         .dispatch()
         .await;
     assert_eq!(response.status(), Status::Ok);
@@ -77,12 +60,6 @@
         .await;
     assert_eq!(
         query_parsed_tx.into_string().await,
-<<<<<<< HEAD
-        Some(serde_json::to_string(&onchain_signature_request).unwrap())
-    );
-
-    clean_tests();
-=======
         Some(serde_json::to_string(&onchain_signature_request.messages[0]).unwrap().to_string())
     );
 
@@ -139,7 +116,6 @@
     assert_eq!(response_2.into_string().await.unwrap(), "Data is stale");
 
     clean_tests();
->>>>>>> c8b9c266
 }
 
 #[rocket::async_test]
