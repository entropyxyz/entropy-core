//! Utilities for starting and running the server.

use std::{fs, path::PathBuf};

use bip39::{Language, Mnemonic, MnemonicType};
use clap::Parser;
use kvdb::{
    encrypted_sled::PasswordMethod,
    kv_manager::{error::KvError, KvManager},
};
use serde::Deserialize;
use subxt::ext::sp_core::{crypto::AccountId32, sr25519, Pair};

use crate::validation::{derive_static_secret, mnemonic_to_pair};

pub const DEFAULT_MNEMONIC: &str =
    "alarm mutual concert decrease hurry invest culture survey diagram crash snap click";
pub const DEFAULT_BOB_MNEMONIC: &str =
    "where sight patient orphan general short empower hope party hurt month voice";
pub const DEFAULT_ALICE_MNEMONIC: &str =
    "alarm mutual concert decrease hurry invest culture survey diagram crash snap click";
pub const DEFAULT_CHARLIE_MNEMONIC: &str =
    "lake carry still awful point mention bike category tornado plate brass lock";

pub const LATEST_BLOCK_NUMBER_NEW_USER: &str = "LATEST_BLOCK_NUMBER_NEW_USER";
pub const LATEST_BLOCK_NUMBER_PROACTIVE_REFRESH: &str = "LATEST_BLOCK_NUMBER_PROACTIVE_REFRESH";

#[cfg(test)]
pub const DEFAULT_ENDPOINT: &str = "ws://localhost:9944";

pub const FORBIDDEN_KEYS: [&str; 3] = ["MNEMONIC", "SHARED_SECRET", "DH_PUBLIC"];

<<<<<<< HEAD
=======
/// Initializes the tracing `Subscriber` for the process.
pub fn init_tracing() {
    // We set up the logger to only print out logs of `ERROR` or higher by default, otherwise
    // we fall back to the user's `RUST_LOG` settings.
    tracing_subscriber::fmt()
        .with_env_filter(tracing_subscriber::EnvFilter::from_default_env())
        .json()
        .init();
}

>>>>>>> 319647f4
// Deafult name for TSS server
// Will set mnemonic and db path
#[derive(Debug, PartialEq)]
pub enum ValidatorName {
    Alice,
    Bob,
    Charlie,
}
#[derive(Deserialize, Debug, Clone)]
pub struct Configuration {
    pub endpoint: String,
}

impl Configuration {
    pub(crate) fn new(endpoint: String) -> Configuration {
        Configuration { endpoint }
    }
}

pub async fn load_kv_store(validator_name: &Option<ValidatorName>, no_password: bool) -> KvManager {
    let mut root: PathBuf = PathBuf::from(kvdb::get_db_path(false));
    if cfg!(test) {
        return KvManager::new(
            kvdb::get_db_path(true).into(),
            PasswordMethod::NoPassword.execute().unwrap(),
        )
        .unwrap();
    }
    if validator_name == &Some(ValidatorName::Bob) {
        root.push("bob");
        return KvManager::new(root, PasswordMethod::NoPassword.execute().unwrap()).unwrap();
    };
    if validator_name == &Some(ValidatorName::Alice) {
        return KvManager::new(root, PasswordMethod::NoPassword.execute().unwrap()).unwrap();
    };
    // TODO remove and force password
    if no_password {
        return KvManager::new(root, PasswordMethod::NoPassword.execute().unwrap()).unwrap();
    }
    let password = PasswordMethod::Prompt.execute().unwrap();
    // this step takes a long time due to password-based decryption
    KvManager::new(root, password).unwrap()
}

#[derive(Parser, Debug, Clone)]
pub struct StartupArgs {
    /// Wether to sync the keystore.
    #[arg(short = 's', long = "sync")]
    pub sync: bool,
    /// Use the developer key Bob.
    #[arg(short = 'b', long = "bob")]
    pub bob: bool,
    /// Use the developer key Alice.
    #[arg(short = 'a', long = "alice")]
    pub alice: bool,
    /// Websocket endpoint for the entropy blockchain.
    #[arg(
        short = 'c',
        long = "chain-endpoint",
        required = false,
        default_value = "ws://localhost:9944"
    )]
    pub chain_endpoint: String,
    /// Url to host threshold (axum) server on.
    #[arg(short = 'u', long = "threshold-url", required = false, default_value = "127.0.0.1:3001")]
    pub threshold_url: String,

    /// Wether to allow a validator key to be null.
    #[arg(short = 'd', long = "dev")]
    pub dev: bool,

    /// Whether or not to execute a specific test
    #[cfg(test)]
    #[arg(long = "test", required = false, default_value = "*")]
    pub test: String,

    /// Whether or not to print stdout during testing
    #[arg(long = "nocapture")]
    pub nocapture: bool,

    /// TODO remove and force password
    #[arg(long = "nopassword")]
    pub no_password: bool,

    #[clap(flatten)]
    pub instrumentation: crate::helpers::instrumentation::Instrumentation,
}

pub async fn setup_mnemonic(
    kv: &KvManager,
    validator_name: &Option<ValidatorName>,
) -> Result<(), KvError> {
    // Check if a mnemonic exists in the kvdb.
    let exists_result = kv.kv().exists(FORBIDDEN_KEYS[0]).await.expect("issue querying DB");
    if !exists_result {
        // Generate a new mnemonic
        let mut mnemonic = Mnemonic::new(MnemonicType::Words24, Language::English);
        // If using a test configuration then set to the default mnemonic.
        if cfg!(test) {
            mnemonic = Mnemonic::from_phrase(DEFAULT_MNEMONIC, Language::English)
                .expect("Issue creating Mnemonic");
        }
        if validator_name == &Some(ValidatorName::Alice) {
            mnemonic = Mnemonic::from_phrase(DEFAULT_ALICE_MNEMONIC, Language::English)
                .expect("Issue creating Mnemonic");
        }
        if validator_name == &Some(ValidatorName::Bob) {
            mnemonic = Mnemonic::from_phrase(DEFAULT_BOB_MNEMONIC, Language::English)
                .expect("Issue creating Mnemonic");
        }
        if validator_name == &Some(ValidatorName::Charlie) {
            mnemonic = Mnemonic::from_phrase(DEFAULT_CHARLIE_MNEMONIC, Language::English)
                .expect("Issue creating Mnemonic");
        }

        let phrase = mnemonic.phrase();
        let pair = mnemonic_to_pair(&mnemonic).expect("Issue deriving Mnemonic");
        let static_secret = derive_static_secret(&pair);
        let dh_public = x25519_dalek::PublicKey::from(&static_secret);

        let ss_reservation = kv
            .kv()
            .reserve_key(FORBIDDEN_KEYS[1].to_string())
            .await
            .expect("Issue reserving ss key");
        kv.kv()
            .put(ss_reservation, static_secret.to_bytes().to_vec())
            .await
            .expect("failed to update secret share");

        let dh_reservation = kv
            .kv()
            .reserve_key(FORBIDDEN_KEYS[2].to_string())
            .await
            .expect("Issue reserving DH key");

        let converted_dh_public = dh_public.to_bytes().to_vec();
        kv.kv()
            .put(dh_reservation, converted_dh_public.clone())
            .await
            .expect("failed to update dh");

        let formatted_dh_public = format!("{converted_dh_public:?}").replace('"', "");
        fs::write(".entropy/public_key", formatted_dh_public)
            .expect("Failed to write public key file");

        let p = <sr25519::Pair as Pair>::from_phrase(phrase, None)
            .expect("Issue getting pair from mnemonic");
        let id = AccountId32::new(p.0.public().0);

        fs::write(".entropy/account_id", format!("{id}")).expect("Failed to write account_id file");

        // Update the value in the kvdb
        let reservation = kv
            .kv()
            .reserve_key(FORBIDDEN_KEYS[0].to_string())
            .await
            .expect("Issue reserving mnemonic");
        kv.kv()
            .put(reservation, phrase.as_bytes().to_vec())
            .await
            .expect("failed to update mnemonic");

        tracing::debug!("Starting process with account ID: `{id}`");
    }
    Ok(())
}

pub async fn setup_latest_block_number(kv: &KvManager) -> Result<(), KvError> {
    let exists_result_new_user =
        kv.kv().exists(LATEST_BLOCK_NUMBER_NEW_USER).await.expect("issue querying DB");
    if !exists_result_new_user {
        let reservation = kv
            .kv()
            .reserve_key(LATEST_BLOCK_NUMBER_NEW_USER.to_string())
            .await
            .expect("Issue reserving latest block number");
        kv.kv()
            .put(reservation, 0u32.to_be_bytes().to_vec())
            .await
            .expect("failed to update latest block number");
    }
    let exists_result_proactive_refresh =
        kv.kv().exists(LATEST_BLOCK_NUMBER_PROACTIVE_REFRESH).await.expect("issue querying DB");
    if !exists_result_proactive_refresh {
        let reservation = kv
            .kv()
            .reserve_key(LATEST_BLOCK_NUMBER_PROACTIVE_REFRESH.to_string())
            .await
            .expect("Issue reserving latest block number");
        kv.kv()
            .put(reservation, 0u32.to_be_bytes().to_vec())
            .await
            .expect("failed to update latest block number");
    }
    Ok(())
}<|MERGE_RESOLUTION|>--- conflicted
+++ resolved
@@ -30,19 +30,6 @@
 
 pub const FORBIDDEN_KEYS: [&str; 3] = ["MNEMONIC", "SHARED_SECRET", "DH_PUBLIC"];
 
-<<<<<<< HEAD
-=======
-/// Initializes the tracing `Subscriber` for the process.
-pub fn init_tracing() {
-    // We set up the logger to only print out logs of `ERROR` or higher by default, otherwise
-    // we fall back to the user's `RUST_LOG` settings.
-    tracing_subscriber::fmt()
-        .with_env_filter(tracing_subscriber::EnvFilter::from_default_env())
-        .json()
-        .init();
-}
-
->>>>>>> 319647f4
 // Deafult name for TSS server
 // Will set mnemonic and db path
 #[derive(Debug, PartialEq)]
