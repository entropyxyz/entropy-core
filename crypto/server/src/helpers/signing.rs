use std::{
    collections::HashMap,
    sync::{Arc, Mutex},
    time::Duration,
};

use bip39::{Language, Mnemonic};
use kvdb::kv_manager::{KvManager, PartyId};
use sp_core::crypto::AccountId32;
use synedrion::k256::ecdsa::{RecoveryId, Signature};
use tokio::time::timeout;

use crate::{
    get_signer,
    sign_init::SignInit,
    signing_client::{
        new_party::{Channels, ThresholdSigningService},
        protocol_transport::{open_protocol_connections, Listener},
        SignerState, SigningErr,
    },
    user::api::UserTransactionRequest,
    validation::mnemonic_to_pair,
};

const SETUP_TIMEOUT_SECONDS: u64 = 20;

#[derive(Clone, Debug)]
pub struct RecoverableSignature {
    pub signature: Signature,
    pub recovery_id: RecoveryId,
}

impl RecoverableSignature {
    pub fn to_rsv_bytes(&self) -> [u8; 65] {
        let mut res = [0u8; 65];

        let rs = self.signature.to_bytes();
        res[0..64].copy_from_slice(&rs);

        res[64] = self.recovery_id.to_byte();

        res
    }
}

// TODO: JA Remove all below, temporary
/// The state used to temporarily store completed signatures
#[derive(Debug, Clone)]
pub struct SignatureState {
    pub signatures: Arc<Mutex<HashMap<Box<[u8]>, RecoverableSignature>>>,
}

impl SignatureState {
    pub fn new() -> SignatureState {
        let signatures = Arc::new(Mutex::new(HashMap::new()));
        SignatureState { signatures }
    }

    pub fn insert(&self, prehashed_message: &[u8], value: &RecoverableSignature) {
        let mut signatures = self.signatures.lock().unwrap_or_else(|e| e.into_inner());
        signatures.insert(prehashed_message.into(), value.clone());
    }

    pub fn get(&self, prehashed_message: &[u8]) -> Option<RecoverableSignature> {
        let signatures = self.signatures.lock().unwrap_or_else(|e| e.into_inner());
        signatures.get(prehashed_message).cloned()
    }

    pub fn drain(&self) {
        let mut signatures = self.signatures.lock().unwrap_or_else(|e| e.into_inner());
        let _ = signatures.drain();
    }
}

impl Default for SignatureState {
    fn default() -> Self { Self::new() }
}

/// Start the signing protocol for a given message
pub async fn do_signing(
    message: UserTransactionRequest,
    sig_hash: String,
    state: &SignerState,
    kv_manager: &KvManager,
    signatures: &SignatureState,
    tx_id: String,
    user_address: AccountId32,
) -> Result<RecoverableSignature, SigningErr> {
    let info = SignInit::new(message.clone(), sig_hash.clone(), tx_id.clone(), user_address)?;
    let signing_service = ThresholdSigningService::new(state, kv_manager);
    let signer =
        get_signer(kv_manager).await.map_err(|_| SigningErr::UserError("Error getting Signer"))?;
    let my_id = PartyId::new(AccountId32::new(*signer.account_id().clone().as_ref()));
    // set up context for signing protocol execution
    let sign_context = signing_service.get_sign_context(info.clone()).await?;

    let tss_accounts: Vec<AccountId32> = message
        .validators_info
        .iter()
        .map(|validator_info| validator_info.tss_account.clone())
        .collect();

    // subscribe to all other participating parties. Listener waits for other subscribers.
    let (rx_ready, rx_from_others, listener) = Listener::new(message, signer.account_id());
    state
        .listeners
        .lock()
		.map_err(|_| SigningErr::SessionError("Error getting lock".to_string()))?
        // TODO: using signature ID as session ID. Correct?
        .insert(sign_context.sign_init.sig_uid.clone(), listener);

    open_protocol_connections(&sign_context, &my_id, &signer, state).await?;
    let channels = {
        let ready = timeout(Duration::from_secs(SETUP_TIMEOUT_SECONDS), rx_ready).await?;
        let broadcast_out = ready??;
        Channels(broadcast_out, rx_from_others)
    };

    let raw = kv_manager.kv().get("MNEMONIC").await?;
    let secret = core::str::from_utf8(&raw)?;
    let mnemonic = Mnemonic::from_phrase(secret, Language::English)
        .map_err(|e| SigningErr::Mnemonic(e.to_string()))?;
    let threshold_signer =
        mnemonic_to_pair(&mnemonic).map_err(|_| SigningErr::SecretString("Secret String Error"))?;

<<<<<<< HEAD
    let tss_accounts: Vec<AccountId32> = message
        .validators_info
        .iter()
        .map(|validator_info| AccountId32::new(*validator_info.tss_account.clone().as_ref()))
        .collect();

=======
>>>>>>> c73494dc
    let result = signing_service
        .execute_sign(&sign_context, channels, &threshold_signer, tss_accounts)
        .await?;

    signing_service.handle_result(&result, &hex::decode(sig_hash.clone())?, signatures);

    Ok(result)
}

/// Creates a unique tx Id by concatenating the user's signing key and message digest
pub fn create_unique_tx_id(account: &String, sig_hash: &String) -> String {
    format!("{account}_{sig_hash}")
}<|MERGE_RESOLUTION|>--- conflicted
+++ resolved
@@ -90,18 +90,19 @@
     let signing_service = ThresholdSigningService::new(state, kv_manager);
     let signer =
         get_signer(kv_manager).await.map_err(|_| SigningErr::UserError("Error getting Signer"))?;
-    let my_id = PartyId::new(AccountId32::new(*signer.account_id().clone().as_ref()));
+	let account_sp_core = AccountId32::new(*signer.account_id().clone().as_ref());
+    let my_id = PartyId::new(account_sp_core.clone());
     // set up context for signing protocol execution
     let sign_context = signing_service.get_sign_context(info.clone()).await?;
 
-    let tss_accounts: Vec<AccountId32> = message
-        .validators_info
-        .iter()
-        .map(|validator_info| validator_info.tss_account.clone())
-        .collect();
+	let tss_accounts: Vec<AccountId32> = message
+		.validators_info
+		.iter()
+		.map(|validator_info| AccountId32::new(*validator_info.tss_account.clone().as_ref()))
+		.collect();
 
     // subscribe to all other participating parties. Listener waits for other subscribers.
-    let (rx_ready, rx_from_others, listener) = Listener::new(message, signer.account_id());
+    let (rx_ready, rx_from_others, listener) = Listener::new(message, &account_sp_core);
     state
         .listeners
         .lock()
@@ -123,15 +124,6 @@
     let threshold_signer =
         mnemonic_to_pair(&mnemonic).map_err(|_| SigningErr::SecretString("Secret String Error"))?;
 
-<<<<<<< HEAD
-    let tss_accounts: Vec<AccountId32> = message
-        .validators_info
-        .iter()
-        .map(|validator_info| AccountId32::new(*validator_info.tss_account.clone().as_ref()))
-        .collect();
-
-=======
->>>>>>> c73494dc
     let result = signing_service
         .execute_sign(&sign_context, channels, &threshold_signer, tss_accounts)
         .await?;
