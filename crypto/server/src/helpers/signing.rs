--- conflicted
+++ resolved
@@ -19,61 +19,6 @@
     AppState,
 };
 
-<<<<<<< HEAD
-// TODO: JA Remove all below, temporary
-/// The state used to temporarily store completed signatures
-#[derive(Debug, Clone)]
-pub struct SignatureState {
-    pub signatures: Arc<Mutex<HashMap<Box<[u8]>, RecoverableSignature>>>,
-}
-
-impl SignatureState {
-    pub fn new() -> SignatureState {
-        let signatures = Arc::new(Mutex::new(HashMap::new()));
-        SignatureState { signatures }
-    }
-
-    pub fn insert(&self, prehashed_message: &[u8], value: &RecoverableSignature) {
-        let mut signatures = self.signatures.lock().unwrap_or_else(|e| e.into_inner());
-        signatures.insert(prehashed_message.into(), value.clone());
-    }
-
-    pub fn get(&self, prehashed_message: &[u8]) -> Option<RecoverableSignature> {
-        let signatures = self.signatures.lock().unwrap_or_else(|e| e.into_inner());
-        signatures.get(prehashed_message).cloned()
-    }
-
-    pub fn drain(&self) {
-        let mut signatures = self.signatures.lock().unwrap_or_else(|e| e.into_inner());
-        let _ = signatures.drain();
-    }
-}
-
-impl Default for SignatureState {
-    fn default() -> Self { Self::new() }
-}
-
-=======
-#[derive(Clone, Debug)]
-pub struct RecoverableSignature {
-    pub signature: Signature,
-    pub recovery_id: RecoveryId,
-}
-
-impl RecoverableSignature {
-    pub fn to_rsv_bytes(&self) -> [u8; 65] {
-        let mut res = [0u8; 65];
-
-        let rs = self.signature.to_bytes();
-        res[0..64].copy_from_slice(&rs);
-
-        res[64] = self.recovery_id.to_byte();
-
-        res
-    }
-}
-
->>>>>>> 78089bad
 /// Start the signing protocol for a given message
 pub async fn do_signing(
     message: UserTransactionRequest,
