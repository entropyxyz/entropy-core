use std::{net::SocketAddr, str::FromStr};

use clap::Parser;

<<<<<<< HEAD
use self::{
    signing_client::{api::*, ListenerState},
    user::api::*,
};
use crate::{
    health::api::healthz,
    helpers::{
        launch::{
            load_kv_store, setup_latest_block_number, setup_mnemonic, Configuration, StartupArgs,
            ValidatorName,
        },
        validator::get_signer,
=======
use server::{
    app,
    launch::{
        init_tracing, load_kv_store, setup_latest_block_number, setup_mnemonic, Configuration,
        StartupArgs, ValidatorName,
>>>>>>> 8ee6ee15
    },
    sync_validator, AppState,
};

#[tokio::main]
async fn main() {
    let args = StartupArgs::parse();
    args.logger.setup();

    tracing::info!("Starting Threshold Signature Sever");
    tracing::info!("Starting server on: `{}`", &args.threshold_url);

    let configuration = Configuration::new(args.chain_endpoint);
    tracing::info!("Connecting to Substrate node at: `{}`", &configuration.endpoint);

    let mut validator_name = None;
    if args.alice {
        validator_name = Some(ValidatorName::Alice);
    }
    if args.bob {
        validator_name = Some(ValidatorName::Bob);
    }
    let kv_store = load_kv_store(&validator_name, args.no_password).await;

    let app_state = AppState::new(configuration.clone(), kv_store.clone());
    setup_mnemonic(&kv_store, &validator_name).await.expect("Issue creating Mnemonic");
    setup_latest_block_number(&kv_store).await.expect("Issue setting up Latest Block Number");

    // Below deals with syncing the kvdb
    sync_validator(args.sync, args.dev, &configuration.endpoint, &kv_store).await;
    let addr = SocketAddr::from_str(&args.threshold_url).expect("failed to parse threshold url.");

    axum::Server::bind(&addr)
        .serve(app(app_state).into_make_service())
        .await
        .expect("failed to launch axum server.");
}<|MERGE_RESOLUTION|>--- conflicted
+++ resolved
@@ -2,26 +2,11 @@
 
 use clap::Parser;
 
-<<<<<<< HEAD
-use self::{
-    signing_client::{api::*, ListenerState},
-    user::api::*,
-};
-use crate::{
-    health::api::healthz,
-    helpers::{
-        launch::{
-            load_kv_store, setup_latest_block_number, setup_mnemonic, Configuration, StartupArgs,
-            ValidatorName,
-        },
-        validator::get_signer,
-=======
 use server::{
     app,
     launch::{
-        init_tracing, load_kv_store, setup_latest_block_number, setup_mnemonic, Configuration,
-        StartupArgs, ValidatorName,
->>>>>>> 8ee6ee15
+        load_kv_store, setup_latest_block_number, setup_mnemonic, Configuration, StartupArgs,
+        ValidatorName,
     },
     sync_validator, AppState,
 };
