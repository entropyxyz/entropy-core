//! # Server
//!
//! The Threshold Server which stores key shares and participates in the signing protocol.
//!
//! ## Overview
//!
//! This exposes a HTTP API.
//!
//! ## The HTTP endpoints
//!
//! Some endpoints are designed to be called by the user, some by the entropy chain node,
//! and some by other instances of `server`:
//!
//! ### For the user
//!
//! Most user-facing endpoints take a [SignedMessage](crate::validation::SignedMessage) which
//! is an encrypted, signed message.
//!
//!
//! #### `/user/sign_tx` - POST
//!
//! [crate::user::api::sign_tx()]
//!
//! Called by a user to submit a transaction to sign (the new way of doing signing). Takes a
//! [`UserTransactionRequest`](crate::user::api::UserTransactionRequest) encryted in a
//! `SignedMessage`.
//!
//! The response is chunked response stream. If the `UserTransactionRequest` could be processed, a
//! success response header is sent.  Then the signing protocol runs. When the it finishes, a single
//! message will be sent on the response stream with the result.
//!
//! If everything went well, the message will be a JSON object with a signle property "Ok"
//! containing a base64 encoded signature, for example:
//!
//! `{"Ok":"BnJRjRUw9+trW36bK7S2KglY+TG5rGn1e3FKQlJYvx+jai7wG5Z0BWPFGYPxAwB5yROUOnucuzXoG7TrI7QNIAE="}`
//!
//! Otherwise, the message will be a JSON object with a signle property "Err" containing an error
//! message, for example:
//!
//! `{"Err":"reqwest event error: Invalid status code: 500 Internal Server Error"}`
//!
//! Curl example for `user/sign_tx`:
//! ```text
//! curl -X POST -H "Content-Type: application/json" \
//!   -d '{"msg" "0x174...hex encoded signedmessage...","sig":"821754409744cbb878b44bd1e3dc575a4ea721e12d781b074fcdb808fc79fd33dd1928b1a281c0b6261a30536a7c0106a102f27dad1bc3ef475b626f0e57c983","pk":[172,133,159,138,33,110,235,27,50,11,76,118,209,24,218,61,116,7,250,82,52,132,208,169,128,18,109,59,77,13,34,10],"recip":[10,192,41,240,184,83,178,59,237,101,45,109,13,230,155,124,195,141,148,249,55,50,238,252,133,181,134,30,144,247,58,34],"a":[169,94,23,7,19,184,134,70,233,117,2,84,242,135,246,95,159,14,218,125,209,191,175,89,41,196,182,96,117,5,159,98],"nonce":[114,93,158,35,209,188,96,248,85,131,95,237]}' \
//!   -H "Accept: application/json" \
//!   http://127.0.0.1:3001/user/sign_tx
//! ```
//!
//! ### For the blockchain node
//!
//! #### `/user/new` - POST
//!
//! [crate::user::api::new_user()]
//!
//! Called by the off-chain worker (propagation pallet) during user registration.
//! This takes a parity scale encoded [entropy_shared::types::OcwMessageDkg] which tells us which
//! validators are in the registration group and will perform a DKG.
//!
//! ### For other instances of the threshold server
//!
//! - [`/user/receive_key`](receive_key) - recieve a keyshare from another threshold server in the
//!   same signing subgroup. Takes a [UserRegistrationInfo] wrapped in a
//!   [crate::validation::SignedMessage].
//! - [`/ws`](crate::signing_client::api::ws_handler()) - Websocket server for signing protocol
//! messages. This is opened by other threshold servers when the signing procotol is initiated.
//! - [`/validator/sync_kvdb`](crate::validator::api::sync_kvdb()) - POST - Called by another
//! threshold server when joining to get the key-shares from a member of their sub-group.
//!
//! ### For testing / development
//!
//! [Unsafe](crate::unsafe::api) has additional routes which are for testing and development
//! purposes only and will not be used in production. These routes are only available if this crate
//! is compiled with the `unsafe` feature enabled.
//!
//! - [`unsafe/get`](crate::unsafe::api::unsafe_get()) - POST - get a value from the key-value
//!   store, given its key.
//! - [`unsafe/put`](crate::unsafe::api::put()) - POST - update an existing value in the key-value
//!   store.
//! - [`unsafe/delete`](crate::unsafe::api::delete()) - POST - remove a value from the key-value
//!   store, given its key.
//! - [`unsafe/remove_keys`](crate::unsafe::api::remove_keys()) - GET - remove everything from the
//!   key-value store.
//!
//! ## Pieces Launched
//!
//! - Axum server - Includes global state and mutex locked IPs
//! - [kvdb](kvdb) - Encrypted key-value database for storing key-shares and other data, build using
//! [sled](https://docs.rs/sled)
#![doc(html_logo_url = "https://entropy.xyz/assets/logo_02.png")]
pub(crate) mod chain_api;
pub(crate) mod health;
mod helpers;
pub(crate) mod sign_init;
mod signing_client;
mod r#unsafe;
mod user;
pub(crate) mod validation;
mod validator;
pub(crate) mod version;
use std::{net::SocketAddr, str::FromStr};

use axum::{
    http::Method,
    routing::{get, post},
    Router,
};
use clap::Parser;
use kvdb::kv_manager::KvManager;
use tower_http::{
    cors::{Any, CorsLayer},
    trace::{self, TraceLayer},
};
use tracing::Level;
use validator::api::get_random_server_info;

use self::{
    signing_client::{api::*, ListenerState},
    user::api::*,
};
use crate::{
    health::api::healthz,
    helpers::{
        launch::{
            load_kv_store, setup_latest_block_number, setup_mnemonic, Configuration, StartupArgs,
            ValidatorName,
        },
        validator::get_signer,
    },
    r#unsafe::api::{delete, put, remove_keys, unsafe_get},
    validator::api::{sync_kvdb, sync_validator},
    version::api::version as get_version,
};

#[derive(Clone)]
pub struct AppState {
    pub listener_state: ListenerState,
    pub configuration: Configuration,
    pub kv_store: KvManager,
}

#[tokio::main]
async fn main() {
<<<<<<< HEAD
    let args = StartupArgs::parse();
    args.instrumentation.setup();
=======
    init_tracing();
    tracing::info!("Starting Threshold Signature Sever");

    let args = StartupArgs::parse();
    tracing::info!("Starting server on: `{}`", &args.threshold_url);
>>>>>>> 319647f4

    let listener_state = ListenerState::default();
    let configuration = Configuration::new(args.chain_endpoint);
    tracing::info!("Connecting to Substrate node at: `{}`", &configuration.endpoint);

    let mut validator_name = None;
    if args.alice {
        validator_name = Some(ValidatorName::Alice);
    }
    if args.bob {
        validator_name = Some(ValidatorName::Bob);
    }
    let kv_store = load_kv_store(&validator_name, args.no_password).await;

    let app_state = AppState {
        listener_state,
        configuration: configuration.clone(),
        kv_store: kv_store.clone(),
    };
    setup_mnemonic(&kv_store, &validator_name).await.expect("Issue creating Mnemonic");
    setup_latest_block_number(&kv_store).await.expect("Issue setting up Latest Block Number");

    // Below deals with syncing the kvdb
    sync_validator(args.sync, args.dev, &configuration.endpoint, &kv_store).await;
    let addr = SocketAddr::from_str(&args.threshold_url).expect("failed to parse threshold url.");

    axum::Server::bind(&addr)
        .serve(app(app_state).into_make_service())
        .await
        .expect("failed to launch axum server.");
}

pub fn app(app_state: AppState) -> Router {
    let mut routes = Router::new()
        .route("/user/sign_tx", post(sign_tx))
        .route("/user/new", post(new_user))
        .route("/user/receive_key", post(receive_key))
        .route("/signer/proactive_refresh", post(proactive_refresh))
        .route("/validator/sync_kvdb", post(sync_kvdb))
        .route("/healthz", get(healthz))
        .route("/version", get(get_version))
        .route("/ws", get(ws_handler));

    // Unsafe routes are for testing purposes only
    // they are unsafe as they can expose vulnerabilites
    // should they be used in production. Unsafe routes
    // are disabled by default.
    // To enable unsafe routes compile with --feature unsafe.
    if cfg!(feature = "unsafe") || cfg!(test) {
        tracing::warn!("Server started in unsafe mode - do not use in production!");
        routes = routes
            .route("/unsafe/put", post(put))
            .route("/unsafe/get", post(unsafe_get))
            .route("/unsafe/delete", post(delete))
            .route("/unsafe/remove_keys", get(remove_keys));
    }

    routes
        .with_state(app_state)
        .layer(
            TraceLayer::new_for_http()
                .make_span_with(|request: &axum::http::Request<axum::body::Body>| {
                    tracing::info_span!(
                        "http-request",
                        uuid = %uuid::Uuid::new_v4(),
                        uri = %request.uri(),
                        method = %request.method(),
                    )
                })
                .on_request(trace::DefaultOnRequest::new().level(Level::INFO))
                .on_response(trace::DefaultOnResponse::new().level(Level::INFO)),
        )
        .layer(CorsLayer::new().allow_origin(Any).allow_methods([Method::GET, Method::POST]))
}<|MERGE_RESOLUTION|>--- conflicted
+++ resolved
@@ -141,16 +141,11 @@
 
 #[tokio::main]
 async fn main() {
-<<<<<<< HEAD
     let args = StartupArgs::parse();
     args.instrumentation.setup();
-=======
-    init_tracing();
+
     tracing::info!("Starting Threshold Signature Sever");
-
-    let args = StartupArgs::parse();
     tracing::info!("Starting server on: `{}`", &args.threshold_url);
->>>>>>> 319647f4
 
     let listener_state = ListenerState::default();
     let configuration = Configuration::new(args.chain_endpoint);
