--- conflicted
+++ resolved
@@ -48,20 +48,12 @@
 tracing-subscriber={ version="0.3", features=["env-filter", "fmt"] }
 
 # Misc
-<<<<<<< HEAD
-bip39  ={ git="https://github.com/infincia/bip39-rs.git", tag="v0.6.0-beta.1" }
-bincode="1.3.3"
-bytes  ={ version="1.0", default-features=false, features=["serde"] }
-base64 ="0.13.0"
-clap   ={ version="^4.1.8", features=["derive"] }
-=======
 bip39          ={ git="https://github.com/infincia/bip39-rs.git", tag="v0.6.0-beta.1" }
 bincode        ="1.3.3"
 bytes          ={ version="1.0", default-features=false, features=["serde"] }
 base64         ="0.13.0"
 clap           ={ version="4.0.29", features=["derive"] }
 node-primitives={ version="2.0.0", default-features=false, git='https://github.com/paritytech/substrate.git', branch="polkadot-v0.9.31" }
->>>>>>> c8b9c266
 
 [dev-dependencies]
 testing-utils={ path="../testing-utils" }
