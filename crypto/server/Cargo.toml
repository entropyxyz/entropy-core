[package]
name      ="server"
version   ="0.1.0"
authors   =['Entropy Cryptography <engineering@entropy.xyz>']
homepage  ='https://entropy.xyz/'
license   ='AGPL-3.0-or-later'
repository='https://github.com/entropyxyz/entropy-core'
edition   ='2021'

[dependencies]
# Common
serde              ={ version="1.0", default-features=false, features=["derive"] }
serde_json         ="1.0"
anyhow             ="1.0.53"
thiserror          ="1.0.47"
blake2             ="0.10.4"
x25519-dalek       ={ version="2.0.0", features=["static_secrets"] }
<<<<<<< HEAD
chacha20poly1305   ="0.10.1"
=======
>>>>>>> 0c48b706
rand_core          ="0.6.4"
zeroize            ="1.5.7"
hex                ="*"
reqwest-eventsource="0.4"
serde_derive       ="1.0.147"
synedrion          ={ git="ssh://git@github.com/entropyxyz/synedrion.git", branch="fix-32bit" }

# Async
futures="0.3"
tokio  ={ version="1.16", features=["macros", "fs", "rt-multi-thread", "io-util", "process"] }

# HTTP
reqwest    ={ version="0.11", features=["json", "stream"] }
axum       ={ version="0.6.18", features=["ws"] }
axum-macros="0.3.7"

# Substrate
subxt             ={ package="subxt", git="https://github.com/paritytech/subxt.git", tag="v0.32.1" }
parity-scale-codec="3.4.0"
sp-core           ={ version="21.0.0", default-features=false }

# Entropy
entropy-shared         ={ path="../shared" }
kvdb                   ={ path="../kvdb", default-features=false }
entropy-protocol       ={ path="../protocol", features=["server"] }
x25519-chacha20poly1305={ git="https://github.com/entropyxyz/x25519-chacha20poly1305.git", tag="v0.2.1" }

# Constraints
ec-runtime={ git="ssh://git@github.com/entropyxyz/constraints.git", tag="v0.3.0" }

# Logging
tracing           ="0.1.37"
tracing-subscriber={ version="0.3.17", features=["env-filter", "json"] }
tower-http        ={ version="0.3.4", features=["trace", "cors"] }
uuid              ={ version="1.5.0", features=["v4"] }

# Misc
tokio-tungstenite="0.19.0"
bip39            ={ git="https://github.com/infincia/bip39-rs.git", tag="v0.6.0-beta.1" }
bincode          ="1.3.3"
bytes            ={ version="1.0", default-features=false, features=["serde"] }
base64           ="0.13.0"
clap             ={ version="4.0.29", features=["derive"] }
num              ="0.4.0"
async-stream     ="0.3.5"
snow             ="0.9.2"
sha3             ="0.10.8"
async-trait      ="0.1.73"
subxt-signer     ="0.31.0"

[dev-dependencies]
testing-utils={ path="../testing-utils" }
serial_test="0.8.0"
hex-literal="0.3.4"
project-root="0.2.2"
sp-keyring="24.0.0"
more-asserts="0.3.1"
template-barebones={ git="ssh://git@github.com/entropyxyz/constraints.git", tag="v0.2.0" }
lazy_static="1.4.0"
x25519-chacha20poly1305={ git="https://github.com/entropyxyz/x25519-chacha20poly1305.git", tag="v0.2.1", features=[
  "unsafe",
] }

[build-dependencies]
vergen={ version="8.0.0", features=["build", "git", "gitcl"] }

[features]
default=['std']
std    =["sp-core/std"]
unsafe =[]
alice  =[]
bob    =[]<|MERGE_RESOLUTION|>--- conflicted
+++ resolved
@@ -15,10 +15,6 @@
 thiserror          ="1.0.47"
 blake2             ="0.10.4"
 x25519-dalek       ={ version="2.0.0", features=["static_secrets"] }
-<<<<<<< HEAD
-chacha20poly1305   ="0.10.1"
-=======
->>>>>>> 0c48b706
 rand_core          ="0.6.4"
 zeroize            ="1.5.7"
 hex                ="*"
