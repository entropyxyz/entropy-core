--- conflicted
+++ resolved
@@ -20,16 +20,12 @@
     thread,
     time::{Duration, SystemTime},
 };
-<<<<<<< HEAD
 use subxt::{
     backend::legacy::LegacyRpcMethods,
     ext::sp_core::{sr25519::Signature, Bytes},
     utils::{AccountId32 as SubxtAccountId32, H256},
     Config, OnlineClient,
 };
-=======
-use subxt::{backend::legacy::LegacyRpcMethods, Config, OnlineClient};
->>>>>>> be5870e5
 use synedrion::KeyShare;
 use testing_utils::{
     constants::{
@@ -67,18 +63,7 @@
     let substrate_context = test_context_stationary().await;
     let entropy_api = get_api(&substrate_context.node_proc.ws_url).await.unwrap();
 
-<<<<<<< HEAD
     update_program(&entropy_api, &one.pair(), TEST_PROGRAM_WASM_BYTECODE.to_owned()).await;
-=======
-    update_program(
-        &entropy_api,
-        one.pair().public().0.into(),
-        &one.pair(),
-        TEST_PROGRAM_WASM_BYTECODE.to_owned(),
-    )
-    .await
-    .unwrap();
->>>>>>> be5870e5
 
     let validators_info = vec![
         ValidatorInfo {
