[package]
name       ="entropy-test-cli"
description="Simple command line interface client for testing Entropy"
version    ='0.3.0'
authors    =['Entropy Cryptography <engineering@entropy.xyz>']
homepage   ='https://entropy.xyz/'
license    ='AGPL-3.0-or-later'
repository ='https://github.com/entropyxyz/entropy-core'
edition    ='2021'

[dependencies]
entropy-client    ={ version="0.3.0", path="../client" }
<<<<<<< HEAD
clap              ={ version="4.5.28", features=["derive"] }
=======
clap              ={ version="4.5.30", features=["derive"] }
>>>>>>> a4d199e0
colored           ="3.0.0"
subxt             ="0.35.3"
sp-core           ="31.0.0"
anyhow            ="1.0.95"
tokio             ={ version="1.43", features=["macros", "rt-multi-thread", "io-util", "process"] }
hex               ="0.4.3"
bincode           ="1.3.3"
x25519-dalek      ="2.0.1"
sp-runtime        ={ version="32.0.0", default-features=false }
entropy-shared    ={ version="0.3.0", path="../shared" }
serde_json        ="1.0.138"
serde             ={ version="1.0.217", features=["derive"] }
reqwest           ="0.12.12"
parity-scale-codec={ version="3.7.2", default-features=false }<|MERGE_RESOLUTION|>--- conflicted
+++ resolved
@@ -10,11 +10,7 @@
 
 [dependencies]
 entropy-client    ={ version="0.3.0", path="../client" }
-<<<<<<< HEAD
-clap              ={ version="4.5.28", features=["derive"] }
-=======
 clap              ={ version="4.5.30", features=["derive"] }
->>>>>>> a4d199e0
 colored           ="3.0.0"
 subxt             ="0.35.3"
 sp-core           ="31.0.0"
