[package]
name       ="entropy-test-cli"
description="Simple command line interface client for testing Entropy"
version    ='0.4.0-rc.1'
authors    =['Entropy Cryptography <engineering@entropy.xyz>']
homepage   ='https://entropy.xyz/'
license    ='AGPL-3.0-or-later'
repository ='https://github.com/entropyxyz/entropy-core'
edition    ='2021'

[dependencies]
<<<<<<< HEAD
entropy-client    ={ version="0.4.0-rc.1", path="../client" }
clap              ={ version="4.5.34", features=["derive"] }
=======
entropy-client    ={ version="0.3.0", path="../client" }
clap              ={ version="4.5.35", features=["derive"] }
>>>>>>> 33ec3a77
colored           ="3.0.0"
subxt             ="0.35.3"
sp-core           ="31.0.0"
anyhow            ="1.0.97"
tokio             ={ version="1.44", features=["macros", "rt-multi-thread", "io-util", "process"] }
hex               ="0.4.3"
bincode           ="1.3.3"
x25519-dalek      ="2.0.1"
sp-runtime        ={ version="32.0.0", default-features=false }
entropy-shared    ={ version="0.4.0-rc.1", path="../shared" }
serde_json        ="1.0.140"
serde             ={ version="1.0.219", features=["derive"] }
reqwest           ="0.12.12"
parity-scale-codec={ version="3.7.2", default-features=false }<|MERGE_RESOLUTION|>--- conflicted
+++ resolved
@@ -9,13 +9,8 @@
 edition    ='2021'
 
 [dependencies]
-<<<<<<< HEAD
 entropy-client    ={ version="0.4.0-rc.1", path="../client" }
-clap              ={ version="4.5.34", features=["derive"] }
-=======
-entropy-client    ={ version="0.3.0", path="../client" }
 clap              ={ version="4.5.35", features=["derive"] }
->>>>>>> 33ec3a77
 colored           ="3.0.0"
 subxt             ="0.35.3"
 sp-core           ="31.0.0"
