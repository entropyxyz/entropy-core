[package]
name       ="entropy-test-cli"
description="Simple command line interface client for testing Entropy"
version    ='0.3.0'
authors    =['Entropy Cryptography <engineering@entropy.xyz>']
homepage   ='https://entropy.xyz/'
license    ='AGPL-3.0-or-later'
repository ='https://github.com/entropyxyz/entropy-core'
edition    ='2021'

[dependencies]
entropy-client    ={ version="0.3.0", path="../client" }
<<<<<<< HEAD
clap              ={ version="4.5.23", features=["derive"] }
colored           ="3.0.0"
=======
clap              ={ version="4.5.24", features=["derive"] }
colored           ="2.2.0"
>>>>>>> 09c86be8
subxt             ="0.35.3"
sp-core           ="31.0.0"
anyhow            ="1.0.95"
tokio             ={ version="1.42", features=["macros", "rt-multi-thread", "io-util", "process"] }
hex               ="0.4.3"
bincode           ="1.3.3"
x25519-dalek      ="2.0.1"
sp-runtime        ={ version="32.0.0", default-features=false }
entropy-shared    ={ version="0.3.0", path="../shared" }
serde_json        ="1.0.135"
serde             ={ version="1.0.217", features=["derive"] }
reqwest           ="0.12.12"
parity-scale-codec={ version="3.6.3", default-features=false }<|MERGE_RESOLUTION|>--- conflicted
+++ resolved
@@ -10,13 +10,8 @@
 
 [dependencies]
 entropy-client    ={ version="0.3.0", path="../client" }
-<<<<<<< HEAD
-clap              ={ version="4.5.23", features=["derive"] }
+clap              ={ version="4.5.24", features=["derive"] }
 colored           ="3.0.0"
-=======
-clap              ={ version="4.5.24", features=["derive"] }
-colored           ="2.2.0"
->>>>>>> 09c86be8
 subxt             ="0.35.3"
 sp-core           ="31.0.0"
 anyhow            ="1.0.95"
