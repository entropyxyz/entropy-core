// Copyright (C) 2023 Entropy Cryptography Inc.
//
// This program is free software: you can redistribute it and/or modify
// it under the terms of the GNU Affero General Public License as published by
// the Free Software Foundation, either version 3 of the License, or
// (at your option) any later version.
//
// This program is distributed in the hope that it will be useful,
// but WITHOUT ANY WARRANTY; without even the implied warranty of
// MERCHANTABILITY or FITNESS FOR A PARTICULAR PURPOSE.  See the
// GNU Affero General Public License for more details.
//
// You should have received a copy of the GNU Affero General Public License
// along with this program.  If not, see <https://www.gnu.org/licenses/>.

//! Simple CLI to test registering, updating programs and signing
use anyhow::{anyhow, ensure};
use clap::{Parser, Subcommand};
use colored::Colorize;
use entropy_client::{
    chain_api::{
        entropy::runtime_types::{
            bounded_collections::bounded_vec::BoundedVec,
            pallet_programs::pallet::ProgramInfo,
            pallet_registry::pallet::{ProgramInstance, RegisteredInfo},
        },
        EntropyConfig,
    },
    client::{
        change_endpoint, change_threshold_accounts, get_accounts, get_api, get_oracle_headings,
        get_programs, get_rpc, jumpstart_network, register, remove_program, sign, store_program,
        update_programs, VERIFYING_KEY_LENGTH,
    },
};
pub use entropy_shared::PROGRAM_VERSION_NUMBER;
use sp_core::{sr25519, Hasher, Pair};
use sp_runtime::{traits::BlakeTwo256, Serialize};
use std::{fs, path::PathBuf};
use subxt::{
    backend::legacy::LegacyRpcMethods,
    utils::{AccountId32 as SubxtAccountId32, H256},
    OnlineClient,
};

#[derive(Parser, Debug, Clone)]
#[clap(
    version,
    about = "CLI tool for testing Entropy",
    long_about = "This is a CLI test client.\nIt requires a running deployment of Entropy with at least two chain nodes and two TSS servers."
)]
pub struct Cli {
    #[clap(subcommand)]
    command: CliCommand,
    /// The chain endpoint to use.
    ///
    /// The format should be in the form of `scheme://hostname:port`.
    ///
    /// Default to `ws://localhost:9944`. If a value exists for `ENTROPY_DEVNET`, that takes
    /// priority.
    #[arg(short, long)]
    chain_endpoint: Option<String>,
    /// Whether to give command output as JSON. Defaults to false.
    #[arg(short, long)]
    pub json: bool,
}

#[derive(Subcommand, Debug, Clone)]
enum CliCommand {
    /// Register with Entropy and create keyshares
    Register {
        /// Either hex-encoded hashes of existing programs, or paths to wasm files to store.
        ///
        /// Specifying program configurations
        ///
        /// If there exists a file in the current directory of the same name or hex hash and
        /// a '.json' extension, it will be read and used as the configuration for that program.
        ///
        /// If the path to a wasm file is given, and there is a file with the same name with a
        /// '.interface-description' extension, it will be stored as that program's configuration
        /// interface. If no such file exists, it is assumed the program has no configuration
        /// interface.
        programs: Vec<String>,
        /// Option of version numbers to go with the programs, will default to 0 if None
        #[arg(short, long)]
        program_version_numbers: Option<Vec<u8>>,
        /// A name or mnemonic from which to derive a program modification keypair.
        /// This is used to send the register extrinsic so it must be funded
        /// If giving a name it must be preceded with "//", eg: "--mnemonic-option //Alice"
        /// If giving a mnemonic it must be enclosed in quotes, eg: "--mnemonic-option "alarm mutual concert...""
        #[arg(short, long)]
        mnemonic_option: Option<String>,
    },
    /// Ask the network to sign a given message
    Sign {
        /// The verifying key of the account to sign with, given as hex
        signature_verifying_key: String,
        /// The message to be signed
        message: String,
        /// Optional auxiliary data passed to the program, given as hex
        auxilary_data: Option<String>,
        /// The mnemonic to use for the call
        #[arg(short, long)]
        mnemonic_option: Option<String>,
    },
    /// Update the program for a particular account
    UpdatePrograms {
        /// The verifying key of the account to update their programs, given as hex
        signature_verifying_key: String,
        /// Either hex-encoded program hashes, or paths to wasm files to store.
        ///
        /// Specifying program configurations
        ///
        /// If there exists a file in the current directory of the same name or hex hash and
        /// a '.json' extension, it will be read and used as the configuration for that program.
        ///
        /// If the path to a wasm file is given, and there is a file with the same name with a
        /// '.interface-description' extension, it will be stored as that program's configuration
        /// interface. If no such file exists, it is assumed the program has no configuration
        /// interface.
        programs: Vec<String>,
        /// Option of version numbers to go with the programs, will default to 0 if None
        program_version_numbers: Option<Vec<u8>>,
        /// The mnemonic to use for the call
        #[arg(short, long)]
        mnemonic_option: Option<String>,
    },
    /// Store a given program on chain
    StoreProgram {
        /// The path to a .wasm file containing the program (defaults to a test program)
        program_file: Option<PathBuf>,
        /// The path to a file containing the program config interface (defaults to empty)
        config_interface_file: Option<PathBuf>,
        /// The path to a file containing the program aux interface (defaults to empty)
        aux_data_interface_file: Option<PathBuf>,
        /// The version number of the program's runtime you compiled with
        program_version_number: Option<u8>,
        /// The mnemonic to use for the call
        #[arg(short, long)]
        mnemonic_option: Option<String>,
    },
    /// Remove a given program from chain
    RemoveProgram {
        /// The 32 bytes hash of the program to remove, encoded as hex
        hash: String,
        /// The mnemonic to use for the call, which must be the program deployer
        #[arg(short, long)]
        mnemonic_option: Option<String>,
    },
    /// Allows a validator to change their endpoint
    ChangeEndpoint {
        /// New endpoint to change to (ex. "127.0.0.1:3001")
        new_endpoint: String,
        /// The Intel TDX quote used to prove that this TSS is running on TDX hardware.
        ///
        /// The quote format is specified in:
        /// https://download.01.org/intel-sgx/latest/dcap-latest/linux/docs/Intel_TDX_DCAP_Quoting_Library_API.pdf
        quote: String,
        /// The mnemonic for the validator stash account to use for the call, should be stash address
        #[arg(short, long)]
        mnemonic_option: Option<String>,
    },
    /// Allows a validator to change their threshold accounts
    ChangeThresholdAccounts {
        /// New threshold account
        new_tss_account: String,
        /// New x25519 public key
        new_x25519_public_key: String,
        /// The new Provisioning Certification Key (PCK) certificate chain to be used for the TSS.
        new_pck_certificate_chain: Vec<String>,
        /// The Intel TDX quote used to prove that this TSS is running on TDX hardware.
        ///
        /// The quote format is specified in:
        /// https://download.01.org/intel-sgx/latest/dcap-latest/linux/docs/Intel_TDX_DCAP_Quoting_Library_API.pdf
        quote: String,
        /// The mnemonic for the validator stash account to use for the call, should be stash address
        #[arg(short, long)]
        mnemonic_option: Option<String>,
    },
    /// Display a list of registered Entropy accounts
    Status,
    /// Triggers the network wide distributed key generation process.
    ///
    /// A fully jumpstarted network is required for the on-chain registration flow to work
    /// correctly.
    ///
    /// Note: Any account may trigger the jumpstart process.
    JumpstartNetwork {
        /// The mnemonic for the signer which will trigger the jumpstart process.
        #[arg(short, long)]
        mnemonic_option: Option<String>,
    },
<<<<<<< HEAD
    /// Get headings of oracle data
    ///
    /// This is useful for program developers to know what oracle data is available.
    GetOracleHeadings,
=======
    /// Request a TDX quote from a TSS server and write it to a file.
    GetTdxQuote {
        /// The socket address of the TS server, eg: `127.0.0.1:3002`
        tss_endpoint: String,
        /// The filename to write the quote to. Defaults to `quote.dat`
        #[arg(long)]
        output_filename: Option<String>,
    },
>>>>>>> fd1047ff
}

impl Cli {
    fn log(&self, text: String) {
        if !self.json {
            println!("{text}");
        }
    }
}

pub async fn run_command(
    cli: Cli,
    program_file_option: Option<PathBuf>,
    config_interface_file_option: Option<PathBuf>,
    aux_data_interface_file_option: Option<PathBuf>,
    program_version_number_option: Option<u8>,
) -> anyhow::Result<String> {
    let endpoint_addr = cli.chain_endpoint.clone().unwrap_or_else(|| {
        std::env::var("ENTROPY_DEVNET").unwrap_or("ws://localhost:9944".to_string())
    });

    let passed_mnemonic = std::env::var("DEPLOYER_MNEMONIC");

    let api = get_api(&endpoint_addr).await?;
    let rpc = get_rpc(&endpoint_addr).await?;

    match cli.command.clone() {
        CliCommand::Register { mnemonic_option, programs, program_version_numbers } => {
            let mnemonic = if let Some(mnemonic_option) = mnemonic_option {
                mnemonic_option
            } else {
                passed_mnemonic.expect("No mnemonic set")
            };

            let program_keypair = <sr25519::Pair as Pair>::from_string(&mnemonic, None)?;
            let program_account = SubxtAccountId32(program_keypair.public().0);
            cli.log(format!("Program account: {}", program_keypair.public()));

            let mut programs_info = vec![];

            for (i, program) in programs.into_iter().enumerate() {
                let program_version_number =
                    program_version_numbers.as_ref().map_or(0u8, |versions| versions[i]);
                programs_info.push(
                    Program::from_hash_or_filename(
                        &api,
                        &rpc,
                        &program_keypair,
                        program,
                        program_version_number,
                    )
                    .await?
                    .0,
                );
            }

            let (verifying_key, registered_info) = register(
                &api,
                &rpc,
                program_keypair.clone(),
                program_account,
                BoundedVec(programs_info),
            )
            .await?;

            let verifying_key = hex::encode(verifying_key);
            if cli.json {
                Ok(serde_json::to_string_pretty(&verifying_key)?)
            } else {
                Ok(format!("Verifying key: {},\n{:?}", verifying_key, registered_info))
            }
        },
        CliCommand::Sign { signature_verifying_key, message, auxilary_data, mnemonic_option } => {
            let mnemonic = if let Some(mnemonic_option) = mnemonic_option {
                mnemonic_option
            } else {
                passed_mnemonic.unwrap_or("//Alice".to_string())
            };
            // If an account name is not provided, use the Alice key
            let user_keypair = <sr25519::Pair as Pair>::from_string(&mnemonic, None)?;

            cli.log(format!("User account for current call: {}", user_keypair.public()));

            let auxilary_data =
                if let Some(data) = auxilary_data { Some(hex::decode(data)?) } else { None };

            let signature_verifying_key: [u8; VERIFYING_KEY_LENGTH] =
                hex::decode(signature_verifying_key)?
                    .try_into()
                    .map_err(|_| anyhow!("Verifying key must be 33 bytes"))?;

            let recoverable_signature = sign(
                &api,
                &rpc,
                user_keypair,
                signature_verifying_key,
                message.as_bytes().to_vec(),
                auxilary_data,
            )
            .await?;

            if cli.json {
                Ok(serde_json::to_string_pretty(&recoverable_signature)?)
            } else {
                Ok(format!("Message signed: {:?}", recoverable_signature))
            }
        },
        CliCommand::StoreProgram {
            mnemonic_option,
            program_file,
            config_interface_file,
            aux_data_interface_file,
            program_version_number,
        } => {
            let mnemonic = if let Some(mnemonic_option) = mnemonic_option {
                mnemonic_option
            } else {
                passed_mnemonic.expect("No Mnemonic set")
            };
            let keypair = <sr25519::Pair as Pair>::from_string(&mnemonic, None)?;
            cli.log(format!("Storing program using account: {}", keypair.public()));

            let program = match program_file {
                Some(file_name) => fs::read(file_name)?,
                None => fs::read(program_file_option.expect("No program file passed in"))?,
            };

            let config_interface = match config_interface_file {
                Some(file_name) => fs::read(file_name)?,
                None => fs::read(
                    config_interface_file_option.expect("No config interface file passed"),
                )?,
            };

            let aux_data_interface = match aux_data_interface_file {
                Some(file_name) => fs::read(file_name)?,
                None => fs::read(
                    aux_data_interface_file_option.expect("No aux data interface file passed"),
                )?,
            };

            let program_version_number = match program_version_number_option {
                Some(program_version_number) => program_version_number,
                None => program_version_number.unwrap_or(0u8),
            };

            let hash = store_program(
                &api,
                &rpc,
                &keypair,
                program,
                config_interface,
                aux_data_interface,
                vec![],
                program_version_number,
            )
            .await?;

            let hash = hex::encode(hash);

            if cli.json {
                Ok(serde_json::to_string_pretty(&hash)?)
            } else {
                Ok(format!("Program stored: {}", hex::encode(hash)))
            }
        },
        CliCommand::RemoveProgram { mnemonic_option, hash } => {
            let mnemonic = if let Some(mnemonic_option) = mnemonic_option {
                mnemonic_option
            } else {
                passed_mnemonic.expect("No Mnemonic set")
            };
            let keypair = <sr25519::Pair as Pair>::from_string(&mnemonic, None)?;
            cli.log(format!("Removing program using account: {}", keypair.public()));

            let hash: [u8; 32] = hex::decode(hash)?
                .try_into()
                .map_err(|_| anyhow!("Program hash must be 32 bytes"))?;

            remove_program(&api, &rpc, &keypair, H256(hash)).await?;

            if cli.json {
                Ok("{}".to_string())
            } else {
                Ok("Program removed".to_string())
            }
        },
        CliCommand::UpdatePrograms {
            signature_verifying_key,
            mnemonic_option,
            programs,
            program_version_numbers,
        } => {
            let mnemonic = if let Some(mnemonic_option) = mnemonic_option {
                mnemonic_option
            } else {
                passed_mnemonic.expect("No Mnemonic set")
            };
            let program_keypair = <sr25519::Pair as Pair>::from_string(&mnemonic, None)?;
            cli.log(format!("Program account: {}", program_keypair.public()));

            let mut programs_info = Vec::new();

            for (i, program) in programs.into_iter().enumerate() {
                let program_version_number =
                    program_version_numbers.as_ref().map_or(0u8, |versions| versions[i]);
                programs_info.push(
                    Program::from_hash_or_filename(
                        &api,
                        &rpc,
                        &program_keypair,
                        program,
                        program_version_number,
                    )
                    .await?
                    .0,
                );
            }

            let verifying_key: [u8; VERIFYING_KEY_LENGTH] = hex::decode(signature_verifying_key)?
                .try_into()
                .map_err(|_| anyhow!("Verifying key must be 33 bytes"))?;

            update_programs(&api, &rpc, verifying_key, &program_keypair, BoundedVec(programs_info))
                .await?;

            if cli.json {
                Ok("{}".to_string())
            } else {
                Ok("Programs updated".to_string())
            }
        },
        CliCommand::Status => {
            let accounts = get_accounts(&api, &rpc).await?;
            let programs = get_programs(&api, &rpc).await?;

            if !cli.json {
                println!(
                    "There are {} registered Entropy accounts.\n",
                    accounts.len().to_string().green()
                );
                if !accounts.is_empty() {
                    println!("{:<66} Programs:", "Verifying key:".green());
                    for (account_id, info) in accounts.iter() {
                        println!(
                            "{} {}",
                            hex::encode(account_id).green(),
                            format!(
                                "{:?}",
                                info.programs_data
                                    .0
                                    .iter()
                                    .map(|program_instance| format!(
                                        "{}",
                                        program_instance.program_pointer
                                    ))
                                    .collect::<Vec<_>>()
                            )
                            .white(),
                        );
                    }
                }

                println!("\nThere are {} stored programs\n", programs.len().to_string().green());

                if !programs.is_empty() {
                    println!(
                        "{:<64} {:<48} {:<11} {:<14} {} {}",
                        "Hash".blue(),
                        "Stored by:".green(),
                        "Times used:".purple(),
                        "Size in bytes:".cyan(),
                        "Configurable?".yellow(),
                        "Has auxiliary?".yellow(),
                    );
                    for (hash, program_info) in programs.iter() {
                        println!(
                            "{} {} {:>11} {:>14} {:<13} {}",
                            hex::encode(hash),
                            program_info.deployer,
                            program_info.ref_counter,
                            program_info.bytecode.len(),
                            !program_info.configuration_schema.is_empty(),
                            !program_info.auxiliary_data_schema.is_empty(),
                        );
                    }
                }
            }

            if cli.json {
                let output = StatusOutput::new(accounts, programs);
                Ok(serde_json::to_string_pretty(&output)?)
            } else {
                Ok("Got status".to_string())
            }
        },
        CliCommand::ChangeEndpoint { new_endpoint, quote, mnemonic_option } => {
            let mnemonic = if let Some(mnemonic_option) = mnemonic_option {
                mnemonic_option
            } else {
                passed_mnemonic.expect("No Mnemonic set")
            };

            let user_keypair = <sr25519::Pair as Pair>::from_string(&mnemonic, None)?;
            cli.log(format!("User account for current call: {}", user_keypair.public()));

            let result_event =
                change_endpoint(&api, &rpc, user_keypair, new_endpoint, quote.into()).await?;
            cli.log(format!("Event result: {:?}", result_event));

            if cli.json {
                Ok("{}".to_string())
            } else {
                Ok("Endpoint changed".to_string())
            }
        },
        CliCommand::ChangeThresholdAccounts {
            new_tss_account,
            new_x25519_public_key,
            new_pck_certificate_chain,
            quote,
            mnemonic_option,
        } => {
            let mnemonic = if let Some(mnemonic_option) = mnemonic_option {
                mnemonic_option
            } else {
                passed_mnemonic.expect("No Mnemonic set")
            };
            let user_keypair = <sr25519::Pair as Pair>::from_string(&mnemonic, None)?;
            cli.log(format!("User account for current call: {}", user_keypair.public()));

            let new_pck_certificate_chain =
                new_pck_certificate_chain.iter().cloned().map(|i| i.into()).collect::<_>();
            let result_event = change_threshold_accounts(
                &api,
                &rpc,
                user_keypair,
                new_tss_account,
                new_x25519_public_key,
                new_pck_certificate_chain,
                quote.into(),
            )
            .await?;
            cli.log(format!("Event result: {:?}", result_event));

            if cli.json {
                Ok("{}".to_string())
            } else {
                Ok("Threshold accounts changed".to_string())
            }
        },
        CliCommand::JumpstartNetwork { mnemonic_option } => {
            let mnemonic = if let Some(mnemonic_option) = mnemonic_option {
                mnemonic_option
            } else {
                passed_mnemonic.unwrap_or("//Alice".to_string())
            };

            let signer = <sr25519::Pair as Pair>::from_string(&mnemonic, None)?;
            cli.log(format!("Account being used for jumpstart: {}", signer.public()));

            jumpstart_network(&api, &rpc, signer).await?;

            if cli.json {
                Ok("{}".to_string())
            } else {
                Ok("Succesfully jumpstarted network.".to_string())
            }
        },
<<<<<<< HEAD
        CliCommand::GetOracleHeadings => {
            let headings = get_oracle_headings(&api, &rpc).await?;
            Ok(serde_json::to_string_pretty(&headings)?)
=======
        CliCommand::GetTdxQuote { tss_endpoint, output_filename } => {
            let quote_bytes =
                reqwest::get(format!("http://{}/attest", tss_endpoint)).await?.bytes().await?;
            let output_filename = output_filename.unwrap_or("quote.dat".into());

            std::fs::write(&output_filename, quote_bytes)?;
            if cli.json {
                Ok("{}".to_string())
            } else {
                Ok(format!("Succesfully written quote to {}", output_filename))
            }
>>>>>>> fd1047ff
        },
    }
}

struct Program(ProgramInstance);

impl Program {
    fn new(program_pointer: H256, program_config: Vec<u8>) -> Self {
        Self(ProgramInstance { program_pointer, program_config })
    }

    async fn from_hash_or_filename(
        api: &OnlineClient<EntropyConfig>,
        rpc: &LegacyRpcMethods<EntropyConfig>,
        keypair: &sr25519::Pair,
        hash_or_filename: String,
        program_version_number: u8,
    ) -> anyhow::Result<Self> {
        match hex::decode(hash_or_filename.clone()) {
            Ok(hash) => {
                let hash_32_res: Result<[u8; 32], _> = hash.try_into();
                match hash_32_res {
                    Ok(hash_32) => {
                        // If there is a file called <hash as hex>.json use that as the
                        // configuration:
                        let configuration = {
                            let mut configuration_file = PathBuf::from(&hash_or_filename);
                            configuration_file.set_extension("json");
                            fs::read(&configuration_file).unwrap_or_default()
                        };
                        Ok(Self::new(H256(hash_32), configuration))
                    },
                    Err(_) => {
                        Self::from_file(api, rpc, keypair, hash_or_filename, program_version_number)
                            .await
                    },
                }
            },
            Err(_) => {
                Self::from_file(api, rpc, keypair, hash_or_filename, program_version_number).await
            },
        }
    }

    /// Given a path to a .wasm file, read it, store the program if it doesn't already exist, and
    /// return the hash.
    async fn from_file(
        api: &OnlineClient<EntropyConfig>,
        rpc: &LegacyRpcMethods<EntropyConfig>,
        keypair: &sr25519::Pair,
        filename: String,
        program_version_number: u8,
    ) -> anyhow::Result<Self> {
        let program_bytecode = fs::read(&filename)?;

        // If there is a file with the same name with the '.config-description' extension, read it
        let config_description = {
            let mut config_description_file = PathBuf::from(&filename);
            config_description_file.set_extension("config-description");
            fs::read(&config_description_file).unwrap_or_default()
        };

        // If there is a file with the same name with the '.aux-description' extension, read it
        let auxiliary_data_schema = {
            let mut auxiliary_data_schema_file = PathBuf::from(&filename);
            auxiliary_data_schema_file.set_extension("aux-description");
            fs::read(&auxiliary_data_schema_file).unwrap_or_default()
        };

        // If there is a file with the same name with the '.json' extension, read it
        let configuration = {
            let mut configuration_file = PathBuf::from(&filename);
            configuration_file.set_extension("json");
            fs::read(&configuration_file).unwrap_or_default()
        };

        ensure!(
            (config_description.is_empty() && configuration.is_empty())
                || (!config_description.is_empty() && !configuration.is_empty()),
            "If giving an interface description you must also give a configuration"
        );

        match store_program(
            api,
            rpc,
            keypair,
            program_bytecode.clone(),
            config_description,
            auxiliary_data_schema,
            vec![],
            program_version_number,
        )
        .await
        {
            Ok(hash) => Ok(Self::new(hash, configuration)),
            Err(error) => {
                if error.to_string().ends_with("ProgramAlreadySet") {
                    // Use existing program as it is already stored
                    let hash = BlakeTwo256::hash(&program_bytecode);
                    Ok(Self::new(H256(hash.into()), configuration))
                } else {
                    Err(error.into())
                }
            },
        }
    }
}

#[derive(Serialize)]
/// Output from the status command
struct StatusOutput {
    accounts: Vec<String>,
    programs: Vec<String>,
}

impl StatusOutput {
    fn new(accounts: Vec<([u8; 33], RegisteredInfo)>, programs: Vec<(H256, ProgramInfo)>) -> Self {
        let accounts = accounts
            .into_iter()
            .map(|(verifying_key, _registered_info)| hex::encode(verifying_key))
            .collect();
        let programs =
            programs.into_iter().map(|(hash, _program_info)| hex::encode(hash.0)).collect();
        Self { accounts, programs }
    }
}<|MERGE_RESOLUTION|>--- conflicted
+++ resolved
@@ -189,12 +189,10 @@
         #[arg(short, long)]
         mnemonic_option: Option<String>,
     },
-<<<<<<< HEAD
     /// Get headings of oracle data
     ///
     /// This is useful for program developers to know what oracle data is available.
     GetOracleHeadings,
-=======
     /// Request a TDX quote from a TSS server and write it to a file.
     GetTdxQuote {
         /// The socket address of the TS server, eg: `127.0.0.1:3002`
@@ -203,7 +201,6 @@
         #[arg(long)]
         output_filename: Option<String>,
     },
->>>>>>> fd1047ff
 }
 
 impl Cli {
@@ -573,11 +570,10 @@
                 Ok("Succesfully jumpstarted network.".to_string())
             }
         },
-<<<<<<< HEAD
         CliCommand::GetOracleHeadings => {
             let headings = get_oracle_headings(&api, &rpc).await?;
             Ok(serde_json::to_string_pretty(&headings)?)
-=======
+        },
         CliCommand::GetTdxQuote { tss_endpoint, output_filename } => {
             let quote_bytes =
                 reqwest::get(format!("http://{}/attest", tss_endpoint)).await?.bytes().await?;
@@ -589,7 +585,6 @@
             } else {
                 Ok(format!("Succesfully written quote to {}", output_filename))
             }
->>>>>>> fd1047ff
         },
     }
 }
