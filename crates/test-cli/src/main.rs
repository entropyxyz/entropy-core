--- conflicted
+++ resolved
@@ -505,13 +505,9 @@
             "If giving an interface description you must also give a configuration"
         );
 
-<<<<<<< HEAD
-        match store_program(api, keypair, program_bytecode.clone(), interface_description).await {
-=======
-        match store_program(api, rpc, keypair, program_bytecode.clone(), configuration_interface)
+        match store_program(api, rpc, keypair, program_bytecode.clone(), interface_description)
             .await
         {
->>>>>>> 04867942
             Ok(hash) => Ok(Self::new(hash, configuration)),
             Err(error) => {
                 if error.to_string().ends_with("ProgramAlreadySet") {
