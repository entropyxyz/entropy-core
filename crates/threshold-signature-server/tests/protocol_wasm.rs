--- conflicted
+++ resolved
@@ -1,4 +1,3 @@
-<<<<<<< HEAD
 // Copyright (C) 2023 Entropy Cryptography Inc.
 //
 // This program is free software: you can redistribute it and/or modify
@@ -14,14 +13,15 @@
 // You should have received a copy of the GNU Affero General Public License
 // along with this program.  If not, see <https://www.gnu.org/licenses/>.
 
-=======
 #![cfg(feature = "wasm_test")]
->>>>>>> 71a68734
+
 //! Integration tests which use a nodejs process to test wasm bindings to the entropy-protocol
 //! client functions.
 //!
 //! These tests require additional build steps and are not run by default.
+
 mod helpers;
+
 use axum::http::StatusCode;
 use entropy_kvdb::clean_tests;
 use entropy_protocol::{KeyParams, ValidatorInfo};
