--- conflicted
+++ resolved
@@ -69,13 +69,8 @@
 hkdf             ="0.12.4"
 
 [dev-dependencies]
-<<<<<<< HEAD
 entropy-testing-utils={ version="0.0.12", path="../testing-utils" }
-serial_test          ="3.1.0"
-=======
-entropy-testing-utils={ path="../testing-utils" }
 serial_test          ="3.1.1"
->>>>>>> 227710c7
 hex-literal          ="0.4.1"
 project-root         ="0.2.2"
 sp-keyring           ="34.0.0"
