--- conflicted
+++ resolved
@@ -64,11 +64,7 @@
 bip39            ={ version="2.1.0", features=["zeroize"] }
 bytes            ={ version="1.10", default-features=false, features=["serde"] }
 base64           ="0.22.1"
-<<<<<<< HEAD
-clap             ={ version="4.5.28", features=["derive"] }
-=======
 clap             ={ version="4.5.30", features=["derive"] }
->>>>>>> a4d199e0
 num              ="0.4.3"
 snow             ="0.9.6"
 sha3             ="0.10.8"
