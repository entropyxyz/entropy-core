--- conflicted
+++ resolved
@@ -12,13 +12,8 @@
 # Common
 serde              ={ version="1.0", default-features=false, features=["derive"] }
 serde_json         ="1.0"
-<<<<<<< HEAD
-anyhow             ="1.0.92"
 thiserror          ="2.0.0"
-=======
 anyhow             ="1.0.93"
-thiserror          ="1.0.68"
->>>>>>> 2acaeff4
 blake2             ="0.10.4"
 x25519-dalek       ={ version="2.0.1", features=["static_secrets"] }
 rand_core          ="0.6.4"
