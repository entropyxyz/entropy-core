--- conflicted
+++ resolved
@@ -58,24 +58,6 @@
 
 # Misc
 tokio-tungstenite="0.24.0"
-<<<<<<< HEAD
-bincode          ="1.3.3"
-bip32            ={ version="0.5.2" }
-bip39            ={ version="2.0.0", features=["zeroize"] }
-bytes            ={ version="1.7", default-features=false, features=["serde"] }
-base64           ="0.22.1"
-clap             ={ version="4.5.18", features=["derive"] }
-num              ="0.4.3"
-snow             ="0.9.6"
-sha3             ="0.10.8"
-hostname         ="0.4"
-sha1             ="0.10.6"
-sha2             ="0.10.8"
-hkdf             ="0.12.4"
-project-root     ={ version="0.2.2", optional=true }
-tdx-quote        ={ version="0.0.1", optional=true, features=["mock"] }
-configfs-tsm     ={ version="0.0.1", optional=true }
-=======
 bincode="1.3.3"
 bip32={ version="0.5.2" }
 bip39={ version="2.0.0", features=["zeroize"] }
@@ -90,11 +72,8 @@
 sha2="0.10.8"
 hkdf="0.12.4"
 project-root={ version="0.2.2", optional=true }
-tdx-quote={ git="https://github.com/entropyxyz/tdx-quote", rev="cb167f2", optional=true, features=[
-  "mock",
-] }
-configfs-tsm={ git="https://github.com/entropyxyz/configfs-tsm", rev="f32c166", optional=true }
->>>>>>> d1f2c96a
+tdx-quote        ={ version="0.0.1", optional=true, features=["mock"] }
+configfs-tsm     ={ version="0.0.1", optional=true }
 
 [dev-dependencies]
 serial_test ="3.1.1"
