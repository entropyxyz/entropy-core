// Copyright (C) 2023 Entropy Cryptography Inc.
//
// This program is free software: you can redistribute it and/or modify
// it under the terms of the GNU Affero General Public License as published by
// the Free Software Foundation, either version 3 of the License, or
// (at your option) any later version.
//
// This program is distributed in the hope that it will be useful,
// but WITHOUT ANY WARRANTY; without even the implied warranty of
// MERCHANTABILITY or FITNESS FOR A PARTICULAR PURPOSE.  See the
// GNU Affero General Public License for more details.
//
// You should have received a copy of the GNU Affero General Public License
// along with this program.  If not, see <https://www.gnu.org/licenses/>.

use super::api::validate_proactive_refresh;
use crate::{
    chain_api::{get_api, get_rpc},
    helpers::{
        launch::LATEST_BLOCK_NUMBER_PROACTIVE_REFRESH,
        tests::{
            initialize_test_logger, run_to_block, setup_client, spawn_testing_validators,
            unsafe_get,
        },
    },
};
use entropy_kvdb::clean_tests;
use entropy_shared::{
    constants::{DAVE_VERIFYING_KEY, FERDIE_VERIFYING_KEY},
    OcwMessageProactiveRefresh,
};
use entropy_testing_utils::{
    constants::{TSS_ACCOUNTS, X25519_PUBLIC_KEYS},
    substrate_context::{test_context_stationary, test_node_process_testing_state},
};
use futures::future::join_all;
use parity_scale_codec::Encode;
use serial_test::serial;
use sp_keyring::AccountKeyring;

#[tokio::test]
#[serial]
async fn test_proactive_refresh() {
    initialize_test_logger().await;
    clean_tests();
    let _cxt = test_node_process_testing_state(false).await;

<<<<<<< HEAD
    let (validator_ips, _ids) = spawn_testing_validators().await;

    let client = reqwest::Client::new();
=======
    let (validator_ips, _validator_ids, users_keyshare_option) =
        spawn_testing_validators(Some(FERDIE_VERIFYING_KEY.to_vec()), true, false).await;

    let client = reqwest::Client::new();
    let converted_key_share = serialize(&users_keyshare_option.unwrap()).unwrap();
    let get_query_eve =
        UnsafeQuery::new(hex::encode(FERDIE_VERIFYING_KEY.to_vec()), vec![]).to_json();
    let get_query_dave =
        UnsafeQuery::new(hex::encode(DAVE_VERIFYING_KEY.to_vec()), converted_key_share.clone())
            .to_json();
>>>>>>> 82b81ebd

    // check get key before proactive refresh
    let key_before_eve = unsafe_get(&client, hex::encode(EVE_VERIFYING_KEY), 3001).await;
    let key_before_dave = unsafe_get(&client, hex::encode(DAVE_VERIFYING_KEY), 3001).await;

    let validators_info = vec![
        entropy_shared::ValidatorInfo {
            ip_address: "127.0.0.1:3001".as_bytes().to_vec(),
            x25519_public_key: X25519_PUBLIC_KEYS[1],
            tss_account: TSS_ACCOUNTS[0].clone().encode(),
        },
        entropy_shared::ValidatorInfo {
            ip_address: "127.0.0.1:3002".as_bytes().to_vec(),
            x25519_public_key: X25519_PUBLIC_KEYS[1],
            tss_account: TSS_ACCOUNTS[1].clone().encode(),
        },
        entropy_shared::ValidatorInfo {
            ip_address: "127.0.0.1:3003".as_bytes().to_vec(),
            x25519_public_key: X25519_PUBLIC_KEYS[2],
            tss_account: TSS_ACCOUNTS[2].clone().encode(),
        },
    ];

    let mut ocw_message = OcwMessageProactiveRefresh {
        validators_info,
        proactive_refresh_keys: vec![FERDIE_VERIFYING_KEY.to_vec(), DAVE_VERIFYING_KEY.to_vec()],
        block_number: 0,
    };

    let test_fail_incorrect_data =
        submit_transaction_requests(validator_ips.clone(), ocw_message.clone()).await;

    for res in test_fail_incorrect_data {
        assert_eq!(res.unwrap().text().await.unwrap(), "Proactive Refresh data incorrect");
    }
    ocw_message.validators_info[0].x25519_public_key = X25519_PUBLIC_KEYS[0];
    let test_user_res =
        submit_transaction_requests(validator_ips.clone(), ocw_message.clone()).await;

    for res in test_user_res {
        assert_eq!(res.unwrap().text().await.unwrap(), "");
    }

    let key_after_eve = unsafe_get(&client, hex::encode(EVE_VERIFYING_KEY), 3001).await;
    let key_after_dave = unsafe_get(&client, hex::encode(DAVE_VERIFYING_KEY), 3001).await;

    // make sure private keyshares are changed
    assert_ne!(key_before_eve, key_after_eve);
    assert_ne!(key_before_dave, key_after_dave);

    let alice = AccountKeyring::Alice;
    ocw_message.validators_info[0].tss_account = alice.public().encode();
    ocw_message.validators_info[1].tss_account = alice.public().encode();
    ocw_message.validators_info[2].tss_account = alice.public().encode();

    let test_user_res_not_in_group =
        submit_transaction_requests(validator_ips.clone(), ocw_message.clone()).await;
    for res in test_user_res_not_in_group {
        assert_eq!(
            res.unwrap().text().await.unwrap(),
            "User Error: Invalid Signer: Invalid Signer in Signing group"
        );
    }

    clean_tests();
}

pub async fn submit_transaction_requests(
    validator_urls: Vec<String>,
    ocw_message: OcwMessageProactiveRefresh,
) -> Vec<std::result::Result<reqwest::Response, reqwest::Error>> {
    let mock_client = reqwest::Client::new();
    join_all(
        validator_urls
            .iter()
            .map(|ip| async {
                let url = format!("http://{}/signer/proactive_refresh", ip.clone());
                mock_client
                    .post(url)
                    .header("Content-Type", "application/json")
                    .body(ocw_message.clone().encode())
                    .send()
                    .await
            })
            .collect::<Vec<_>>(),
    )
    .await
}

#[tokio::test]
#[serial]
async fn test_proactive_refresh_validation_fail() {
    initialize_test_logger().await;
    clean_tests();

    let dave = AccountKeyring::Dave;
    let eve = AccountKeyring::Eve;
    let cxt = test_context_stationary().await;
    let api = get_api(&cxt.node_proc.ws_url).await.unwrap();
    let rpc = get_rpc(&cxt.node_proc.ws_url).await.unwrap();
    let kv = setup_client().await;
    let validators_info = vec![
        entropy_shared::ValidatorInfo {
            ip_address: "127.0.0.1:3001".as_bytes().to_vec(),
            x25519_public_key: X25519_PUBLIC_KEYS[0],
            tss_account: TSS_ACCOUNTS[0].clone().encode(),
        },
        entropy_shared::ValidatorInfo {
            ip_address: "127.0.0.1:3002".as_bytes().to_vec(),
            x25519_public_key: X25519_PUBLIC_KEYS[1],
            tss_account: TSS_ACCOUNTS[1].clone().encode(),
        },
    ];

    let block_number = rpc.chain_get_header(None).await.unwrap().unwrap().number + 1;
    let ocw_message = OcwMessageProactiveRefresh {
        validators_info,
        proactive_refresh_keys: vec![dave.to_account_id().encode(), eve.to_account_id().encode()],
        block_number,
    };
    run_to_block(&rpc, block_number).await;

    // manipulates kvdb to get to repeated data error
    kv.kv().delete(LATEST_BLOCK_NUMBER_PROACTIVE_REFRESH).await.unwrap();
    let reservation =
        kv.kv().reserve_key(LATEST_BLOCK_NUMBER_PROACTIVE_REFRESH.to_string()).await.unwrap();
    kv.kv().put(reservation, (block_number + 5).to_be_bytes().to_vec()).await.unwrap();

    let err_stale_data =
        validate_proactive_refresh(&api, &rpc, &kv, &ocw_message).await.map_err(|e| e.to_string());
    assert_eq!(err_stale_data, Err("Data is repeated".to_string()));
    clean_tests();
}<|MERGE_RESOLUTION|>--- conflicted
+++ resolved
@@ -45,22 +45,9 @@
     clean_tests();
     let _cxt = test_node_process_testing_state(false).await;
 
-<<<<<<< HEAD
     let (validator_ips, _ids) = spawn_testing_validators().await;
 
     let client = reqwest::Client::new();
-=======
-    let (validator_ips, _validator_ids, users_keyshare_option) =
-        spawn_testing_validators(Some(FERDIE_VERIFYING_KEY.to_vec()), true, false).await;
-
-    let client = reqwest::Client::new();
-    let converted_key_share = serialize(&users_keyshare_option.unwrap()).unwrap();
-    let get_query_eve =
-        UnsafeQuery::new(hex::encode(FERDIE_VERIFYING_KEY.to_vec()), vec![]).to_json();
-    let get_query_dave =
-        UnsafeQuery::new(hex::encode(DAVE_VERIFYING_KEY.to_vec()), converted_key_share.clone())
-            .to_json();
->>>>>>> 82b81ebd
 
     // check get key before proactive refresh
     let key_before_eve = unsafe_get(&client, hex::encode(EVE_VERIFYING_KEY), 3001).await;
