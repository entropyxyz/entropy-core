// Copyright (C) 2023 Entropy Cryptography Inc.
//
// This program is free software: you can redistribute it and/or modify
// it under the terms of the GNU Affero General Public License as published by
// the Free Software Foundation, either version 3 of the License, or
// (at your option) any later version.
//
// This program is distributed in the hope that it will be useful,
// but WITHOUT ANY WARRANTY; without even the implied warranty of
// MERCHANTABILITY or FITNESS FOR A PARTICULAR PURPOSE.  See the
// GNU Affero General Public License for more details.
//
// You should have received a copy of the GNU Affero General Public License
// along with this program.  If not, see <https://www.gnu.org/licenses/>.

use super::api::validate_proactive_refresh;
use crate::{
    chain_api::{get_api, get_rpc},
    helpers::{
        launch::LATEST_BLOCK_NUMBER_PROACTIVE_REFRESH,
        tests::{initialize_test_logger, run_to_block, setup_client, spawn_testing_validators},
    },
    r#unsafe::api::UnsafeQuery,
};
use entropy_kvdb::{clean_tests, kv_manager::helpers::serialize};
use entropy_shared::{
    constants::{DAVE_VERIFYING_KEY, EVE_VERIFYING_KEY},
    OcwMessageProactiveRefresh,
};
use entropy_testing_utils::{
    constants::{TSS_ACCOUNTS, X25519_PUBLIC_KEYS},
    substrate_context::{test_context_stationary, test_node_process_testing_state},
};
use futures::future::join_all;
use parity_scale_codec::Encode;
use serial_test::serial;
use sp_keyring::AccountKeyring;

#[tokio::test]
#[serial]
async fn test_proactive_refresh() {
    initialize_test_logger().await;
    clean_tests();
    let _cxt = test_node_process_testing_state(false).await;

    let (validator_ips, _validator_ids, users_keyshare_option) =
        spawn_testing_validators(Some(EVE_VERIFYING_KEY.to_vec()), true, false).await;

    let client = reqwest::Client::new();
    let converted_key_share = serialize(&users_keyshare_option.unwrap()).unwrap();
    let get_query_eve = UnsafeQuery::new(hex::encode(EVE_VERIFYING_KEY.to_vec()), vec![]).to_json();
    let get_query_dave =
        UnsafeQuery::new(hex::encode(DAVE_VERIFYING_KEY.to_vec()), converted_key_share.clone())
            .to_json();

    // check get key before proactive refresh
    let key_before_result_eve = client
        .post("http://127.0.0.1:3001/unsafe/get")
        .header("Content-Type", "application/json")
        .body(get_query_eve.clone())
        .send()
        .await
        .unwrap();

    let key_before_eve = key_before_result_eve.text().await.unwrap();

    // puts dave key into kvdb
    client
        .post("http://127.0.0.1:3001/unsafe/put")
        .header("Content-Type", "application/json")
        .body(get_query_dave.clone())
        .send()
        .await
        .unwrap();
    // puts dave key into kvdb
    client
        .post("http://127.0.0.1:3002/unsafe/put")
        .header("Content-Type", "application/json")
        .body(get_query_dave.clone())
        .send()
        .await
        .unwrap();

    let validators_info = vec![
        entropy_shared::ValidatorInfo {
            ip_address: "127.0.0.1:3001".as_bytes().to_vec(),
            x25519_public_key: X25519_PUBLIC_KEYS[1],
            tss_account: TSS_ACCOUNTS[0].clone().encode(),
        },
        entropy_shared::ValidatorInfo {
            ip_address: "127.0.0.1:3002".as_bytes().to_vec(),
            x25519_public_key: X25519_PUBLIC_KEYS[1],
            tss_account: TSS_ACCOUNTS[1].clone().encode(),
        },
    ];

    let mut ocw_message = OcwMessageProactiveRefresh {
        validators_info,
<<<<<<< HEAD
        proactive_refresh_keys: vec![DAVE_VERIFYING_KEY.to_vec(), EVE_VERIFYING_KEY.to_vec()],
        block_number: 0,
=======
        proactive_refresh_keys: vec![EVE_VERIFYING_KEY.to_vec(), DAVE_VERIFYING_KEY.to_vec()],
>>>>>>> 2b55134e
    };

    let test_fail_incorrect_data =
        submit_transaction_requests(validator_ips.clone(), ocw_message.clone()).await;

    for res in test_fail_incorrect_data {
        assert_eq!(res.unwrap().text().await.unwrap(), "Proactive Refresh data incorrect");
    }
    ocw_message.validators_info[0].x25519_public_key = X25519_PUBLIC_KEYS[0];
    let test_user_res =
        submit_transaction_requests(validator_ips.clone(), ocw_message.clone()).await;

    for (i, res) in test_user_res.into_iter().enumerate() {
        // this is hacky but needed, since we only spin up 2 validators but 3 are in the subgroup
        // alice tries to send a key to herself thinking she is charlie so encrypts it to charlie
        // this can be fixed in other ways but this way probably has the least side effects
        if i == 0 {
            assert_eq!(
                res.unwrap().text().await.unwrap(),
                "User Error: The remote TSS server rejected the keyshare: Validation error: ChaCha20 \
                decryption error: aead::Error"
            );
        } else {
            assert_eq!(res.unwrap().text().await.unwrap(), "");
        }
    }
    // check get key before proactive refresh
    let key_after_result_eve = client
        .post("http://127.0.0.1:3001/unsafe/get")
        .header("Content-Type", "application/json")
        .body(get_query_eve.clone())
        .send()
        .await
        .unwrap();

    // check get key before proactive refresh
    let key_after_result_dave = client
        .post("http://127.0.0.1:3001/unsafe/get")
        .header("Content-Type", "application/json")
        .body(get_query_dave.clone())
        .send()
        .await
        .unwrap();

    let key_after_eve = key_after_result_eve.text().await.unwrap();
    let key_after_dave = key_after_result_dave.text().await.unwrap();

    // eve has private visibility so key does not change
    assert_eq!(key_before_eve, key_after_eve);
    // dave's not private so changes
    assert_ne!(converted_key_share, serialize(&key_after_dave).unwrap());

    let alice = AccountKeyring::Alice;
    ocw_message.validators_info[0].tss_account = alice.encode();
    ocw_message.validators_info[1].tss_account = alice.encode();

    let test_user_res_not_in_group =
        submit_transaction_requests(validator_ips.clone(), ocw_message.clone()).await;
    for res in test_user_res_not_in_group {
        assert_eq!(
            res.unwrap().text().await.unwrap(),
            "User Error: Invalid Signer: Invalid Signer in Signing group"
        );
    }

    clean_tests();
}

pub async fn submit_transaction_requests(
    validator_urls: Vec<String>,
    ocw_message: OcwMessageProactiveRefresh,
) -> Vec<std::result::Result<reqwest::Response, reqwest::Error>> {
    let mock_client = reqwest::Client::new();
    join_all(
        validator_urls
            .iter()
            .map(|ip| async {
                let url = format!("http://{}/signer/proactive_refresh", ip.clone());
                mock_client
                    .post(url)
                    .header("Content-Type", "application/json")
                    .body(ocw_message.clone().encode())
                    .send()
                    .await
            })
            .collect::<Vec<_>>(),
    )
    .await
}

#[tokio::test]
#[serial]
async fn test_proactive_refresh_validation_fail() {
    initialize_test_logger().await;
    clean_tests();

    let dave = AccountKeyring::Dave;
    let eve = AccountKeyring::Eve;
    let cxt = test_context_stationary().await;
    let api = get_api(&cxt.node_proc.ws_url).await.unwrap();
    let rpc = get_rpc(&cxt.node_proc.ws_url).await.unwrap();
    let kv = setup_client().await;
    let validators_info = vec![
        entropy_shared::ValidatorInfo {
            ip_address: "127.0.0.1:3001".as_bytes().to_vec(),
            x25519_public_key: X25519_PUBLIC_KEYS[0],
            tss_account: TSS_ACCOUNTS[0].clone().encode(),
        },
        entropy_shared::ValidatorInfo {
            ip_address: "127.0.0.1:3002".as_bytes().to_vec(),
            x25519_public_key: X25519_PUBLIC_KEYS[1],
            tss_account: TSS_ACCOUNTS[1].clone().encode(),
        },
    ];

    let block_number = rpc.chain_get_header(None).await.unwrap().unwrap().number + 1;
    let ocw_message = OcwMessageProactiveRefresh {
        validators_info,
        proactive_refresh_keys: vec![dave.to_account_id().encode(), eve.to_account_id().encode()],
        block_number,
    };
    run_to_block(&rpc, block_number).await;

    // manipulates kvdb to get to repeated data error
    kv.kv().delete(LATEST_BLOCK_NUMBER_PROACTIVE_REFRESH).await.unwrap();
    let reservation =
        kv.kv().reserve_key(LATEST_BLOCK_NUMBER_PROACTIVE_REFRESH.to_string()).await.unwrap();
    kv.kv().put(reservation, (block_number + 5).to_be_bytes().to_vec()).await.unwrap();

    let err_stale_data =
        validate_proactive_refresh(&api, &rpc, &kv, &ocw_message).await.map_err(|e| e.to_string());
    assert_eq!(err_stale_data, Err("Data is repeated".to_string()));
    clean_tests();
}<|MERGE_RESOLUTION|>--- conflicted
+++ resolved
@@ -96,12 +96,8 @@
 
     let mut ocw_message = OcwMessageProactiveRefresh {
         validators_info,
-<<<<<<< HEAD
-        proactive_refresh_keys: vec![DAVE_VERIFYING_KEY.to_vec(), EVE_VERIFYING_KEY.to_vec()],
+        proactive_refresh_keys: vec![EVE_VERIFYING_KEY.to_vec(), DAVE_VERIFYING_KEY.to_vec()],
         block_number: 0,
-=======
-        proactive_refresh_keys: vec![EVE_VERIFYING_KEY.to_vec(), DAVE_VERIFYING_KEY.to_vec()],
->>>>>>> 2b55134e
     };
 
     let test_fail_incorrect_data =
