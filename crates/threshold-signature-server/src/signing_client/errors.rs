// Copyright (C) 2023 Entropy Cryptography Inc.
//
// This program is free software: you can redistribute it and/or modify
// it under the terms of the GNU Affero General Public License as published by
// the Free Software Foundation, either version 3 of the License, or
// (at your option) any later version.
//
// This program is distributed in the hope that it will be useful,
// but WITHOUT ANY WARRANTY; without even the implied warranty of
// MERCHANTABILITY or FITNESS FOR A PARTICULAR PURPOSE.  See the
// GNU Affero General Public License for more details.
//
// You should have received a copy of the GNU Affero General Public License
// along with this program.  If not, see <https://www.gnu.org/licenses/>.

//! Errors for everyone ✅
use std::string::FromUtf8Error;

use axum::{
    http::StatusCode,
    response::{IntoResponse, Response},
};
use entropy_kvdb::kv_manager::error::InnerKvError;
use entropy_protocol::errors::ProtocolExecutionErr;
use subxt::utils::AccountId32;
use thiserror::Error;
use tokio::sync::oneshot::error::RecvError;

use super::ProtocolMessage;

/// Errors for protocol execution
#[derive(Debug, Error)]
pub enum ProtocolErr {
    #[error("Protocol Execution Error {0}")]
    ProtocolExecution(#[from] ProtocolExecutionErr),
    #[error("Kv error: {0}")]
    Kv(#[from] entropy_kvdb::kv_manager::error::KvError),
    #[error("Inner Kv error: {0}")]
    InnerKv(#[from] InnerKvError),
    #[error("Codec decoding error: {0}")]
    CodecError(#[from] parity_scale_codec::Error),
    #[error("Conversion Error: {0}")]
    TryFrom(#[from] std::array::TryFromSliceError),
    #[error("Decoding Error: {0}")]
    Bincode(#[from] Box<bincode::ErrorKind>),
    #[error("Deserialization Error: {0}")]
    Deserialization(String),
    #[error("Oneshot timeout error: {0}")]
    OneshotTimeout(#[from] RecvError),
    #[error("Subscribe API error: {source} by TSS Account `{account_id:?}`")]
    Subscribe { source: SubscribeErr, account_id: AccountId32 },
    #[error("reqwest error: {0}")]
    Reqwest(#[from] reqwest::Error),
    #[error("Utf8Error: {0:?}")]
    Utf8(#[from] std::str::Utf8Error),
    #[error("reqwest event error: {0}")]
    ReqwestEvent(#[from] reqwest_eventsource::Error),
    #[error("Broadcast error: {0}")]
    Broadcast(#[from] Box<tokio::sync::broadcast::error::SendError<ProtocolMessage>>),
    #[error("anyhow error: {0}")]
    Anyhow(#[from] anyhow::Error),
    #[error("Generic Substrate error: {0}")]
    GenericSubstrate(#[from] subxt::error::Error),
    #[error("Serde Json error: {0}")]
    SerdeJson(#[from] serde_json::Error),
    #[error("Session Error: {0}")]
    SessionError(String),
    #[error("String Conversion Error: {0}")]
    StringConversion(#[from] FromUtf8Error),
    #[error("User Error: {0}")]
    UserError(String),
    #[error("Validation Error: {0}")]
    ValidationErr(#[from] crate::validation::errors::ValidationErr),
    #[error("Subscribe message rejected: {message} by TSS Account `{account_id}`")]
    BadSubscribeMessage { message: String, account_id: AccountId32 },
    #[error("From Hex Error: {0}")]
    FromHex(#[from] hex::FromHexError),
    #[error("Conversion Error: {0}")]
    Conversion(&'static str),
    #[error("Could not open ws connection: {source} with the TSS Account `{account_id:?}`")]
    ConnectionError { source: tokio_tungstenite::tungstenite::Error, account_id: AccountId32 },
    #[error("Timed out while waiting for peer(s): {:?}", inactive_peers)]
    Timeout { source: tokio::time::error::Elapsed, inactive_peers: Vec<AccountId32> },
    #[error("Encrypted connection error {source:?} with the TSS Account `{account_id:?}`")]
    EncryptedConnection {
        source: entropy_protocol::protocol_transport::errors::EncryptedConnectionErr,
        account_id: AccountId32,
    },
    #[error("Program error: {0}")]
    ProgramError(#[from] crate::user::errors::ProgramError),
    #[error("Invalid length for converting address")]
    AddressConversionError(String),
    #[error("Kv Fatal error")]
    KvSerialize(String),
    #[error("Validator Error: {0}")]
    ValidatorErr(String),
    #[error("Subgroup error: {0}")]
    SubgroupError(&'static str),
    #[error("Account unable to be deserialized: {0}")]
    StringError(&'static str),
    #[error("Option Unwrap error: {0}")]
    OptionUnwrapError(String),
    #[error("Proactive Refresh data incorrect")]
    InvalidData,
    #[error("Data is repeated")]
    RepeatedData,
    #[error("Chain Fetch: {0}")]
    ChainFetch(&'static str),
    #[error("The session ID is not for a signing session")]
    BadSessionId,
    #[error("Substrate: {0}")]
    SubstrateClient(#[from] entropy_client::substrate::SubstrateError),
    #[error("Listener: {0}")]
    Listener(#[from] entropy_protocol::errors::ListenerErr),
    #[error("Failed to derive BIP-32 account: {0}")]
    Bip32DerivationError(#[from] bip32::Error),
    #[error("Node has started fresh and not yet successfully set up")]
    NotReady,
    #[error("Application State Error: {0}")]
    AppStateError(#[from] crate::helpers::app_state::AppStateError),
    #[error("Manul local error: {0}")]
    ManulLocal(String),
<<<<<<< HEAD
    #[error("subxt rpc error: {0}")]
    SubxtRpcError(#[from] subxt::ext::subxt_rpcs::Error),
=======
    #[error("Cannot run protocol as we do not have a key-share")]
    NoKeyShare,
>>>>>>> 33279637
}

impl IntoResponse for ProtocolErr {
    fn into_response(self) -> Response {
        tracing::error!("{:?}", format!("{self}"));
        let body = format!("{self}").into_bytes();
        (StatusCode::INTERNAL_SERVER_ERROR, body).into_response()
    }
}

impl From<manul::session::LocalError> for ProtocolErr {
    fn from(err: manul::session::LocalError) -> Self {
        Self::ManulLocal(format!("{err:?}"))
    }
}

/// Errors for the `subscribe` API
#[derive(Debug, Error)]
pub enum SubscribeErr {
    #[error("no listener: {0}")]
    NoListener(&'static str),
    #[error("invalid party ID: {0}")]
    InvalidPartyId(String),
    #[error("Lock Error: {0}")]
    LockError(String),
    #[error("Invalid Signature: {0}")]
    InvalidSignature(&'static str),
    #[error("Validation error: {0}")]
    Decryption(String),
    #[error("Serialization/Deserialization error: {0}")]
    Serialization(#[from] bincode::Error),
    #[error("User Error: {0}")]
    UserError(String),
    #[error("Listener: {0}")]
    Listener(#[from] entropy_protocol::errors::ListenerErr),
    #[error("Protocol version mismatch: {0}")]
    VersionMismatch(
        #[from] entropy_protocol::protocol_transport::errors::ProtocolVersionMismatchError,
    ),
    #[error("Unable to find `Listener` with `SessionId`: {0:?}")]
    NoSessionId(entropy_protocol::SessionId),
}

impl IntoResponse for SubscribeErr {
    fn into_response(self) -> Response {
        tracing::error!("{:?}", format!("{self}"));
        let body = format!("{self}").into_bytes();
        (StatusCode::INTERNAL_SERVER_ERROR, body).into_response()
    }
}<|MERGE_RESOLUTION|>--- conflicted
+++ resolved
@@ -120,13 +120,10 @@
     AppStateError(#[from] crate::helpers::app_state::AppStateError),
     #[error("Manul local error: {0}")]
     ManulLocal(String),
-<<<<<<< HEAD
     #[error("subxt rpc error: {0}")]
     SubxtRpcError(#[from] subxt::ext::subxt_rpcs::Error),
-=======
     #[error("Cannot run protocol as we do not have a key-share")]
     NoKeyShare,
->>>>>>> 33279637
 }
 
 impl IntoResponse for ProtocolErr {
