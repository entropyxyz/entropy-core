--- conflicted
+++ resolved
@@ -49,12 +49,8 @@
             get_oracle_data, get_program, get_signers_from_chain, get_validators_info, query_chain,
             submit_transaction,
         },
-<<<<<<< HEAD
-        user::{check_in_registration_group, compute_hash, do_dkg},
-=======
         user::{check_in_registration_group, compute_hash, do_dkg, evaluate_program},
         validator::get_signer_and_x25519_secret,
->>>>>>> 58069f5a
     },
     validation::{check_stale, EncryptedSignedMessage},
     AppState,
