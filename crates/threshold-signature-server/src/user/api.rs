--- conflicted
+++ resolved
@@ -361,17 +361,11 @@
             Ok(signature) => Ok((
                 BASE64_STANDARD.encode(signature.to_rsv_bytes()),
                 signer.sign(&signature.to_rsv_bytes()),
-<<<<<<< HEAD
-            )
-        })
-        .map_err(|error| error.to_string());
-=======
             )),
             Err(e) => {
                 Err(handle_protocol_errors(&api, &rpc, &app_state.signer(), e).await.unwrap_err())
             },
         };
->>>>>>> 466615a1
 
         // This response chunk is sent later with the result of the signing protocol
         if response_tx.try_send(serde_json::to_string(&signing_protocol_output)).is_err() {
