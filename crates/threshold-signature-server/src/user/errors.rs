--- conflicted
+++ resolved
@@ -177,13 +177,10 @@
     TooFewSigners,
     #[error("Non signer sent from relayer")]
     IncorrectSigner,
-<<<<<<< HEAD
     #[error("Node has started fresh and not yet successfully set up")]
     NotReady,
-=======
     #[error("Program Version not supported")]
     ProgramVersion,
->>>>>>> 58069f5a
 }
 
 impl From<hkdf::InvalidLength> for UserErr {
