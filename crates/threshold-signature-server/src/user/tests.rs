// Copyright (C) 2023 Entropy Cryptography Inc.
//
// This program is free software: you can redistribute it and/or modify
// it under the terms of the GNU Affero General Public License as published by
// the Free Software Foundation, either version 3 of the License, or
// (at your option) any later version.
//
// This program is distributed in the hope that it will be useful,
// but WITHOUT ANY WARRANTY; without even the implied warranty of
// MERCHANTABILITY or FITNESS FOR A PARTICULAR PURPOSE.  See the
// GNU Affero General Public License for more details.
//
// You should have received a copy of the GNU Affero General Public License
// along with this program.  If not, see <https://www.gnu.org/licenses/>.

use base64::prelude::{Engine, BASE64_STANDARD};
use entropy_client::substrate::get_registered_details;
use entropy_client::{
    client as test_client,
    client::update_programs,
    user::{get_all_signers_from_chain, UserSignatureRequest},
};
use entropy_kvdb::clean_tests;
use entropy_kvdb::kv_manager::KvManager;
use entropy_protocol::{
    decode_verifying_key,
    protocol_transport::{noise::noise_handshake_initiator, SubscribeMessage},
    KeyShareWithAuxInfo, SessionId, SigningSessionInfo, ValidatorInfo,
};
use entropy_shared::{
    HashingAlgorithm, DAVE_VERIFYING_KEY, DEFAULT_VERIFYING_KEY_NOT_REGISTERED, DEVICE_KEY_HASH,
    NETWORK_PARENT_KEY,
};
use entropy_testing_utils::{
    chain_api::{
        entropy::runtime_types::bounded_collections::bounded_vec::BoundedVec as OtherBoundedVec,
        entropy::runtime_types::pallet_registry::pallet::ProgramInstance as OtherProgramInstance,
    },
    constants::{
        AUXILARY_DATA_SHOULD_SUCCEED, BOB_STASH_ADDRESS, CHARLIE_STASH_ADDRESS, FAUCET_PROGRAM,
        FERDIE_X25519_SECRET_KEY, PREIMAGE_SHOULD_SUCCEED, TEST_BASIC_TRANSACTION,
        TEST_INFINITE_LOOP_BYTECODE, TEST_ORACLE_BYTECODE, TEST_PROGRAM_CUSTOM_HASH,
        TEST_PROGRAM_WASM_BYTECODE, TSS_ACCOUNTS, X25519_PUBLIC_KEYS,
    },
    helpers::spawn_tss_nodes_and_start_chain,
    substrate_context::{test_context_stationary, testing_context},
    test_node_process_testing_state, ChainSpecType,
};
use more_asserts as ma;
use parity_scale_codec::{Decode, Encode};
use schemars::{schema_for, JsonSchema};
use schnorrkel::{signing_context, Keypair as Sr25519Keypair, Signature as Sr25519Signature};
use serde::{Deserialize, Serialize};
use serial_test::serial;
use sp_keyring::{AccountKeyring, Sr25519Keyring};
use std::{str, str::FromStr, time::Duration};
use subxt::{
    backend::legacy::LegacyRpcMethods,
    config::PolkadotExtrinsicParamsBuilder as Params,
    ext::sp_core::{hashing::blake2_256, sr25519, sr25519::Signature, Pair},
    tx::{PairSigner, TxStatus},
    utils::{AccountId32 as subxtAccountId32, MultiAddress, MultiSignature},
    OnlineClient,
};
use synedrion::k256::ecdsa::{RecoveryId, Signature as k256Signature, VerifyingKey};
use synedrion::{ecdsa::VerifyingKey as SynedrionVerifyingKey, DeriveChildKey};
use tokio_tungstenite::connect_async;

use crate::{
    chain_api::{
        entropy, entropy::runtime_types::bounded_collections::bounded_vec::BoundedVec,
        entropy::runtime_types::entropy_runtime::RuntimeCall,
        entropy::runtime_types::pallet_balances::pallet::Call as BalancesCall,
        entropy::runtime_types::pallet_registry::pallet::ProgramInstance, get_api, get_rpc,
        EntropyConfig,
    },
    helpers::{
<<<<<<< HEAD
        launch::{build_db_path, development_mnemonic, ValidatorName},
=======
        launch::{development_mnemonic, load_kv_store, ValidatorName},
>>>>>>> 466615a1
        signing::Hasher,
        substrate::{get_oracle_data, get_signers_from_chain, query_chain, submit_transaction},
        tests::{
            do_jump_start, get_port, initialize_test_logger, run_to_block, setup_client,
            spawn_testing_validators, store_program_and_register, unsafe_get,
        },
        user::compute_hash,
        validator::get_signer_and_x25519_secret_from_mnemonic,
    },
    r#unsafe::api::UnsafeQuery,
    user::api::{
        check_hash_pointer_out_of_bounds, increment_or_wipe_request_limit, request_limit_check,
        request_limit_key, RelayerSignatureRequest, RequestLimitStorage,
    },
    validation::EncryptedSignedMessage,
};

#[tokio::test]
#[serial]
async fn test_signature_requests_fail_on_different_conditions() {
    initialize_test_logger().await;
    clean_tests();

    let one = AccountKeyring::One;
    let two = AccountKeyring::Two;

    let (_ctx, entropy_api, rpc, validator_ips, _validator_ids) =
        spawn_tss_nodes_and_start_chain(ChainSpecType::IntegrationJumpStarted).await;
    let mnemonic = development_mnemonic(&Some(ValidatorName::Alice));
    let (tss_signer, _static_secret) =
        get_signer_and_x25519_secret_from_mnemonic(&mnemonic.to_string()).unwrap();

    let non_signer = ValidatorName::Dave;
    let (relayer_ip_and_key, _) =
        validator_name_to_relayer_info(non_signer, &entropy_api, &rpc).await;

    // Register the user with a test program
    let (verifying_key, program_hash) =
        store_program_and_register(&entropy_api, &rpc, &one.pair(), &two.pair()).await;

    // Test: We check that an account with a program succeeds in submiting a signature request
    let (_validators_info, mut signature_request, _validator_ips_and_keys) =
        get_sign_tx_data(&entropy_api, &rpc, hex::encode(PREIMAGE_SHOULD_SUCCEED), verifying_key)
            .await;

    // The account we registered does have a program pointer, so this should succeed
    let test_user_res =
        submit_transaction_request(relayer_ip_and_key.clone(), signature_request.clone(), one)
            .await;

    let message_hash = Hasher::keccak(PREIMAGE_SHOULD_SUCCEED);
    let decoded_verifying_key =
        decode_verifying_key(verifying_key.as_slice().try_into().unwrap()).unwrap();

    let all_signers_info = get_all_signers_from_chain(&entropy_api, &rpc).await.unwrap();
    verify_signature(test_user_res, message_hash, &decoded_verifying_key, &all_signers_info).await;

    signature_request.block_number = rpc.chain_get_header(None).await.unwrap().unwrap().number;

    let mock_client = reqwest::Client::new();

    let signed_message = EncryptedSignedMessage::new(
        &one.pair(),
        serde_json::to_vec(&signature_request.clone()).unwrap(),
        &X25519_PUBLIC_KEYS[0],
        &[],
    )
    .unwrap();
    let url = format!("http://{}/user/sign_tx", validator_ips[0]);
    let signature_request_responses_fail_not_relayer = mock_client
        .post(url)
        .header("Content-Type", "application/json")
        .body(serde_json::to_string(&signed_message).unwrap())
        .send()
        .await;
    assert_eq!(
        signature_request_responses_fail_not_relayer.unwrap().text().await.unwrap(),
        "Message sent directly to signer"
    );

    // Test: A user that is not registered is not able to send a signature request

    signature_request.block_number = rpc.chain_get_header(None).await.unwrap().unwrap().number;
    signature_request.signature_verifying_key = DEFAULT_VERIFYING_KEY_NOT_REGISTERED.to_vec();
    let test_user_res_not_registered =
        submit_transaction_request(relayer_ip_and_key.clone(), signature_request.clone(), two)
            .await;

    assert_eq!(
        test_user_res_not_registered.unwrap().text().await.unwrap(),
        "Substrate: User is not registered on-chain"
    );

    let test_user_res_not_registered_sign_tx = submit_transaction_sign_tx_requests(
        &entropy_api,
        &rpc,
        relayer_ip_and_key.clone(),
        signature_request.clone(),
        tss_signer.signer().clone(),
        None,
    )
    .await;

    assert_eq!(
        test_user_res_not_registered_sign_tx.unwrap().text().await.unwrap(),
        "Substrate: User is not registered on-chain"
    );

    // Test: Signature requests fail if no auxiliary data is set

    // The test program is written to fail when `auxilary_data` is `None`
    signature_request.block_number = rpc.chain_get_header(None).await.unwrap().unwrap().number;
    signature_request.signature_verifying_key = verifying_key.to_vec();
    signature_request.auxilary_data = None;

    let test_user_failed_programs_res =
        submit_transaction_request(relayer_ip_and_key.clone(), signature_request.clone(), one)
            .await;

    assert_eq!(
            test_user_failed_programs_res.unwrap().text().await.unwrap(),
            "Runtime error: Runtime(Error::Evaluation(\"This program requires that `auxilary_data` be `Some`.\"))"
        );

    let test_user_failed_programs_res_sign_tx = submit_transaction_sign_tx_requests(
        &entropy_api,
        &rpc,
        relayer_ip_and_key.clone(),
        signature_request.clone(),
        tss_signer.signer().clone(),
        None,
    )
    .await;

    assert_eq!(
        test_user_failed_programs_res_sign_tx.unwrap().text().await.unwrap(),
        "Runtime error: Runtime(Error::Evaluation(\"This program requires that `auxilary_data` be `Some`.\"))"
    );

    // The test program is written to fail when `auxilary_data` is `None` but only on the second
    // program
    update_programs(
        &entropy_api,
        &rpc,
        verifying_key.as_slice().try_into().unwrap(),
        &two.pair(),
        OtherBoundedVec(vec![
            OtherProgramInstance { program_pointer: program_hash, program_config: vec![] },
            OtherProgramInstance { program_pointer: program_hash, program_config: vec![] },
        ]),
    )
    .await
    .unwrap();

    signature_request.block_number = rpc.chain_get_header(None).await.unwrap().unwrap().number;
    signature_request.signature_verifying_key = verifying_key.to_vec();
    signature_request.auxilary_data = Some(vec![Some(hex::encode(AUXILARY_DATA_SHOULD_SUCCEED))]);

    let test_user_failed_aux_data =
        submit_transaction_request(relayer_ip_and_key.clone(), signature_request.clone(), one)
            .await;

    assert_eq!(
        test_user_failed_aux_data.unwrap().text().await.unwrap(),
        "Auxilary data is mismatched"
    );

    let test_user_failed_aux_data_sign_tx = submit_transaction_sign_tx_requests(
        &entropy_api,
        &rpc,
        relayer_ip_and_key.clone(),
        signature_request.clone(),
        tss_signer.signer().clone(),
        None,
    )
    .await;

    assert_eq!(
        test_user_failed_aux_data_sign_tx.unwrap().text().await.unwrap(),
        "Auxilary data is mismatched"
    );

    // Test: Signature requests fails if a user provides an invalid hashing algorithm option

    signature_request.block_number = rpc.chain_get_header(None).await.unwrap().unwrap().number;
    signature_request.signature_verifying_key = verifying_key.to_vec();
    signature_request.hash = HashingAlgorithm::Custom(3);

    let test_user_custom_hash_out_of_bounds =
        submit_transaction_request(relayer_ip_and_key.clone(), signature_request.clone(), two)
            .await;

    assert_eq!(
        test_user_custom_hash_out_of_bounds.unwrap().text().await.unwrap(),
        "Custom hash choice out of bounds"
    );

    let test_user_custom_hash_out_of_bounds_sign_tx = submit_transaction_sign_tx_requests(
        &entropy_api,
        &rpc,
        relayer_ip_and_key.clone(),
        signature_request.clone(),
        tss_signer.signer().clone(),
        None,
    )
    .await;

    assert_eq!(
        test_user_custom_hash_out_of_bounds_sign_tx.unwrap().text().await.unwrap(),
        "Custom hash choice out of bounds"
    );

    // Test: Signature requests fails if a the network parent key is used

    signature_request.block_number = rpc.chain_get_header(None).await.unwrap().unwrap().number;
    signature_request.signature_verifying_key = NETWORK_PARENT_KEY.as_bytes().to_vec();

    let test_user_sign_with_parent_key =
        submit_transaction_request(relayer_ip_and_key.clone(), signature_request.clone(), one)
            .await;

    assert_eq!(
        test_user_sign_with_parent_key.unwrap().text().await.unwrap(),
        "No signing from parent key"
    );

    let test_user_sign_with_parent_key_sign_tx = submit_transaction_sign_tx_requests(
        &entropy_api,
        &rpc,
        relayer_ip_and_key.clone(),
        signature_request.clone(),
        tss_signer.signer().clone(),
        None,
    )
    .await;

    assert_eq!(
        test_user_sign_with_parent_key_sign_tx.unwrap().text().await.unwrap(),
        "No signing from parent key"
    );

    clean_tests();
}

#[tokio::test]
#[serial]
async fn test_signature_requests_fail_validator_info_wrong() {
    initialize_test_logger().await;
    clean_tests();

    let one = AccountKeyring::One;
    let two = AccountKeyring::Two;

    let (_ctx, entropy_api, rpc, _validator_ips, _validator_ids) =
        spawn_tss_nodes_and_start_chain(ChainSpecType::IntegrationJumpStarted).await;
    let mnemonic = development_mnemonic(&Some(ValidatorName::Alice));
    let (tss_signer, _static_secret) =
        get_signer_and_x25519_secret_from_mnemonic(&mnemonic.to_string()).unwrap();

    let non_signer = ValidatorName::Dave;
    let (relayer_ip_and_key, tss_account) =
        validator_name_to_relayer_info(non_signer, &entropy_api, &rpc).await;

    // Register the user with a test program
    let (verifying_key, _program_hash) =
        store_program_and_register(&entropy_api, &rpc, &one.pair(), &two.pair()).await;

    // Test: We check that a relayed signature request with less than t validators selected fails
    let (mut validators_info, signature_request, _validator_ips_and_keys) =
        get_sign_tx_data(&entropy_api, &rpc, hex::encode(PREIMAGE_SHOULD_SUCCEED), verifying_key)
            .await;

    // Pops off a validator to trigger the too few validator check
    validators_info.pop();

    let test_user_res_not_registered_sign_tx = submit_transaction_sign_tx_requests(
        &entropy_api,
        &rpc,
        relayer_ip_and_key.clone(),
        signature_request.clone(),
        tss_signer.signer().clone(),
        Some(validators_info.clone()),
    )
    .await;

    assert_eq!(
        test_user_res_not_registered_sign_tx.unwrap().text().await.unwrap(),
        "Too few signers selected"
    );
    // Adds on a dummy validator to trigger the validator check
    validators_info.push(ValidatorInfo {
        x25519_public_key: relayer_ip_and_key.clone().1,
        ip_address: relayer_ip_and_key.clone().0,
        tss_account,
    });

    let test_user_res_wrong_validator = submit_transaction_sign_tx_requests(
        &entropy_api,
        &rpc,
        relayer_ip_and_key.clone(),
        signature_request.clone(),
        tss_signer.signer().clone(),
        Some(validators_info),
    )
    .await;

    assert_eq!(
        test_user_res_wrong_validator.unwrap().text().await.unwrap(),
        "Non signer sent from relayer"
    );

    clean_tests();
}

#[tokio::test]
#[serial]
async fn signature_request_with_derived_account_works() {
    initialize_test_logger().await;
    clean_tests();

    let alice = AccountKeyring::Alice;
    let bob = AccountKeyring::Bob;
    let charlie = AccountKeyring::Charlie;

    let (_ctx, entropy_api, rpc, _validator_ips, _validator_ids) =
        spawn_tss_nodes_and_start_chain(ChainSpecType::IntegrationJumpStarted).await;

    let (relayer_ip_and_key, _) =
        validator_name_to_relayer_info(ValidatorName::Dave, &entropy_api, &rpc).await;

    // Register the user with a test program
    let (verifying_key, _program_hash) =
        store_program_and_register(&entropy_api, &rpc, &charlie.pair(), &bob.pair()).await;

    let (_validators_info, signature_request, _validator_ips_and_keys) =
        get_sign_tx_data(&entropy_api, &rpc, hex::encode(PREIMAGE_SHOULD_SUCCEED), verifying_key)
            .await;
    let signature_request_responses =
        submit_transaction_request(relayer_ip_and_key, signature_request.clone(), alice).await;

    // We expect that the signature we get back is valid
    let message_hash = Hasher::keccak(PREIMAGE_SHOULD_SUCCEED);
    let verifying_key =
        SynedrionVerifyingKey::try_from(signature_request.signature_verifying_key.as_slice())
            .unwrap();

    let all_signers_info = get_all_signers_from_chain(&entropy_api, &rpc).await.unwrap();
    verify_signature(signature_request_responses, message_hash, &verifying_key, &all_signers_info)
        .await;

    clean_tests();
}

#[tokio::test]
#[serial]
async fn test_signing_fails_if_wrong_participants_are_used() {
    initialize_test_logger().await;
    clean_tests();

    let one = AccountKeyring::Dave;

    let (_ctx, entropy_api, rpc, _validator_ips, _validator_ids) =
        spawn_tss_nodes_and_start_chain(ChainSpecType::IntegrationJumpStarted).await;

    let non_signer = ValidatorName::Dave;
    let (relayer_ip_and_key, _) =
        validator_name_to_relayer_info(non_signer, &entropy_api, &rpc).await;
    let relayer_url = format!("http://{}/user/relay_tx", relayer_ip_and_key.0.clone());

    let mock_client = reqwest::Client::new();

    let (_validators_info, signature_request, _validator_ips_and_keys) = get_sign_tx_data(
        &entropy_api,
        &rpc,
        hex::encode(PREIMAGE_SHOULD_SUCCEED),
        DAVE_VERIFYING_KEY,
    )
    .await;

    // fails verification tests
    // wrong key for wrong validator
    let failed_signed_message = EncryptedSignedMessage::new(
        &one.pair(),
        serde_json::to_vec(&signature_request.clone()).unwrap(),
        &X25519_PUBLIC_KEYS[1],
        &[],
    )
    .unwrap();
    let failed_res = mock_client
        .post("http://127.0.0.1:3001/user/sign_tx")
        .header("Content-Type", "application/json")
        .body(serde_json::to_string(&failed_signed_message).unwrap())
        .send()
        .await
        .unwrap();
    assert_eq!(failed_res.status(), 500);
    assert_eq!(
        failed_res.text().await.unwrap(),
        "Encryption or signing error: Hpke: HPKE Error: OpenError"
    );

    let failed_res_relay = mock_client
        .post(relayer_url.clone())
        .header("Content-Type", "application/json")
        .body(serde_json::to_string(&failed_signed_message).unwrap())
        .send()
        .await
        .unwrap();
    assert_eq!(failed_res_relay.status(), 500);
    assert_eq!(
        failed_res_relay.text().await.unwrap(),
        "Encryption or signing error: Hpke: HPKE Error: OpenError"
    );

    let sig: [u8; 64] = [0; 64];
    let user_input_bad = EncryptedSignedMessage::new_with_given_signature(
        &one.pair(),
        serde_json::to_vec(&signature_request.clone()).unwrap(),
        &X25519_PUBLIC_KEYS[0],
        &[],
        sr25519::Signature::from_raw(sig),
    )
    .unwrap();

    let failed_sign = mock_client
        .post("http://127.0.0.1:3001/user/sign_tx")
        .header("Content-Type", "application/json")
        .body(serde_json::to_string(&user_input_bad).unwrap())
        .send()
        .await
        .unwrap();

    assert_eq!(failed_sign.status(), 500);
    assert_eq!(
        failed_sign.text().await.unwrap(),
        "Encryption or signing error: Cannot verify signature"
    );

    let user_input_bad_relayer = EncryptedSignedMessage::new_with_given_signature(
        &one.pair(),
        serde_json::to_vec(&signature_request.clone()).unwrap(),
        &relayer_ip_and_key.1,
        &[],
        sr25519::Signature::from_raw(sig),
    )
    .unwrap();

    let failed_sign_relay = mock_client
        .post(relayer_url)
        .header("Content-Type", "application/json")
        .body(serde_json::to_string(&user_input_bad_relayer).unwrap())
        .send()
        .await
        .unwrap();

    assert_eq!(failed_sign_relay.status(), 500);
    assert_eq!(
        failed_sign_relay.text().await.unwrap(),
        "Encryption or signing error: Cannot verify signature"
    );

    clean_tests();
}

#[tokio::test]
#[serial]
async fn test_request_limit_are_updated_during_signing() {
    initialize_test_logger().await;
    clean_tests();

    let one = AccountKeyring::One;
    let two = AccountKeyring::Two;

    let (_validator_ips, _validator_ids) =
        spawn_testing_validators(crate::helpers::tests::ChainSpecType::IntegrationJumpStarted)
            .await;

    let force_authoring = true;
    let context =
        test_node_process_testing_state(ChainSpecType::IntegrationJumpStarted, force_authoring)
            .await;
    let entropy_api = get_api(&context[0].ws_url).await.unwrap();
    let rpc = get_rpc(&context[0].ws_url).await.unwrap();

    let non_signer = ValidatorName::Dave;
    let (relayer_ip_and_key, _) =
        validator_name_to_relayer_info(non_signer, &entropy_api, &rpc).await;
    // Register the user with a test program
    let (verifying_key, _program_hash) =
        store_program_and_register(&entropy_api, &rpc, &one.pair(), &two.pair()).await;

    // Test: We check that the rate limiter changes as expected when signature requests are sent

    // First we need to get a signature request to populate the KVDB for our verifying key
    let (validators_info, mut signature_request, _validator_ips_and_keys) =
        get_sign_tx_data(&entropy_api, &rpc, hex::encode(PREIMAGE_SHOULD_SUCCEED), verifying_key)
            .await;

    let test_user_res =
        submit_transaction_request(relayer_ip_and_key.clone(), signature_request.clone(), one)
            .await;

    let message_hash = Hasher::keccak(PREIMAGE_SHOULD_SUCCEED);
    let decoded_verifying_key =
        decode_verifying_key(verifying_key.as_slice().try_into().unwrap()).unwrap();

    let all_signers_info = get_all_signers_from_chain(&entropy_api, &rpc).await.unwrap();
    verify_signature(test_user_res, message_hash, &decoded_verifying_key, &all_signers_info).await;

    // Next we check request limiter increases
    let mock_client = reqwest::Client::new();

    let unsafe_get =
        UnsafeQuery::new(request_limit_key(hex::encode(verifying_key.clone().to_vec())), vec![])
            .to_json();

    let get_response = mock_client
        .post(format!("http://{}/unsafe/get", validators_info[0].ip_address))
        .header("Content-Type", "application/json")
        .body(unsafe_get.clone())
        .send()
        .await;

    if get_response.is_ok() {
        let serialized_request_amount = get_response.unwrap().text().await.unwrap();

        let request_info: RequestLimitStorage =
            RequestLimitStorage::decode(&mut serialized_request_amount.as_ref()).unwrap();
        assert_eq!(request_info.request_amount, 1);
    }

    // Test: If we send too many requests though, we'll be blocked from signing

    let request_limit_query = entropy::storage().parameters().request_limit();
    let request_limit =
        query_chain(&entropy_api, &rpc, request_limit_query, None).await.unwrap().unwrap();

    // Gets current block number, potential race condition run to block + 1
    // to reset block and give us 6 seconds to hit rate limit
    let block_number = rpc.chain_get_header(None).await.unwrap().unwrap().number;
    run_to_block(&rpc, block_number + 1).await;

    let unsafe_put = UnsafeQuery::new(
        request_limit_key(hex::encode(verifying_key.to_vec())),
        RequestLimitStorage { request_amount: request_limit + 1, block_number: block_number + 1 }
            .encode(),
    )
    .to_json();

    for validator_info in all_signers_info {
        mock_client
            .post(format!("http://{}/unsafe/put", validator_info.ip_address))
            .header("Content-Type", "application/json")
            .body(unsafe_put.clone())
            .send()
            .await
            .unwrap();
    }

    signature_request.block_number = rpc.chain_get_header(None).await.unwrap().unwrap().number;
    signature_request.signature_verifying_key = verifying_key.to_vec();

    let test_user_failed_request_limit =
        submit_transaction_request(relayer_ip_and_key.clone(), signature_request.clone(), one)
            .await;

    assert_eq!(test_user_failed_request_limit.unwrap().text().await.unwrap(), "[{\"Err\":\"Too many requests - wait a block\"},{\"Err\":\"Too many requests - wait a block\"}]");

    clean_tests();
}

#[tokio::test]
#[serial]
async fn test_fails_to_sign_if_non_signing_group_participants_are_used() {
    initialize_test_logger().await;
    clean_tests();

    let user = AccountKeyring::One;
    let deployer = AccountKeyring::Two;

    let (_ctx, entropy_api, rpc, _validator_ips, _validator_ids) =
        spawn_tss_nodes_and_start_chain(ChainSpecType::IntegrationJumpStarted).await;

    // Register the user with a test program
    let (verifying_key, _program_hash) =
        store_program_and_register(&entropy_api, &rpc, &user.pair(), &deployer.pair()).await;

    let (_validators_info, signature_request, validator_ips_and_keys) =
        get_sign_tx_data(&entropy_api, &rpc, hex::encode(PREIMAGE_SHOULD_SUCCEED), verifying_key)
            .await;

    let message_hash = Hasher::keccak(PREIMAGE_SHOULD_SUCCEED);

    let non_signer = ValidatorName::Dave;
    let mnemonic = development_mnemonic(&Some(non_signer));
    let (tss_signer, _static_secret) =
        get_signer_and_x25519_secret_from_mnemonic(&mnemonic.to_string()).unwrap();

    let expected_account_id = tss_signer.account_id().clone();

    let session_id = SessionId::Sign(SigningSessionInfo {
        signature_verifying_key: verifying_key.to_vec(),
        message_hash,
        request_author: expected_account_id,
    });

    // Test attempting to connect over ws by someone who is not in the signing group
    let validator_ip_and_key: (String, [u8; 32]) =
        (validator_ips_and_keys[0].clone().0, validator_ips_and_keys[0].clone().1);

    let connection_attempt_handle = tokio::spawn(async move {
        // Wait for the "user" to submit the signing request
        tokio::time::sleep(Duration::from_millis(500)).await;
        let ws_endpoint = format!("ws://{}/ws", &validator_ip_and_key.0.clone());
        let (ws_stream, _response) = connect_async(ws_endpoint).await.unwrap();

        let ferdie_pair = AccountKeyring::Ferdie.pair();

        // create a SubscribeMessage from a party who is not in the signing commitee
        let subscribe_message_vec =
            bincode::serialize(&SubscribeMessage::new(session_id, &ferdie_pair).unwrap()).unwrap();

        // Attempt a noise handshake including the subscribe message in the payload
        let mut encrypted_connection = noise_handshake_initiator(
            ws_stream,
            &FERDIE_X25519_SECRET_KEY.into(),
            validator_ip_and_key.1,
            subscribe_message_vec,
        )
        .await
        .unwrap();

        // Check the response as to whether they accepted our SubscribeMessage
        let response_message = encrypted_connection.recv().await.unwrap();
        let subscribe_response: Result<(), String> =
            bincode::deserialize(&response_message).unwrap();

        assert_eq!(Err("Decryption(\"Public key does not match any of those expected for this protocol session\")".to_string()), subscribe_response);

        // The stream should not continue to send messages
        // returns true if this part of the test passes
        encrypted_connection.recv().await.is_err()
    });

    let validator_ip_and_key: (String, [u8; 32]) =
        (validator_ips_and_keys[0].clone().0, validator_ips_and_keys[0].clone().1);

    let test_user_bad_connection_res = submit_transaction_sign_tx_requests(
        &entropy_api,
        &rpc,
        validator_ip_and_key,
        signature_request.clone(),
        tss_signer.signer().clone(),
        None,
    )
    .await;

    assert!(test_user_bad_connection_res.unwrap().text().await.unwrap().contains("Err"),);

    assert!(connection_attempt_handle.await.unwrap());

    clean_tests();
}

#[tokio::test]
#[serial]
async fn test_reports_peer_if_they_reject_our_signing_protocol_connection() {
    initialize_test_logger().await;
    clean_tests();

    // Setup: We first spin up the chain nodes, TSS servers, and register an account
    let user = AccountKeyring::One;
    let deployer = AccountKeyring::Two;

    let (_ctx, entropy_api, rpc, validator_ips, _validator_ids) =
        spawn_tss_nodes_and_start_chain(ChainSpecType::IntegrationJumpStarted).await;

    // Register the user with a test program
    let (verifying_key, _program_hash) =
        store_program_and_register(&entropy_api, &rpc, &user.pair(), &deployer.pair()).await;

    let (_validators_info, signature_request, _validator_ips_and_keys) =
        get_sign_tx_data(&entropy_api, &rpc, hex::encode(PREIMAGE_SHOULD_SUCCEED), verifying_key)
            .await;

    // TSS Setup: We want Alice to be the TSS server which starts the signing protocol, so let's
    // get her set up
    let signer = ValidatorName::Alice;

    let mnemonic = development_mnemonic(&Some(signer));
    let (tss_signer, _static_secret) =
        get_signer_and_x25519_secret_from_mnemonic(&mnemonic.to_string()).unwrap();

    let validator_ip_and_key: (String, [u8; 32]) =
        (validator_ips[0].clone(), X25519_PUBLIC_KEYS[0]);

    // The other signer can rotate between Bob and Charlie, but we want to always test with Bob
    // since we know that:
    // - As Alice, we will initiate a connection with him
    // - He won't respond to our request (never got his `/sign_tx` endpoint triggered)
    let signers = {
        let alice = ValidatorInfo {
            ip_address: validator_ips[0].clone(),
            x25519_public_key: X25519_PUBLIC_KEYS[0],
            tss_account: TSS_ACCOUNTS[0].clone(),
        };

        let bob = ValidatorInfo {
            ip_address: validator_ips[1].clone(),
            x25519_public_key: X25519_PUBLIC_KEYS[1],
            tss_account: TSS_ACCOUNTS[1].clone(),
        };

        vec![alice, bob]
    };

    // Before starting the test, we want to ensure that Bob has no outstanding reports against him.
    let bob_report_query =
        entropy::storage().slashing().failed_registrations(BOB_STASH_ADDRESS.clone());
    let reports = query_chain(&entropy_api, &rpc, bob_report_query.clone(), None).await.unwrap();
    assert!(reports.is_none());

    // Test: Now, we want to initiate a signing session _without_ going through the relayer. So we
    // skip that step using this helper.
    let test_user_bad_connection_res = submit_transaction_sign_tx_requests(
        &entropy_api,
        &rpc,
        validator_ip_and_key,
        signature_request.clone(),
        tss_signer.signer().clone(),
        Some(signers),
    )
    .await;

    // Check: We expect that the signature request will have failed because we were unable to
    // connect to Bob.
    assert!(test_user_bad_connection_res
        .unwrap()
        .text()
        .await
        .unwrap()
        .contains("Subscribe message rejected"));

    // We expect that a `NoteReport` event want found
    let report_event_found = tokio::time::timeout(
        std::time::Duration::from_secs(30),
        subscribe_to_report_event(&entropy_api),
    )
    .await
    .expect("Timed out while waiting for `NoteReport` event.");

    assert!(report_event_found);

    // We expect that the offence count for Bob has gone up
    let reports = query_chain(&entropy_api, &rpc, bob_report_query, None).await.unwrap();
    assert!(matches!(reports, Some(1)));

    clean_tests();
}

#[tokio::test]
#[serial]
async fn test_reports_peer_if_they_dont_initiate_a_signing_session() {
    initialize_test_logger().await;
    clean_tests();

    // Setup: We first spin up the chain nodes, TSS servers, and register an account
    let user = AccountKeyring::One;
    let deployer = AccountKeyring::Two;

    let (_ctx, entropy_api, rpc, validator_ips, _validator_ids) =
        spawn_tss_nodes_and_start_chain(ChainSpecType::IntegrationJumpStarted).await;

    // Register the user with a test program
    let (verifying_key, _program_hash) =
        store_program_and_register(&entropy_api, &rpc, &user.pair(), &deployer.pair()).await;

    let (_validators_info, signature_request, _validator_ips_and_keys) =
        get_sign_tx_data(&entropy_api, &rpc, hex::encode(PREIMAGE_SHOULD_SUCCEED), verifying_key)
            .await;

    // TSS Setup: We want Alice to be the TSS server which starts the signing protocol, so let's
    // get her set up
    let signer = ValidatorName::Alice;

    let mnemonic = development_mnemonic(&Some(signer));
    let (tss_signer, _static_secret) =
        get_signer_and_x25519_secret_from_mnemonic(&mnemonic.to_string()).unwrap();

    let validator_ip_and_key: (String, [u8; 32]) =
        (validator_ips[0].clone(), X25519_PUBLIC_KEYS[0]);

    // The other signer can rotate between Bob and Charlie, but we want to always test with Charlie
    // since we know that:
    // - As Alice, Charlie will initiate a connection with us
    // - He won't initate a request (never got his `/sign_tx` endpoint triggered)
    let signers = {
        let alice = ValidatorInfo {
            ip_address: validator_ips[0].clone(),
            x25519_public_key: X25519_PUBLIC_KEYS[0],
            tss_account: TSS_ACCOUNTS[0].clone(),
        };

        let charlie = ValidatorInfo {
            ip_address: validator_ips[2].clone(),
            x25519_public_key: X25519_PUBLIC_KEYS[2],
            tss_account: TSS_ACCOUNTS[2].clone(),
        };

        vec![alice, charlie]
    };

    // Before starting the test, we want to ensure that Charlie has no outstanding reports against him.
    let charlie_report_query =
        entropy::storage().slashing().failed_registrations(CHARLIE_STASH_ADDRESS.clone());
    let reports =
        query_chain(&entropy_api, &rpc, charlie_report_query.clone(), None).await.unwrap();
    assert!(reports.is_none());

    // Test: Now, we want to initiate a signing session _without_ going through the relayer. So we
    // skip that step using this helper.
    let test_user_bad_connection_res = submit_transaction_sign_tx_requests(
        &entropy_api,
        &rpc,
        validator_ip_and_key,
        signature_request.clone(),
        tss_signer.signer().clone(),
        Some(signers),
    )
    .await;

    // Check: We expect that the signature request will have failed because Charlie never initated a
    // connection with us.
    assert!(test_user_bad_connection_res.unwrap().text().await.unwrap().contains("Timed out"));

    // We expect that a `NoteReport` event want found
    let report_event_found = tokio::time::timeout(
        std::time::Duration::from_secs(30),
        subscribe_to_report_event(&entropy_api),
    )
    .await
    .expect("Timed out while waiting for `NoteReport` event.");

    assert!(report_event_found);

    // We expect that the offence count for Charlie has gone up
    let reports = query_chain(&entropy_api, &rpc, charlie_report_query, None).await.unwrap();
    assert!(matches!(reports, Some(1)));

    clean_tests();
}

/// Helper for subscribing to the `NoteReport` event from the Slashing pallet.
async fn subscribe_to_report_event(api: &OnlineClient<EntropyConfig>) -> bool {
    let mut blocks_sub = api.blocks().subscribe_best().await.unwrap();

    while let Some(block) = blocks_sub.next().await {
        let block = block.unwrap();
        let events = block.events().await.unwrap();

        if events.has::<entropy::slashing::events::NoteReport>().unwrap() {
            return true;
        }
    }

    false
}

#[tokio::test]
#[serial]
async fn test_program_with_config() {
    initialize_test_logger().await;
    clean_tests();

    let one = AccountKeyring::One;
    let two = AccountKeyring::Two;

    let (_ctx, entropy_api, rpc, _validator_ips, _validator_ids) =
        spawn_tss_nodes_and_start_chain(ChainSpecType::IntegrationJumpStarted).await;

    let non_signer = ValidatorName::Dave;
    let (relayer_ip_and_key, _) =
        validator_name_to_relayer_info(non_signer, &entropy_api, &rpc).await;

    let program_hash = test_client::store_program(
        &entropy_api,
        &rpc,
        &two.pair(),
        TEST_BASIC_TRANSACTION.to_owned(),
        vec![],
        vec![],
        vec![],
        0u8,
    )
    .await
    .unwrap();

    let (verifying_key, _registered_info) = test_client::register(
        &entropy_api,
        &rpc,
        one.clone().into(), // This is our program modification account
        subxtAccountId32(two.public().0), // This is our signature request account
        BoundedVec(vec![ProgramInstance { program_pointer: program_hash, program_config: vec![] }]),
    )
    .await
    .unwrap();

    // This message is an ethereum tx rlp encoded with a proper allow listed address
    let message = "0xef01808094772b9a9e8aa1c9db861c6611a82d251db4fac990019243726561746564204f6e20456e74726f7079018080";
    let config = r#"
        {
            "allowlisted_addresses": [
                "772b9a9e8aa1c9db861c6611a82d251db4fac990"
            ]
        }
    "#
    .as_bytes();

    // We update the program to use the new config
    update_programs(
        &entropy_api,
        &rpc,
        verifying_key.as_slice().try_into().unwrap(),
        &two.pair(),
        OtherBoundedVec(vec![
            OtherProgramInstance { program_pointer: program_hash, program_config: config.to_vec() },
            OtherProgramInstance { program_pointer: program_hash, program_config: config.to_vec() },
        ]),
    )
    .await
    .unwrap();

    // Now we'll send off a signature request using the new program
    let (_validators_info, signature_request, _validator_ips_and_keys) =
        get_sign_tx_data(&entropy_api, &rpc, hex::encode(message), verifying_key).await;

    // Here we check that the signature request was indeed completed successfully
    let signature_request_responses =
        submit_transaction_request(relayer_ip_and_key.clone(), signature_request.clone(), one)
            .await;

    let message_hash = Hasher::keccak(message.as_bytes());
    let verifying_key = decode_verifying_key(verifying_key.as_slice().try_into().unwrap()).unwrap();

    let all_signers_info = get_all_signers_from_chain(&entropy_api, &rpc).await.unwrap();
    verify_signature(signature_request_responses, message_hash, &verifying_key, &all_signers_info)
        .await;

    clean_tests();
}

// FIXME (#1119): This fails intermittently and needs to be addressed. For now we ignore it since
// it's producing false negatives on our CI runs.
#[ignore]
#[tokio::test]
#[serial]
async fn test_jumpstart_network() {
    initialize_test_logger().await;
    clean_tests();

    let (_validator_ips, _validator_ids) =
        spawn_testing_validators(crate::helpers::tests::ChainSpecType::Integration).await;

    let force_authoring = true;
    let context =
        test_node_process_testing_state(ChainSpecType::Integration, force_authoring).await;
    let api = get_api(&context[0].ws_url).await.unwrap();
    let rpc = get_rpc(&context[0].ws_url).await.unwrap();

    do_jump_start(&api, &rpc, AccountKeyring::Alice.pair()).await;

    let signer_query = entropy::storage().staking_extension().signers();
    let signer_stash_accounts = query_chain(&api, &rpc, signer_query, None).await.unwrap().unwrap();
    let client = reqwest::Client::new();
    let mut verifying_key = Vec::new();
    for signer in signer_stash_accounts.iter() {
        let query = entropy::storage().staking_extension().threshold_servers(signer);
        let server_info = query_chain(&api, &rpc, query, None).await.unwrap().unwrap();
        let response_key =
            unsafe_get(&client, hex::encode(NETWORK_PARENT_KEY), get_port(&server_info)).await;

        // check to make sure keyshare is correct
        let key_share: Option<KeyShareWithAuxInfo> =
            entropy_kvdb::kv_manager::helpers::deserialize(&response_key);
        assert!(key_share.is_some());

        verifying_key =
            key_share.unwrap().0.verifying_key().to_encoded_point(true).as_bytes().to_vec();
    }

    let jump_start_progress_query = entropy::storage().staking_extension().jump_start_progress();
    let jump_start_progress =
        query_chain(&api, &rpc, jump_start_progress_query, None).await.unwrap().unwrap();

    assert_eq!(jump_start_progress.verifying_key.unwrap().0, verifying_key);
    clean_tests();
}

/// Registers an account on-chain using the new registration flow.
pub async fn put_register_request_on_chain(
    api: &OnlineClient<EntropyConfig>,
    rpc: &LegacyRpcMethods<EntropyConfig>,
    signature_request_account: &Sr25519Keyring,
    program_modification_account: subxtAccountId32,
    program_instances: BoundedVec<ProgramInstance>,
) -> Result<entropy::registry::events::AccountRegistered, entropy_client::substrate::SubstrateError>
{
    let signature_request_account =
        PairSigner::<EntropyConfig, sp_core::sr25519::Pair>::new(signature_request_account.pair());

    let registering_tx =
        entropy::tx().registry().register(program_modification_account, program_instances);

    let events =
        submit_transaction(api, rpc, &signature_request_account, &registering_tx, None).await?;

    // Since we're only submitting one request above, looking for the first event as opposed to
    // say, all events, should be fine.
    let registered_event =
        events.find_first::<entropy::registry::events::AccountRegistered>()?.unwrap();

    Ok(registered_event)
}

#[tokio::test]
async fn test_compute_hash() {
    initialize_test_logger().await;
    clean_tests();
    let one = AccountKeyring::Dave;
    let substrate_context = testing_context().await;
    let api = get_api(&substrate_context.node_proc.ws_url).await.unwrap();
    let rpc = get_rpc(&substrate_context.node_proc.ws_url).await.unwrap();

    let program_hash = test_client::store_program(
        &api,
        &rpc,
        &one.pair(),
        TEST_PROGRAM_CUSTOM_HASH.to_owned(),
        vec![],
        vec![],
        vec![],
        0u8,
    )
    .await
    .unwrap();

    let message_hash = compute_hash(
        &api,
        &rpc,
        &HashingAlgorithm::Custom(0),
        10000000u64,
        &vec![ProgramInstance { program_pointer: program_hash, program_config: vec![] }],
        PREIMAGE_SHOULD_SUCCEED,
    )
    .await
    .unwrap();
    // custom hash program uses blake 3 to hash
    let expected_hash = blake3::hash(PREIMAGE_SHOULD_SUCCEED).as_bytes().to_vec();
    assert_eq!(message_hash.to_vec(), expected_hash);

    const EXPECTED_MAX_HASH_LENGTH: usize = 32;
    let no_hash = vec![0u8; EXPECTED_MAX_HASH_LENGTH];
    let no_hash_too_long = vec![0u8; EXPECTED_MAX_HASH_LENGTH + 1];

    // no hash
    let message_hash_no_hash = compute_hash(
        &api,
        &rpc,
        &HashingAlgorithm::Identity,
        10000000u64,
        &vec![ProgramInstance { program_pointer: program_hash, program_config: vec![] }],
        &no_hash,
    )
    .await
    .unwrap();

    assert_eq!(message_hash_no_hash.to_vec(), no_hash);

    // no hash too long error
    let message_hash_no_hash_too_long = compute_hash(
        &api,
        &rpc,
        &HashingAlgorithm::Identity,
        10000000u64,
        &vec![ProgramInstance { program_pointer: program_hash, program_config: vec![] }],
        &no_hash_too_long,
    )
    .await;

    assert_eq!(
        message_hash_no_hash_too_long.unwrap_err().to_string(),
        "Conversion Error: could not convert slice to array".to_string()
    );
}

#[tokio::test]
async fn test_check_hash_pointer_out_of_bounds() {
    assert!(check_hash_pointer_out_of_bounds(&HashingAlgorithm::Custom(2), 5).is_ok());
    assert_eq!(
        check_hash_pointer_out_of_bounds(&HashingAlgorithm::Custom(5), 5).unwrap_err().to_string(),
        "Custom hash choice out of bounds".to_string()
    );
}

pub async fn verify_signature(
    test_user_res: Result<reqwest::Response, reqwest::Error>,
    message_should_succeed_hash: [u8; 32],
    verifying_key: &VerifyingKey,
    validators_info: &Vec<ValidatorInfo>,
) {
    let mut test_user_res = test_user_res.unwrap();
    assert_eq!(test_user_res.status(), 200);
    let chunk = test_user_res.chunk().await.unwrap().unwrap();

    let signing_results: Vec<Result<(String, Signature), String>> =
        serde_json::from_slice(&chunk).unwrap();
    for signing_result in signing_results {
        assert_eq!(signing_result.clone().unwrap().0.len(), 88);
        let mut decoded_sig = BASE64_STANDARD.decode(signing_result.clone().unwrap().0).unwrap();
        let recovery_digit = decoded_sig.pop().unwrap();
        let signature = k256Signature::from_slice(&decoded_sig).unwrap();
        let recover_id = RecoveryId::from_byte(recovery_digit).unwrap();
        let recovery_key_from_sig = VerifyingKey::recover_from_prehash(
            &message_should_succeed_hash,
            &signature,
            recover_id,
        )
        .unwrap();
        assert_eq!(verifying_key, &recovery_key_from_sig);
        let mut sig_recovery_results = vec![];

        // do not know which validator created which message, run through them all
        for validator_info in validators_info {
            let sig_recovery = <sr25519::Pair as Pair>::verify(
                &signing_result.clone().unwrap().1,
                BASE64_STANDARD.decode(signing_result.clone().unwrap().0).unwrap(),
                &sr25519::Public(validator_info.tss_account.0),
            );
            sig_recovery_results.push(sig_recovery)
        }
        assert!(sig_recovery_results.contains(&true));
    }
}

#[tokio::test]
#[serial]
async fn test_fail_infinite_program() {
    initialize_test_logger().await;
    clean_tests();

    let one = AccountKeyring::One;
    let two = AccountKeyring::Two;

    let (_ctx, api, rpc, _validator_ips, _validator_ids) =
        spawn_tss_nodes_and_start_chain(ChainSpecType::IntegrationJumpStarted).await;
    let mnemonic = development_mnemonic(&Some(ValidatorName::Alice));
    let (tss_signer, _static_secret) =
        get_signer_and_x25519_secret_from_mnemonic(&mnemonic.to_string()).unwrap();

    let non_signer = ValidatorName::Dave;
    let (relayer_ip_and_key, _) = validator_name_to_relayer_info(non_signer, &api, &rpc).await;

    let program_hash = test_client::store_program(
        &api,
        &rpc,
        &two.pair(),
        TEST_INFINITE_LOOP_BYTECODE.to_owned(),
        vec![],
        vec![],
        vec![],
        0u8,
    )
    .await
    .unwrap();

    let (verifying_key, _registered_info) = test_client::register(
        &api,
        &rpc,
        one.clone().into(), // This is our program modification account
        subxtAccountId32(two.public().0), // This is our signature request account
        BoundedVec(vec![ProgramInstance { program_pointer: program_hash, program_config: vec![] }]),
    )
    .await
    .unwrap();

    // Now we'll send off a signature request using the new program
    let (_validators_info, signature_request, _validator_ips_and_keys) =
        get_sign_tx_data(&api, &rpc, hex::encode(PREIMAGE_SHOULD_SUCCEED), verifying_key).await;

    let test_infinite_loop =
        submit_transaction_request(relayer_ip_and_key.clone(), signature_request.clone(), one)
            .await;

    assert_eq!(test_infinite_loop.unwrap().text().await.unwrap(), "Runtime error: OutOfFuel");

    let test_infinite_loop_sign_tx = submit_transaction_sign_tx_requests(
        &api,
        &rpc,
        relayer_ip_and_key.clone(),
        signature_request.clone(),
        tss_signer.signer().clone(),
        None,
    )
    .await;

    assert_eq!(
        test_infinite_loop_sign_tx.unwrap().text().await.unwrap(),
        "Runtime error: OutOfFuel"
    );
}

#[tokio::test]
#[serial]
async fn test_oracle_program() {
    initialize_test_logger().await;
    clean_tests();

    let one = AccountKeyring::One;
    let two = AccountKeyring::Two;

    let (_ctx, api, rpc, _validator_ips, _validator_ids) =
        spawn_tss_nodes_and_start_chain(ChainSpecType::IntegrationJumpStarted).await;

    let mnemonic = development_mnemonic(&Some(ValidatorName::Alice));
    let (_tss_signer, _static_secret) =
        get_signer_and_x25519_secret_from_mnemonic(&mnemonic.to_string()).unwrap();

    let non_signer = ValidatorName::Dave;
    let (relayer_ip_and_key, _) = validator_name_to_relayer_info(non_signer, &api, &rpc).await;

    let program_hash = test_client::store_program(
        &api,
        &rpc,
        &two.pair(),
        TEST_ORACLE_BYTECODE.to_owned(),
        vec![],
        vec![],
        vec!["block_number_entropy".encode()],
        0u8,
    )
    .await
    .unwrap();

    let (verifying_key, _registered_info) = test_client::register(
        &api,
        &rpc,
        one.clone().into(), // This is our program modification account
        subxtAccountId32(two.public().0), // This is our signature request account
        BoundedVec(vec![ProgramInstance { program_pointer: program_hash, program_config: vec![] }]),
    )
    .await
    .unwrap();

    // Now we'll send off a signature request using the new program
    let (_validators_info, signature_request, _validator_ips_and_keys) =
        get_sign_tx_data(&api, &rpc, hex::encode(PREIMAGE_SHOULD_SUCCEED), verifying_key).await;

    let test_user_res =
        submit_transaction_request(relayer_ip_and_key.clone(), signature_request.clone(), one)
            .await;

    let message_hash = Hasher::keccak(PREIMAGE_SHOULD_SUCCEED);
    let decoded_verifying_key =
        decode_verifying_key(verifying_key.as_slice().try_into().unwrap()).unwrap();
    let all_signers_info = get_all_signers_from_chain(&api, &rpc).await.unwrap();
    verify_signature(test_user_res, message_hash, &decoded_verifying_key, &all_signers_info).await;
}

#[tokio::test]
#[serial]
async fn test_device_key_proxy() {
    initialize_test_logger().await;
    clean_tests();

    /// JSON-deserializable struct that will be used to derive the program-JSON interface.
    /// Note how this uses JSON-native types only.
    #[derive(Debug, PartialEq, Eq, Clone, Serialize, Deserialize, JsonSchema)]
    pub struct UserConfig {
        /// base64-encoded compressed point (33-byte) ECDSA public keys, (eg. "A572dqoue5OywY/48dtytQimL9WO0dpSObaFbAxoEWW9")
        pub ecdsa_public_keys: Option<Vec<String>>,
        pub sr25519_public_keys: Option<Vec<String>>,
        pub ed25519_public_keys: Option<Vec<String>>,
    }

    /// JSON representation of the auxiliary data
    #[cfg_attr(feature = "std", derive(schemars::JsonSchema))]
    #[derive(Debug, PartialEq, Eq, Clone, Serialize, Deserialize)]
    pub struct AuxData {
        /// "ecdsa", "ed25519", "sr25519"
        pub public_key_type: String,
        /// base64-encoded public key
        pub public_key: String,
        /// base64-encoded signature
        pub signature: String,
        /// The context for the signature only needed in sr25519 signature type
        pub context: String,
    }

    let one = AccountKeyring::One;
    let two = AccountKeyring::Two;

    let (_ctx, entropy_api, rpc, _validator_ips, _validator_ids) =
        spawn_tss_nodes_and_start_chain(ChainSpecType::IntegrationJumpStarted).await;

    let non_signer = ValidatorName::Dave;
    let (relayer_ip_and_key, _) =
        validator_name_to_relayer_info(non_signer, &entropy_api, &rpc).await;

    // We need to store a program in order to be able to register succesfully
    let program_hash = test_client::store_program(
        &entropy_api,
        &rpc,
        &two.pair(), // This is our program deployer
        TEST_PROGRAM_WASM_BYTECODE.to_owned(),
        vec![],
        vec![],
        vec![],
        0u8,
    )
    .await
    .unwrap();

    let (verifying_key, _registered_info) = test_client::register(
        &entropy_api,
        &rpc,
        one.clone().into(), // This is our program modification account
        subxtAccountId32(two.public().0), // This is our signature request account
        BoundedVec(vec![ProgramInstance { program_pointer: program_hash, program_config: vec![] }]),
    )
    .await
    .unwrap();

    let keypair = Sr25519Keypair::generate();
    let public_key = BASE64_STANDARD.encode(keypair.public);

    let device_key_user_config = UserConfig {
        ecdsa_public_keys: None,
        sr25519_public_keys: Some(vec![public_key.clone()]),
        ed25519_public_keys: None,
    };

    // check to make sure config data stored properly
    let program_query = entropy::storage().programs().programs(*DEVICE_KEY_HASH);
    let program_data = query_chain(&entropy_api, &rpc, program_query, None).await.unwrap().unwrap();
    let schema_config_device_key_proxy = schema_for!(UserConfig);
    let schema_aux_data_device_key_proxy = schema_for!(AuxData);

    assert_eq!(
        serde_json::to_vec(&schema_config_device_key_proxy).unwrap(),
        program_data.configuration_schema,
        "configuration interface recoverable through schemars"
    );
    assert_eq!(
        serde_json::to_vec(&schema_aux_data_device_key_proxy).unwrap(),
        program_data.auxiliary_data_schema,
        "aux data interface recoverable through schemers"
    );

    update_programs(
        &entropy_api,
        &rpc,
        verifying_key.as_slice().try_into().unwrap(),
        &two.pair(),
        OtherBoundedVec(vec![OtherProgramInstance {
            program_pointer: *DEVICE_KEY_HASH,
            program_config: serde_json::to_vec(&device_key_user_config).unwrap(),
        }]),
    )
    .await
    .unwrap();

    // We now set up the auxilary data for our program
    let context = signing_context(b"");
    let sr25519_signature: Sr25519Signature = keypair.sign(context.bytes(PREIMAGE_SHOULD_SUCCEED));

    let aux_data_json_sr25519 = AuxData {
        public_key_type: "sr25519".to_string(),
        public_key,
        signature: BASE64_STANDARD.encode(sr25519_signature.to_bytes()),
        context: "".to_string(),
    };

    let auxilary_data = Some(vec![Some(hex::encode(
        &serde_json::to_string(&aux_data_json_sr25519.clone()).unwrap(),
    ))]);

    // Now we'll send off a signature request using the new program with auxilary data
    let (_validators_info, mut signature_request, _validator_ips_and_keys) =
        get_sign_tx_data(&entropy_api, &rpc, hex::encode(PREIMAGE_SHOULD_SUCCEED), verifying_key)
            .await;

    signature_request.auxilary_data = auxilary_data;

    let test_user_res =
        submit_transaction_request(relayer_ip_and_key.clone(), signature_request.clone(), one)
            .await;

    let message_hash = Hasher::keccak(PREIMAGE_SHOULD_SUCCEED);
    let verifying_key = decode_verifying_key(verifying_key.as_slice().try_into().unwrap()).unwrap();
    let all_signers_info = get_all_signers_from_chain(&entropy_api, &rpc).await.unwrap();
    verify_signature(test_user_res, message_hash, &verifying_key, &all_signers_info).await;
}

#[tokio::test]
#[serial]
async fn test_faucet() {
    initialize_test_logger().await;
    clean_tests();
    /// JSON representation of the auxiliary data
    #[cfg_attr(feature = "std", derive(schemars::JsonSchema))]
    #[derive(Debug, PartialEq, Eq, Clone, Serialize, Deserialize)]
    pub struct AuxData {
        pub spec_version: u32,
        pub transaction_version: u32,
        pub string_account_id: String,
        pub amount: u128,
    }

    /// JSON-deserializable struct that will be used to derive the program-JSON interface.
    #[cfg_attr(feature = "std", derive(schemars::JsonSchema))]
    #[derive(Debug, PartialEq, Eq, Clone, Serialize, Deserialize)]
    pub struct UserConfig {
        max_transfer_amount: u128,
        genesis_hash: String,
    }

    let one = AccountKeyring::Dave;
    let two = AccountKeyring::Eve;
    let alice = AccountKeyring::Alice;

    let (_ctx, entropy_api, rpc, _validator_ips, _validator_ids) =
        spawn_tss_nodes_and_start_chain(ChainSpecType::IntegrationJumpStarted).await;

    let non_signer = ValidatorName::Dave;
    let (relayer_ip_and_key, _) =
        validator_name_to_relayer_info(non_signer, &entropy_api, &rpc).await;

    let program_hash = test_client::store_program(
        &entropy_api,
        &rpc,
        &two.pair(),
        FAUCET_PROGRAM.to_owned(),
        vec![],
        vec![],
        vec![],
        0u8,
    )
    .await
    .unwrap();

    let amount_to_send = 200000001;
    let genesis_hash = &entropy_api.genesis_hash();

    let faucet_user_config = UserConfig {
        max_transfer_amount: amount_to_send,
        genesis_hash: hex::encode(genesis_hash.encode()),
    };

    let (verifying_key, _registered_info) = test_client::register(
        &entropy_api,
        &rpc,
        one.clone().into(), // This is our program modification account
        subxtAccountId32(two.public().0), // This is our signature request account
        BoundedVec(vec![ProgramInstance { program_pointer: program_hash, program_config: vec![] }]),
    )
    .await
    .unwrap();

    let verfiying_key_account_hash = blake2_256(&verifying_key);
    let verfiying_key_account = subxtAccountId32(verfiying_key_account_hash);

    // Add funds to faucet
    let call = RuntimeCall::Balances(BalancesCall::force_set_balance {
        who: verfiying_key_account.clone().into(),
        new_free: 10000000000000000000000u128,
    });
    let add_balance_tx = entropy::tx().sudo().sudo(call);

    let signature_request_pair_signer =
        PairSigner::<EntropyConfig, sp_core::sr25519::Pair>::new(alice.into());

    let tx_params_balance = Params::new().build();
    entropy_api
        .tx()
        .create_signed(&add_balance_tx, &signature_request_pair_signer, tx_params_balance)
        .await
        .unwrap()
        .submit_and_watch()
        .await
        .unwrap();

    update_programs(
        &entropy_api,
        &rpc,
        verifying_key.clone().try_into().unwrap(),
        &two.pair(),
        OtherBoundedVec(vec![OtherProgramInstance {
            program_pointer: program_hash,
            program_config: serde_json::to_vec(&faucet_user_config).unwrap(),
        }]),
    )
    .await
    .unwrap();

    // get tx data for aux data
    let spec_version = entropy_api.runtime_version().spec_version;
    let transaction_version = entropy_api.runtime_version().transaction_version;

    let aux_data = AuxData {
        spec_version,
        transaction_version,
        string_account_id: one.to_account_id().to_string(),
        amount: amount_to_send,
    };
    // create a partial tx to sign
    let tx_params = Params::new().build();
    let balance_transfer_tx =
        entropy::tx().balances().transfer_allow_death(one.to_account_id().into(), aux_data.amount);
    let partial =
        entropy_api.tx().create_partial_signed_offline(&balance_transfer_tx, tx_params).unwrap();

    let mut signature_request = UserSignatureRequest {
        message: hex::encode(partial.signer_payload()),
        auxilary_data: Some(vec![Some(hex::encode(
            &serde_json::to_string(&aux_data.clone()).unwrap(),
        ))]),
        block_number: rpc.chain_get_header(None).await.unwrap().unwrap().number,
        hash: HashingAlgorithm::Blake2_256,
        signature_verifying_key: verifying_key.clone().to_vec(),
    };

    signature_request.block_number = rpc.chain_get_header(None).await.unwrap().unwrap().number;
    let test_user_res =
        submit_transaction_request(relayer_ip_and_key.clone(), signature_request.clone(), one)
            .await;
    let chunk = test_user_res.unwrap().chunk().await.unwrap().unwrap();
    let signing_result: Vec<Result<(String, Signature), String>> =
        serde_json::from_slice(&chunk).unwrap();
    let decoded_sig = BASE64_STANDARD.decode(signing_result.clone()[0].clone().unwrap().0).unwrap();

    // take signed tx and repack it into a submitable tx
    let submittable_extrinsic = partial.sign_with_address_and_signature(
        &MultiAddress::Id(verfiying_key_account.clone().into()),
        &MultiSignature::Ecdsa(decoded_sig.try_into().unwrap()),
    );
    let account = subxtAccountId32::from_str(&aux_data.string_account_id).unwrap();
    // get balance before for checking if succeful
    let balance_query = entropy::storage().system().account(account.clone());
    let account_info = query_chain(&entropy_api, &rpc, balance_query, None).await.unwrap().unwrap();
    let balance_before = account_info.data.free;
    // submit then wait for tx
    let mut tx = submittable_extrinsic.submit_and_watch().await.unwrap();

    while let Some(status) = tx.next().await {
        match status.unwrap() {
            TxStatus::InBestBlock(tx_in_block) | TxStatus::InFinalizedBlock(tx_in_block) => {
                assert!(tx_in_block.wait_for_success().await.is_ok());
                break;
            },
            TxStatus::Error { message } => {
                panic!("{}", message);
            },
            TxStatus::Invalid { message } => {
                panic!("{}", message);
            },
            TxStatus::Dropped { message } => {
                panic!("{}", message);
            },
            // Continue otherwise:
            _ => continue,
        };
    }

    // balance after
    let balance_after_query = entropy::storage().system().account(account);
    let account_info =
        query_chain(&entropy_api, &rpc, balance_after_query, None).await.unwrap().unwrap();
    let balance_after = account_info.data.free;
    // make sure funds were transfered
    ma::assert_gt!(balance_after, balance_before);
    clean_tests();
}

#[tokio::test]
#[serial]
async fn test_registration_flow() {
    initialize_test_logger().await;
    clean_tests();

    let alice = AccountKeyring::Alice;
    let bob = AccountKeyring::Bob;
    let charlie = AccountKeyring::Charlie;

    let (_ctx, entropy_api, rpc, _validator_ips, _validator_ids) =
        spawn_tss_nodes_and_start_chain(ChainSpecType::IntegrationJumpStarted).await;

    let jump_start_progress_query = entropy::storage().staking_extension().jump_start_progress();
    let jump_start_progress =
        query_chain(&entropy_api, &rpc, jump_start_progress_query, None).await.unwrap().unwrap();

    let network_verifying_key = jump_start_progress.verifying_key.unwrap().0;

    // We need to store a program in order to be able to register succesfully
    let program_hash = test_client::store_program(
        &entropy_api,
        &rpc,
        &bob.pair(), // This is our program deployer
        TEST_PROGRAM_WASM_BYTECODE.to_owned(),
        vec![],
        vec![],
        vec![],
        0u8,
    )
    .await
    .unwrap();

    let registration_request = put_register_request_on_chain(
        &entropy_api,
        &rpc,
        &alice,                         // This is our signature request account
        charlie.to_account_id().into(), // This is our program modification account
        BoundedVec(vec![ProgramInstance { program_pointer: program_hash, program_config: vec![] }]),
    )
    .await;

    assert!(
        matches!(registration_request, Ok(_)),
        "We expect our registration request to succeed."
    );

    let entropy::registry::events::AccountRegistered(
        _actual_signature_request_account,
        actual_verifying_key,
    ) = registration_request.unwrap();

    // This is slightly more convenient to work with later one
    let actual_verifying_key = actual_verifying_key.0;

    // Next we want to check that the info that's on-chain is what we actually expect
    let registered_info =
        get_registered_details(&entropy_api, &rpc, actual_verifying_key.to_vec()).await;

    assert!(
        matches!(registered_info, Ok(_)),
        "We expect that the verifying key we got back matches registration entry in storage."
    );

    assert_eq!(
        registered_info.unwrap().program_modification_account,
        charlie.to_account_id().into()
    );

    // Next, let's check that the child verifying key matches
    let network_verifying_key =
        SynedrionVerifyingKey::try_from(network_verifying_key.as_slice()).unwrap();

    // We hardcode the derivation path here since we know that there's only been one registration
    // request (ours).
    let derivation_path = "m/0/0".parse().unwrap();
    let expected_verifying_key =
        network_verifying_key.derive_verifying_key_bip32(&derivation_path).unwrap();
    let expected_verifying_key = expected_verifying_key.to_encoded_point(true).as_bytes().to_vec();

    assert_eq!(
        expected_verifying_key, actual_verifying_key,
        "The derived child key doesn't match our registered verifying key."
    );

    clean_tests();
}

#[tokio::test]
#[serial]
async fn test_increment_or_wipe_request_limit() {
    initialize_test_logger().await;
    clean_tests();
    let substrate_context = test_context_stationary().await;
    let api = get_api(&substrate_context.node_proc.ws_url).await.unwrap();
    let rpc = get_rpc(&substrate_context.node_proc.ws_url).await.unwrap();

    let kv_store = KvManager::new(build_db_path(&None), [0; 32]).unwrap();

    let request_limit_query = entropy::storage().parameters().request_limit();
    let request_limit = query_chain(&api, &rpc, request_limit_query, None).await.unwrap().unwrap();

    // no error
    assert!(request_limit_check(
        &rpc,
        &kv_store,
        hex::encode(DAVE_VERIFYING_KEY.to_vec()),
        request_limit
    )
    .await
    .is_ok());

    // run up the request check to one less then max (to check integration)
    for _ in 0..request_limit {
        increment_or_wipe_request_limit(
            &rpc,
            &kv_store,
            hex::encode(DAVE_VERIFYING_KEY.to_vec()),
            request_limit,
        )
        .await
        .unwrap();
    }
    // should now fail
    let err_too_many_requests = request_limit_check(
        &rpc,
        &kv_store,
        hex::encode(DAVE_VERIFYING_KEY.to_vec()),
        request_limit,
    )
    .await
    .map_err(|e| e.to_string());
    assert_eq!(err_too_many_requests, Err("Too many requests - wait a block".to_string()));

    clean_tests();
}

#[tokio::test]
#[serial_test::serial]
async fn test_get_oracle_data() {
    initialize_test_logger().await;
    let cxt = testing_context().await;
    setup_client().await;
    let api = get_api(&cxt.node_proc.ws_url).await.unwrap();
    let rpc = get_rpc(&cxt.node_proc.ws_url).await.unwrap();
    run_to_block(&rpc, 1).await;

    let oracle_data =
        get_oracle_data(&api, &rpc, vec!["block_number_entropy".encode()]).await.unwrap();
    let current_block = rpc.chain_get_header(None).await.unwrap().unwrap().number;
    assert_eq!(oracle_data.len(), 1);
    assert_eq!(current_block.encode(), oracle_data[0]);

    // fails gracefully
    let oracle_data_fail =
        get_oracle_data(&api, &rpc, vec!["random_heading".encode()]).await.unwrap();
    assert_eq!(oracle_data_fail.len(), 1);
    assert_eq!(oracle_data_fail[0].len(), 0);
}

pub async fn submit_transaction_request(
    validator_urls_and_keys: (String, entropy_shared::X25519PublicKey),
    signature_request: UserSignatureRequest,
    keyring: Sr25519Keyring,
) -> std::result::Result<reqwest::Response, reqwest::Error> {
    let mock_client = reqwest::Client::new();
    let signed_message = EncryptedSignedMessage::new(
        &keyring.pair(),
        serde_json::to_vec(&signature_request.clone()).unwrap(),
        &validator_urls_and_keys.1,
        &[],
    )
    .unwrap();

    let url = format!("http://{}/user/relay_tx", validator_urls_and_keys.0.clone());
    mock_client
        .post(url)
        .header("Content-Type", "application/json")
        .body(serde_json::to_string(&signed_message).unwrap())
        .send()
        .await
}

pub async fn submit_transaction_sign_tx_requests(
    api: &OnlineClient<EntropyConfig>,
    rpc: &LegacyRpcMethods<EntropyConfig>,
    validator_urls_and_keys: (String, entropy_shared::X25519PublicKey),
    user_signature_request: UserSignatureRequest,
    signer: sr25519::Pair,
    validators_info_option: Option<Vec<ValidatorInfo>>,
) -> std::result::Result<reqwest::Response, reqwest::Error> {
    let mock_client = reqwest::Client::new();
    let validators_info = if let Some(validators_info) = validators_info_option {
        validators_info
    } else {
        get_signers_from_chain(api, rpc).await.unwrap().0
    };

    let relayer_sig_req = RelayerSignatureRequest { user_signature_request, validators_info };

    let signed_message = EncryptedSignedMessage::new(
        &signer,
        serde_json::to_vec(&relayer_sig_req.clone()).unwrap(),
        &validator_urls_and_keys.1,
        &[],
    )
    .unwrap();

    let url = format!("http://{}/user/sign_tx", validator_urls_and_keys.0.clone());
    mock_client
        .post(url)
        .header("Content-Type", "application/json")
        .body(serde_json::to_string(&signed_message).unwrap())
        .send()
        .await
}
pub async fn get_sign_tx_data(
    api: &OnlineClient<EntropyConfig>,
    rpc: &LegacyRpcMethods<EntropyConfig>,
    message: String,
    signature_verifying_key: [u8; 33],
) -> (Vec<ValidatorInfo>, UserSignatureRequest, Vec<(String, [u8; 32])>) {
    let (validators_info, _) = get_signers_from_chain(api, rpc).await.unwrap();

    let signature_request = UserSignatureRequest {
        message,
        auxilary_data: Some(vec![
            Some(hex::encode(AUXILARY_DATA_SHOULD_SUCCEED)),
            Some(hex::encode(AUXILARY_DATA_SHOULD_SUCCEED)),
        ]),
        block_number: rpc.chain_get_header(None).await.unwrap().unwrap().number,
        hash: HashingAlgorithm::Keccak,
        signature_verifying_key: signature_verifying_key.to_vec(),
    };

    let validator_ips_and_keys =
        validators_info.iter().map(|v| (v.ip_address.clone(), v.x25519_public_key)).collect();

    (validators_info, signature_request, validator_ips_and_keys)
}

/// Takes a validator name and returns relayer info needed for tests
pub async fn validator_name_to_relayer_info(
    validator_name: ValidatorName,
    api: &OnlineClient<EntropyConfig>,
    rpc: &LegacyRpcMethods<EntropyConfig>,
) -> ((String, entropy_shared::X25519PublicKey), subxtAccountId32) {
    let stash_address = match validator_name {
        ValidatorName::Alice => AccountKeyring::AliceStash,
        ValidatorName::Bob => AccountKeyring::BobStash,
        ValidatorName::Charlie => AccountKeyring::CharlieStash,
        ValidatorName::Dave => AccountKeyring::DaveStash,
        ValidatorName::Eve => AccountKeyring::EveStash,
    };
    let block_hash = rpc.chain_get_block_hash(None).await.unwrap();
    let threshold_address_query = entropy::storage()
        .staking_extension()
        .threshold_servers(subxtAccountId32(stash_address.public().0));
    let server_info =
        query_chain(&api, &rpc, threshold_address_query, block_hash).await.unwrap().unwrap();
    (
        (
            std::str::from_utf8(&server_info.endpoint).unwrap().to_string(),
            server_info.x25519_public_key,
        ),
        server_info.tss_account,
    )
}<|MERGE_RESOLUTION|>--- conflicted
+++ resolved
@@ -75,11 +75,7 @@
         EntropyConfig,
     },
     helpers::{
-<<<<<<< HEAD
         launch::{build_db_path, development_mnemonic, ValidatorName},
-=======
-        launch::{development_mnemonic, load_kv_store, ValidatorName},
->>>>>>> 466615a1
         signing::Hasher,
         substrate::{get_oracle_data, get_signers_from_chain, query_chain, submit_transaction},
         tests::{
