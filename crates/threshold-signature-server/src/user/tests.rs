// Copyright (C) 2023 Entropy Cryptography Inc.
//
// This program is free software: you can redistribute it and/or modify
// it under the terms of the GNU Affero General Public License as published by
// the Free Software Foundation, either version 3 of the License, or
// (at your option) any later version.
//
// This program is distributed in the hope that it will be useful,
// but WITHOUT ANY WARRANTY; without even the implied warranty of
// MERCHANTABILITY or FITNESS FOR A PARTICULAR PURPOSE.  See the
// GNU Affero General Public License for more details.
//
// You should have received a copy of the GNU Affero General Public License
// along with this program.  If not, see <https://www.gnu.org/licenses/>.

use axum::http::StatusCode;
use base64::prelude::{Engine, BASE64_STANDARD};
use bip39::{Language, Mnemonic};
use blake3::hash;
use entropy_client::substrate::get_registered_details;
use entropy_client::{
    client as test_client,
    client::{sign, update_programs},
    user::get_signers_from_chain,
};
use entropy_kvdb::{
    clean_tests,
    encrypted_sled::PasswordMethod,
    kv_manager::{helpers::deserialize as keyshare_deserialize, value::KvManager},
};
use entropy_programs_runtime::{Runtime, SignatureRequest};
use entropy_protocol::{
    decode_verifying_key,
    protocol_transport::{noise::noise_handshake_initiator, SubscribeMessage, WsConnection},
    KeyParams, KeyShareWithAuxInfo, PartyId, SessionId, SigningSessionInfo, ValidatorInfo,
};
use entropy_shared::{
    HashingAlgorithm, OcwMessageDkg, DAVE_VERIFYING_KEY, DEFAULT_VERIFYING_KEY,
    DEFAULT_VERIFYING_KEY_NOT_REGISTERED, DEVICE_KEY_HASH, EVE_VERIFYING_KEY, FERDIE_VERIFYING_KEY,
    NETWORK_PARENT_KEY,
};
use entropy_testing_utils::{
    chain_api::{
        entropy::runtime_types::bounded_collections::bounded_vec::BoundedVec as OtherBoundedVec,
        entropy::runtime_types::pallet_registry::pallet::ProgramInstance as OtherProgramInstance,
    },
    constants::{
        ALICE_STASH_ADDRESS, AUXILARY_DATA_SHOULD_FAIL, AUXILARY_DATA_SHOULD_SUCCEED,
        FAUCET_PROGRAM, FERDIE_X25519_SECRET_KEY, PREIMAGE_SHOULD_FAIL, PREIMAGE_SHOULD_SUCCEED,
        TEST_BASIC_TRANSACTION, TEST_INFINITE_LOOP_BYTECODE, TEST_PROGRAM_CUSTOM_HASH,
        TEST_PROGRAM_WASM_BYTECODE, TSS_ACCOUNTS, X25519_PUBLIC_KEYS,
    },
    substrate_context::{
        test_context_stationary, test_node_process_testing_state, testing_context,
        SubstrateTestingContext,
    },
};
use futures::{
    future::{self, join_all},
    join, Future, SinkExt, StreamExt,
};
use hex_literal::hex;
use more_asserts as ma;
use parity_scale_codec::{Decode, DecodeAll, Encode};
use rand_core::OsRng;
use schemars::{schema_for, JsonSchema};
use schnorrkel::{signing_context, Keypair as Sr25519Keypair, Signature as Sr25519Signature};
use serde::{Deserialize, Serialize};
use serial_test::serial;
use sp_core::{crypto::Ss58Codec, Pair as OtherPair, H160};
use sp_keyring::{AccountKeyring, Sr25519Keyring};
use std::{
    env, fs,
    path::PathBuf,
    str::FromStr,
    sync::Arc,
    time::{Duration, SystemTime},
};
use subxt::{
    backend::legacy::LegacyRpcMethods,
    config::substrate::{BlakeTwo256, SubstrateHeader},
    config::{DefaultExtrinsicParamsBuilder, PolkadotExtrinsicParamsBuilder as Params},
    events::EventsClient,
    ext::{
        sp_core::{hashing::blake2_256, sr25519, sr25519::Signature, Bytes, Pair},
        sp_runtime::AccountId32,
    },
    tx::{PairSigner, TxStatus},
    utils::{AccountId32 as subxtAccountId32, MultiAddress, MultiSignature, Static, H256},
    Config, OnlineClient,
};
use subxt_signer::ecdsa::PublicKey as EcdsaPublicKey;
use synedrion::{ecdsa::VerifyingKey as SynedrionVerifyingKey, DeriveChildKey};
use synedrion::{
    k256::ecdsa::{RecoveryId, Signature as k256Signature, VerifyingKey},
    AuxInfo, ThresholdKeyShare,
};
use tokio::{
    io::{AsyncRead, AsyncReadExt},
    task::JoinHandle,
};
use tokio_tungstenite::{connect_async, tungstenite::Message};
use x25519_dalek::{PublicKey, StaticSecret};

use super::UserInputPartyInfo;
use crate::{
    chain_api::{
        entropy, entropy::runtime_types::bounded_collections::bounded_vec::BoundedVec,
        entropy::runtime_types::entropy_runtime::RuntimeCall,
        entropy::runtime_types::pallet_balances::pallet::Call as BalancesCall,
        entropy::runtime_types::pallet_registry::pallet::ProgramInstance, get_api, get_rpc,
        EntropyConfig,
    },
    get_signer,
    helpers::{
        launch::{
            development_mnemonic, load_kv_store, setup_mnemonic, threshold_account_id,
            Configuration, ValidatorName, DEFAULT_BOB_MNEMONIC, DEFAULT_CHARLIE_MNEMONIC,
            DEFAULT_ENDPOINT, DEFAULT_MNEMONIC,
        },
        signing::Hasher,
        substrate::{get_oracle_data, query_chain, submit_transaction},
        tests::{
            create_clients, initialize_test_logger, jump_start_network_with_signer, remove_program,
            run_to_block, setup_client, spawn_testing_validators, unsafe_get, ChainSpecType,
        },
        user::compute_hash,
        validator::get_signer_and_x25519_secret_from_mnemonic,
    },
    new_user,
    r#unsafe::api::UnsafeQuery,
    signing_client::ListenerState,
    user::{
        api::{
            check_hash_pointer_out_of_bounds, increment_or_wipe_request_limit, request_limit_check,
            request_limit_key, RequestLimitStorage, UserRegistrationInfo, UserSignatureRequest,
        },
        UserErr,
    },
    validation::{mnemonic_to_pair, new_mnemonic, EncryptedSignedMessage},
};

#[tokio::test]
#[serial]
async fn test_get_signer_does_not_throw_err() {
    initialize_test_logger().await;
    clean_tests();

    let pair = <sr25519::Pair as Pair>::from_phrase(crate::helpers::launch::DEFAULT_MNEMONIC, None)
        .expect("Issue converting mnemonic to pair");
    let expected_account_id = AccountId32::new(pair.0.public().into()).to_ss58check();

    let kv_store = load_kv_store(&None, None).await;
    setup_mnemonic(&kv_store, development_mnemonic(&None)).await;
    development_mnemonic(&None).to_string();
    let account = threshold_account_id(&kv_store).await;

    assert_eq!(account, expected_account_id);
    get_signer(&kv_store).await.unwrap();
    clean_tests();
}

#[tokio::test]
#[serial]
async fn test_signature_requests_fail_on_different_conditions() {
    initialize_test_logger().await;
    clean_tests();

    let one = AccountKeyring::One;
    let two = AccountKeyring::Two;

<<<<<<< HEAD
    let (_validator_ips, _validator_ids) =
        spawn_testing_validators(false, ChainSpecType::Development).await;
    let substrate_context = test_context_stationary().await;
    let entropy_api = get_api(&substrate_context.node_proc.ws_url).await.unwrap();
    let rpc = get_rpc(&substrate_context.node_proc.ws_url).await.unwrap();
    let program_hash = store_program(
=======
    let add_parent_key_to_kvdb = true;
    let (_validator_ips, _validator_ids) = spawn_testing_validators(add_parent_key_to_kvdb).await;

    // Here we need to use `--chain=integration-tests` and force authoring otherwise we won't be
    // able to get our chain in the right state to be jump started.
    let force_authoring = true;
    let substrate_context = test_node_process_testing_state(force_authoring).await;
    let entropy_api = get_api(&substrate_context.ws_url).await.unwrap();
    let rpc = get_rpc(&substrate_context.ws_url).await.unwrap();

    // We first need to jump start the network and grab the resulting network wide verifying key
    // for later
    jump_start_network(&entropy_api, &rpc).await;

    // We need to store a program in order to be able to register succesfully
    let program_hash = test_client::store_program(
>>>>>>> 084a2b63
        &entropy_api,
        &rpc,
        &two.pair(), // This is our program deployer
        TEST_PROGRAM_WASM_BYTECODE.to_owned(),
        vec![],
        vec![],
        vec![],
    )
    .await
    .unwrap();

    let register_on_chain = true;
    let (verifying_key, _registered_info) = test_client::register(
        &entropy_api,
        &rpc,
        one.clone().into(), // This is our program modification account
        subxtAccountId32(two.public().0), // This is our signature request account
        BoundedVec(vec![ProgramInstance { program_pointer: program_hash, program_config: vec![] }]),
        register_on_chain,
    )
    .await
    .unwrap();

    // Test: We check that an account without a program fails to submit a signature request

    let with_parent_key = true;
    let (validators_info, mut signature_request, validator_ips_and_keys) =
        get_sign_tx_data(&entropy_api, &rpc, hex::encode(PREIMAGE_SHOULD_SUCCEED), with_parent_key)
            .await;

    // This verifying key doesn't have a program registered with it
    signature_request.block_number = rpc.chain_get_header(None).await.unwrap().unwrap().number;

    // test points to no program
    let test_no_program =
        submit_transaction_requests(validator_ips_and_keys.clone(), signature_request.clone(), one)
            .await;

    for res in test_no_program {
        assert_eq!(res.unwrap().text().await.unwrap(), "No program pointer defined for account");
    }

    // Test: We check that an account with a program succeeds in submiting a signature request

    // The account we registered does have a program pointer, so this should succeed
    signature_request.block_number = rpc.chain_get_header(None).await.unwrap().unwrap().number;
    signature_request.signature_verifying_key = verifying_key.to_vec();

    let test_user_res =
        submit_transaction_requests(validator_ips_and_keys.clone(), signature_request.clone(), one)
            .await;

    let message_hash = Hasher::keccak(PREIMAGE_SHOULD_SUCCEED);
    let decoded_verifying_key =
        decode_verifying_key(verifying_key.as_slice().try_into().unwrap()).unwrap();
    verify_signature(test_user_res, message_hash, &decoded_verifying_key, &validators_info).await;

    // Test: A user that is not registered is not able to send a signature request

    signature_request.block_number = rpc.chain_get_header(None).await.unwrap().unwrap().number;
    signature_request.signature_verifying_key = DEFAULT_VERIFYING_KEY_NOT_REGISTERED.to_vec();
    let test_user_res_not_registered =
        submit_transaction_requests(validator_ips_and_keys.clone(), signature_request.clone(), two)
            .await;

    for res in test_user_res_not_registered {
        assert_eq!(
            res.unwrap().text().await.unwrap(),
            "Substrate: User is not registered on-chain"
        );
    }

    // Test: Signature requests fail if no auxiliary data is set

    // The test program is written to fail when `auxilary_data` is `None`
    signature_request.block_number = rpc.chain_get_header(None).await.unwrap().unwrap().number;
    signature_request.signature_verifying_key = verifying_key.to_vec();
    signature_request.auxilary_data = None;

    let test_user_failed_programs_res =
        submit_transaction_requests(validator_ips_and_keys.clone(), signature_request.clone(), one)
            .await;

    for res in test_user_failed_programs_res {
        assert_eq!(
            res.unwrap().text().await.unwrap(),
            "Runtime error: Runtime(Error::Evaluation(\"This program requires that `auxilary_data` be `Some`.\"))"
        );
    }

    // The test program is written to fail when `auxilary_data` is `None` but only on the second
    // program
    update_programs(
        &entropy_api,
        &rpc,
        verifying_key.as_slice().try_into().unwrap(),
        &two.pair(),
        OtherBoundedVec(vec![
            OtherProgramInstance { program_pointer: program_hash, program_config: vec![] },
            OtherProgramInstance { program_pointer: program_hash, program_config: vec![] },
        ]),
    )
    .await
    .unwrap();

    signature_request.block_number = rpc.chain_get_header(None).await.unwrap().unwrap().number;
    signature_request.signature_verifying_key = verifying_key.to_vec();
    signature_request.auxilary_data = Some(vec![Some(hex::encode(AUXILARY_DATA_SHOULD_SUCCEED))]);

    let test_user_failed_aux_data =
        submit_transaction_requests(validator_ips_and_keys.clone(), signature_request.clone(), one)
            .await;

    for res in test_user_failed_aux_data {
        assert_eq!(res.unwrap().text().await.unwrap(), "Auxilary data is mismatched");
    }

    // Test: Signature requests fails if a user provides an invalid hashing algorithm option

    signature_request.block_number = rpc.chain_get_header(None).await.unwrap().unwrap().number;
    signature_request.signature_verifying_key = verifying_key.to_vec();
    signature_request.hash = HashingAlgorithm::Custom(3);

    let test_user_custom_hash_out_of_bounds =
        submit_transaction_requests(validator_ips_and_keys.clone(), signature_request.clone(), two)
            .await;

    for res in test_user_custom_hash_out_of_bounds {
        assert_eq!(res.unwrap().text().await.unwrap(), "Custom hash choice out of bounds");
    }

    // Test: Signature requests fails if a the network parent key is used

    signature_request.block_number = rpc.chain_get_header(None).await.unwrap().unwrap().number;
    signature_request.signature_verifying_key = NETWORK_PARENT_KEY.as_bytes().to_vec();

    let test_user_sign_with_parent_key = submit_transaction_requests(
        vec![validator_ips_and_keys[1].clone()],
        signature_request.clone(),
        one,
    )
    .await;

    for res in test_user_sign_with_parent_key {
        assert_eq!(res.unwrap().text().await.unwrap(), "No signing from parent key");
    }

    clean_tests();
}

#[tokio::test]
#[serial]
async fn signature_request_with_derived_account_works() {
    initialize_test_logger().await;
    clean_tests();

    let alice = AccountKeyring::Alice;
    let bob = AccountKeyring::Bob;
    let charlie = AccountKeyring::Charlie;

    let add_parent_key_to_kvdb = true;
    let (_validator_ips, _validator_ids) =
        spawn_testing_validators(add_parent_key_to_kvdb, ChainSpecType::Development).await;

    // Here we need to use `--chain=integration-tests` and force authoring otherwise we won't be
    // able to get our chain in the right state to be jump started.
    let force_authoring = true;
    let substrate_context = test_node_process_testing_state(force_authoring).await;
    let entropy_api = get_api(&substrate_context.ws_url).await.unwrap();
    let rpc = get_rpc(&substrate_context.ws_url).await.unwrap();

    // We first need to jump start the network and grab the resulting network wide verifying key
    // for later
    jump_start_network(&entropy_api, &rpc).await;

    // We need to store a program in order to be able to register succesfully
    let program_hash = test_client::store_program(
        &entropy_api,
        &rpc,
        &bob.pair(), // This is our program deployer
        TEST_PROGRAM_WASM_BYTECODE.to_owned(),
        vec![],
        vec![],
        vec![],
    )
    .await
    .unwrap();

    let register_on_chain = true;
    let (verifying_key, _registered_info) = test_client::register(
        &entropy_api,
        &rpc,
        charlie.clone().into(), // This is our program modification account
        subxtAccountId32(alice.public().0), // This is our signature request account
        BoundedVec(vec![ProgramInstance { program_pointer: program_hash, program_config: vec![] }]),
        register_on_chain,
    )
    .await
    .unwrap();

    let with_parent_key = true;
    let (validators_info, mut signature_request, validator_ips_and_keys) =
        get_sign_tx_data(&entropy_api, &rpc, hex::encode(PREIMAGE_SHOULD_SUCCEED), with_parent_key)
            .await;

    // We'll use the actual verifying key we registered for the signature request
    signature_request.signature_verifying_key = verifying_key.to_vec();
    signature_request.block_number = rpc.chain_get_header(None).await.unwrap().unwrap().number;

    let signature_request_responses = submit_transaction_requests(
        validator_ips_and_keys.clone(),
        signature_request.clone(),
        alice,
    )
    .await;

    // We expect that the signature we get back is valid
    let message_hash = Hasher::keccak(PREIMAGE_SHOULD_SUCCEED);
    let verifying_key =
        SynedrionVerifyingKey::try_from(signature_request.signature_verifying_key.as_slice())
            .unwrap();
    verify_signature(signature_request_responses, message_hash, &verifying_key, &validators_info)
        .await;

    clean_tests();
}

#[tokio::test]
#[serial]
async fn test_signing_fails_if_wrong_participants_are_used() {
    initialize_test_logger().await;
    clean_tests();

    let one = AccountKeyring::Dave;

    let (_validator_ips, _validator_ids) =
        spawn_testing_validators(false, ChainSpecType::Development).await;
    let substrate_context = test_context_stationary().await;
    let entropy_api = get_api(&substrate_context.node_proc.ws_url).await.unwrap();
    let rpc = get_rpc(&substrate_context.node_proc.ws_url).await.unwrap();
    let mock_client = reqwest::Client::new();

    let with_parent_key = false;
    let (_validators_info, signature_request, _validator_ips_and_keys) =
        get_sign_tx_data(&entropy_api, &rpc, hex::encode(PREIMAGE_SHOULD_SUCCEED), with_parent_key)
            .await;

    // fails verification tests
    // wrong key for wrong validator
    let failed_signed_message = EncryptedSignedMessage::new(
        &one.pair(),
        serde_json::to_vec(&signature_request.clone()).unwrap(),
        &X25519_PUBLIC_KEYS[1],
        &[],
    )
    .unwrap();
    let failed_res = mock_client
        .post("http://127.0.0.1:3001/user/sign_tx")
        .header("Content-Type", "application/json")
        .body(serde_json::to_string(&failed_signed_message).unwrap())
        .send()
        .await
        .unwrap();
    assert_eq!(failed_res.status(), 500);
    assert_eq!(
        failed_res.text().await.unwrap(),
        "Encryption or signing error: Hpke: HPKE Error: OpenError"
    );

    let sig: [u8; 64] = [0; 64];
    let user_input_bad = EncryptedSignedMessage::new_with_given_signature(
        &one.pair(),
        serde_json::to_vec(&signature_request.clone()).unwrap(),
        &X25519_PUBLIC_KEYS[0],
        &[],
        sr25519::Signature::from_raw(sig),
    )
    .unwrap();

    let failed_sign = mock_client
        .post("http://127.0.0.1:3001/user/sign_tx")
        .header("Content-Type", "application/json")
        .body(serde_json::to_string(&user_input_bad).unwrap())
        .send()
        .await
        .unwrap();

    assert_eq!(failed_sign.status(), 500);
    assert_eq!(
        failed_sign.text().await.unwrap(),
        "Encryption or signing error: Cannot verify signature"
    );

    clean_tests();
}

#[tokio::test]
#[serial]
async fn test_request_limit_are_updated_during_signing() {
    initialize_test_logger().await;
    clean_tests();

    let one = AccountKeyring::One;
    let two = AccountKeyring::Two;

    let add_parent_key = true;
    let (_validator_ips, _validator_ids) = spawn_testing_validators(add_parent_key).await;

    let force_authoring = true;
    let substrate_context = test_node_process_testing_state(force_authoring).await;

    let entropy_api = get_api(&substrate_context.ws_url).await.unwrap();
    let rpc = get_rpc(&substrate_context.ws_url).await.unwrap();

    jump_start_network(&entropy_api, &rpc).await;

    let program_hash = test_client::store_program(
        &entropy_api,
        &rpc,
        &two.pair(), // This is our program deployer
        TEST_PROGRAM_WASM_BYTECODE.to_owned(),
        vec![],
        vec![],
        vec![],
    )
    .await
    .unwrap();

    let register_on_chain = true;
    let (verifying_key, _registered_info) = test_client::register(
        &entropy_api,
        &rpc,
        one.clone().into(), // This is our program modification account
        subxtAccountId32(two.public().0), // This is our signature request account
        BoundedVec(vec![ProgramInstance { program_pointer: program_hash, program_config: vec![] }]),
        register_on_chain,
    )
    .await
    .unwrap();

    // Test: We check that the rate limiter changes as expected when signature requests are sent

    // First we need to get a signature request to populate the KVDB for our verifying key
    let with_parent_key = true;
    let (validators_info, mut signature_request, validator_ips_and_keys) =
        get_sign_tx_data(&entropy_api, &rpc, hex::encode(PREIMAGE_SHOULD_SUCCEED), with_parent_key)
            .await;

    signature_request.block_number = rpc.chain_get_header(None).await.unwrap().unwrap().number;
    signature_request.signature_verifying_key = verifying_key.to_vec();

    let test_user_res =
        submit_transaction_requests(validator_ips_and_keys.clone(), signature_request.clone(), one)
            .await;

    let message_hash = Hasher::keccak(PREIMAGE_SHOULD_SUCCEED);
    let decoded_verifying_key =
        decode_verifying_key(verifying_key.as_slice().try_into().unwrap()).unwrap();
    verify_signature(test_user_res, message_hash, &decoded_verifying_key, &validators_info).await;

    // Next we check request limiter increases
    let mock_client = reqwest::Client::new();

    let unsafe_get =
        UnsafeQuery::new(request_limit_key(hex::encode(verifying_key.clone().to_vec())), vec![])
            .to_json();

    let get_response = mock_client
        .post(format!("http://{}/unsafe/get", validators_info[0].ip_address))
        .header("Content-Type", "application/json")
        .body(unsafe_get.clone())
        .send()
        .await
        .unwrap();
    let serialized_request_amount = get_response.text().await.unwrap();

    let request_info: RequestLimitStorage =
        RequestLimitStorage::decode(&mut serialized_request_amount.as_ref()).unwrap();
    assert_eq!(request_info.request_amount, 1);

    // Test: If we send too many requests though, we'll be blocked from signing

    let request_limit_query = entropy::storage().parameters().request_limit();
    let request_limit =
        query_chain(&entropy_api, &rpc, request_limit_query, None).await.unwrap().unwrap();

    // Gets current block number, potential race condition run to block + 1
    // to reset block and give us 6 seconds to hit rate limit
    let block_number = rpc.chain_get_header(None).await.unwrap().unwrap().number;
    run_to_block(&rpc, block_number + 1).await;

    let unsafe_put = UnsafeQuery::new(
        request_limit_key(hex::encode(verifying_key.to_vec())),
        RequestLimitStorage { request_amount: request_limit + 1, block_number: block_number + 1 }
            .encode(),
    )
    .to_json();

    for validator_info in validators_info {
        mock_client
            .post(format!("http://{}/unsafe/put", validator_info.ip_address))
            .header("Content-Type", "application/json")
            .body(unsafe_put.clone())
            .send()
            .await
            .unwrap();
    }

    signature_request.block_number = rpc.chain_get_header(None).await.unwrap().unwrap().number;
    signature_request.signature_verifying_key = verifying_key.to_vec();

    let test_user_failed_request_limit =
        submit_transaction_requests(validator_ips_and_keys.clone(), signature_request.clone(), one)
            .await;

    for res in test_user_failed_request_limit {
        assert_eq!(res.unwrap().text().await.unwrap(), "Too many requests - wait a block");
    }

    clean_tests();
}

#[tokio::test]
#[serial]
async fn test_fails_to_sign_if_non_signing_group_participants_are_used() {
    initialize_test_logger().await;
    clean_tests();

    let one = AccountKeyring::One;
    let two = AccountKeyring::Two;

<<<<<<< HEAD
    let (_validator_ips, _validator_ids) =
        spawn_testing_validators(false, ChainSpecType::Development).await;
    let substrate_context = test_context_stationary().await;
    let entropy_api = get_api(&substrate_context.node_proc.ws_url).await.unwrap();
    let rpc = get_rpc(&substrate_context.node_proc.ws_url).await.unwrap();
=======
    let add_parent_key = true;
    let (_validator_ips, _validator_ids) = spawn_testing_validators(add_parent_key).await;

    let force_authoring = true;
    let substrate_context = test_node_process_testing_state(force_authoring).await;
>>>>>>> 084a2b63

    let entropy_api = get_api(&substrate_context.ws_url).await.unwrap();
    let rpc = get_rpc(&substrate_context.ws_url).await.unwrap();

    jump_start_network(&entropy_api, &rpc).await;

    let program_hash = test_client::store_program(
        &entropy_api,
        &rpc,
        &two.pair(), // This is our program deployer
        TEST_PROGRAM_WASM_BYTECODE.to_owned(),
        vec![],
        vec![],
        vec![],
    )
    .await
    .unwrap();

    let register_on_chain = true;
    let (verifying_key, _registered_info) = test_client::register(
        &entropy_api,
        &rpc,
        one.clone().into(), // This is our program modification account
        subxtAccountId32(two.public().0), // This is our signature request account
        BoundedVec(vec![ProgramInstance { program_pointer: program_hash, program_config: vec![] }]),
        register_on_chain,
    )
    .await
    .unwrap();

    let with_parent_key = true;
    let (_validators_info, mut signature_request, validator_ips_and_keys) =
        get_sign_tx_data(&entropy_api, &rpc, hex::encode(PREIMAGE_SHOULD_SUCCEED), with_parent_key)
            .await;

    let message_hash = Hasher::keccak(PREIMAGE_SHOULD_SUCCEED);
    let signature_request_account = subxtAccountId32(one.pair().public().0);
    let session_id = SessionId::Sign(SigningSessionInfo {
        signature_verifying_key: verifying_key.to_vec(),
        message_hash,
        request_author: signature_request_account.clone(),
    });

    // Test attempting to connect over ws by someone who is not in the signing group
    let validator_ip_and_key = validator_ips_and_keys[0].clone();
    let connection_attempt_handle = tokio::spawn(async move {
        // Wait for the "user" to submit the signing request
        tokio::time::sleep(Duration::from_millis(500)).await;
        let ws_endpoint = format!("ws://{}/ws", validator_ip_and_key.0);
        let (ws_stream, _response) = connect_async(ws_endpoint).await.unwrap();

        let ferdie_pair = AccountKeyring::Ferdie.pair();

        // create a SubscribeMessage from a party who is not in the signing commitee
        let subscribe_message_vec =
            bincode::serialize(&SubscribeMessage::new(session_id, &ferdie_pair).unwrap()).unwrap();

        // Attempt a noise handshake including the subscribe message in the payload
        let mut encrypted_connection = noise_handshake_initiator(
            ws_stream,
            &FERDIE_X25519_SECRET_KEY.into(),
            validator_ip_and_key.1,
            subscribe_message_vec,
        )
        .await
        .unwrap();

        // Check the response as to whether they accepted our SubscribeMessage
        let response_message = encrypted_connection.recv().await.unwrap();
        let subscribe_response: Result<(), String> =
            bincode::deserialize(&response_message).unwrap();

        assert_eq!(Err("Decryption(\"Public key does not match any of those expected for this protocol session\")".to_string()), subscribe_response);

        // The stream should not continue to send messages
        // returns true if this part of the test passes
        encrypted_connection.recv().await.is_err()
    });

    signature_request.block_number = rpc.chain_get_header(None).await.unwrap().unwrap().number;
    signature_request.signature_verifying_key = verifying_key.to_vec();

    let test_user_bad_connection_res = submit_transaction_requests(
        vec![validator_ips_and_keys[0].clone()],
        signature_request.clone(),
        one,
    )
    .await;

    for res in test_user_bad_connection_res {
        assert_eq!(
            res.unwrap().text().await.unwrap(),
            "{\"Err\":\"Oneshot timeout error: channel closed\"}"
        );
    }

    assert!(connection_attempt_handle.await.unwrap());

    clean_tests();
}

#[tokio::test]
#[serial]
async fn test_program_with_config() {
    initialize_test_logger().await;
    clean_tests();

    let one = AccountKeyring::One;
    let two = AccountKeyring::Two;

<<<<<<< HEAD
    let cxt = test_context_stationary().await;
    let (_validator_ips, _validator_ids) =
        spawn_testing_validators(false, ChainSpecType::Development).await;
    let api = get_api(&cxt.node_proc.ws_url).await.unwrap();
    let rpc = get_rpc(&cxt.node_proc.ws_url).await.unwrap();
=======
    let add_parent_key = true;
    let (_validator_ips, _validator_ids) = spawn_testing_validators(add_parent_key).await;
>>>>>>> 084a2b63

    let force_authoring = true;
    let substrate_context = test_node_process_testing_state(force_authoring).await;

    let entropy_api = get_api(&substrate_context.ws_url).await.unwrap();
    let rpc = get_rpc(&substrate_context.ws_url).await.unwrap();

    jump_start_network(&entropy_api, &rpc).await;

    let program_hash = test_client::store_program(
        &entropy_api,
        &rpc,
        &two.pair(),
        TEST_BASIC_TRANSACTION.to_owned(),
        vec![],
        vec![],
        vec![],
    )
    .await
    .unwrap();

    let register_on_chain = true;
    let (verifying_key, _registered_info) = test_client::register(
        &entropy_api,
        &rpc,
        one.clone().into(), // This is our program modification account
        subxtAccountId32(two.public().0), // This is our signature request account
        BoundedVec(vec![ProgramInstance { program_pointer: program_hash, program_config: vec![] }]),
        register_on_chain,
    )
    .await
    .unwrap();

    // This message is an ethereum tx rlp encoded with a proper allow listed address
    let message = "0xef01808094772b9a9e8aa1c9db861c6611a82d251db4fac990019243726561746564204f6e20456e74726f7079018080";
    let config = r#"
        {
            "allowlisted_addresses": [
                "772b9a9e8aa1c9db861c6611a82d251db4fac990"
            ]
        }
    "#
    .as_bytes();

    // We update the program to use the new config
    update_programs(
        &entropy_api,
        &rpc,
        verifying_key.as_slice().try_into().unwrap(),
        &two.pair(),
        OtherBoundedVec(vec![
            OtherProgramInstance { program_pointer: program_hash, program_config: config.to_vec() },
            OtherProgramInstance { program_pointer: program_hash, program_config: config.to_vec() },
        ]),
    )
    .await
    .unwrap();

    // Now we'll send off a signature request using the new program
    let with_parent_key = true;
    let (validators_info, mut signature_request, validator_ips_and_keys) =
        get_sign_tx_data(&entropy_api, &rpc, hex::encode(message), with_parent_key).await;

    // We'll use the actual verifying key we registered for the signature request
    signature_request.signature_verifying_key = verifying_key.to_vec();
    signature_request.block_number = rpc.chain_get_header(None).await.unwrap().unwrap().number;

    // Here we check that the signature request was indeed completed successfully
    let signature_request_responses =
        submit_transaction_requests(validator_ips_and_keys.clone(), signature_request.clone(), one)
            .await;

    let message_hash = Hasher::keccak(message.as_bytes());
    let verifying_key = decode_verifying_key(verifying_key.as_slice().try_into().unwrap()).unwrap();
    verify_signature(signature_request_responses, message_hash, &verifying_key, &validators_info)
        .await;

    clean_tests();
}

#[tokio::test]
#[serial]
async fn test_jumpstart_network() {
    initialize_test_logger().await;
    clean_tests();

    let alice = AccountKeyring::Alice;

    let cxt = test_context_stationary().await;
    let (_validator_ips, _validator_ids) =
        spawn_testing_validators(false, ChainSpecType::Development).await;
    let api = get_api(&cxt.node_proc.ws_url).await.unwrap();
    let rpc = get_rpc(&cxt.node_proc.ws_url).await.unwrap();

    let client = reqwest::Client::new();

    let block_number = rpc.chain_get_header(None).await.unwrap().unwrap().number + 1;

    let validators_info = vec![
        entropy_shared::ValidatorInfo {
            ip_address: b"127.0.0.1:3001".to_vec(),
            x25519_public_key: X25519_PUBLIC_KEYS[0],
            tss_account: TSS_ACCOUNTS[0].clone().encode(),
        },
        entropy_shared::ValidatorInfo {
            ip_address: b"127.0.0.1:3002".to_vec(),
            x25519_public_key: X25519_PUBLIC_KEYS[1],
            tss_account: TSS_ACCOUNTS[1].clone().encode(),
        },
        entropy_shared::ValidatorInfo {
            ip_address: b"127.0.0.1:3003".to_vec(),
            x25519_public_key: X25519_PUBLIC_KEYS[2],
            tss_account: TSS_ACCOUNTS[2].clone().encode(),
        },
    ];
    let onchain_user_request = OcwMessageDkg {
        sig_request_accounts: vec![NETWORK_PARENT_KEY.encode()],
        block_number,
        validators_info,
    };

    put_jumpstart_request_on_chain(&api, &rpc, &alice).await;

    run_to_block(&rpc, block_number + 1).await;

    // succeeds
    let response_results = join_all(
        vec![3002, 3003]
            .iter()
            .map(|port| {
                client
                    .post(format!("http://127.0.0.1:{}/generate_network_key", port))
                    .body(onchain_user_request.clone().encode())
                    .send()
            })
            .collect::<Vec<_>>(),
    )
    .await;

    for response_result in response_results {
        assert_eq!(response_result.unwrap().text().await.unwrap(), "");
    }

    // wait for jump start event check that key exists in kvdb
    let mut got_jumpstart_event = false;
    for _ in 0..75 {
        std::thread::sleep(std::time::Duration::from_millis(1000));
        let block_hash = rpc.chain_get_block_hash(None).await.unwrap();
        let events = EventsClient::new(api.clone()).at(block_hash.unwrap()).await.unwrap();
        let jump_start_event = events.find::<entropy::registry::events::FinishedNetworkJumpStart>();
        for _event in jump_start_event.flatten() {
            got_jumpstart_event = true;
            break;
        }
    }
    assert!(got_jumpstart_event);

    let response_key = unsafe_get(&client, hex::encode(NETWORK_PARENT_KEY), 3001).await;

    // check to make sure keyshare is correct
    let key_share: Option<KeyShareWithAuxInfo> =
        entropy_kvdb::kv_manager::helpers::deserialize(&response_key);
    assert_eq!(key_share.is_some(), true);
    let jump_start_progress_query = entropy::storage().staking_extension().jump_start_progress();
    let jump_start_progress =
        query_chain(&api, &rpc, jump_start_progress_query, None).await.unwrap().unwrap();
    let verifying_key =
        key_share.unwrap().0.verifying_key().to_encoded_point(true).as_bytes().to_vec();

    assert_eq!(jump_start_progress.verifying_key.unwrap().0, verifying_key);
    clean_tests();
}

pub async fn put_register_request_on_chain(
    api: &OnlineClient<EntropyConfig>,
    rpc: &LegacyRpcMethods<EntropyConfig>,
    sig_req_keyring: &Sr25519Keyring,
    program_modification_account: subxtAccountId32,
    program_instances: BoundedVec<ProgramInstance>,
) {
    let sig_req_account =
        PairSigner::<EntropyConfig, sp_core::sr25519::Pair>::new(sig_req_keyring.pair());

    let registering_tx =
        entropy::tx().registry().register(program_modification_account, program_instances);
    submit_transaction(api, rpc, &sig_req_account, &registering_tx, None).await.unwrap();
}

/// Registers an account on-chain using the new registration flow.
pub async fn put_new_register_request_on_chain(
    api: &OnlineClient<EntropyConfig>,
    rpc: &LegacyRpcMethods<EntropyConfig>,
    signature_request_account: &Sr25519Keyring,
    program_modification_account: subxtAccountId32,
    program_instances: BoundedVec<ProgramInstance>,
) -> Result<entropy::registry::events::AccountRegistered, entropy_client::substrate::SubstrateError>
{
    let signature_request_account =
        PairSigner::<EntropyConfig, sp_core::sr25519::Pair>::new(signature_request_account.pair());

    let registering_tx =
        entropy::tx().registry().register_on_chain(program_modification_account, program_instances);

    let events =
        submit_transaction(api, rpc, &signature_request_account, &registering_tx, None).await?;

    // Since we're only submitting one request above, looking for the first event as opposed to
    // say, all events, should be fine.
    let registered_event =
        events.find_first::<entropy::registry::events::AccountRegistered>()?.unwrap();

    Ok(registered_event)
}

pub async fn put_jumpstart_request_on_chain(
    api: &OnlineClient<EntropyConfig>,
    rpc: &LegacyRpcMethods<EntropyConfig>,
    sig_req_keyring: &Sr25519Keyring,
) {
    let sig_req_account =
        PairSigner::<EntropyConfig, sp_core::sr25519::Pair>::new(sig_req_keyring.pair());

    let registering_tx = entropy::tx().registry().jump_start_network();
    submit_transaction(api, rpc, &sig_req_account, &registering_tx, None).await.unwrap();
}

#[tokio::test]
async fn test_compute_hash() {
    initialize_test_logger().await;
    clean_tests();
    let one = AccountKeyring::Dave;
    let substrate_context = testing_context().await;
    let api = get_api(&substrate_context.node_proc.ws_url).await.unwrap();
    let rpc = get_rpc(&substrate_context.node_proc.ws_url).await.unwrap();

    let mut runtime = Runtime::default();
    let program_hash = test_client::store_program(
        &api,
        &rpc,
        &one.pair(),
        TEST_PROGRAM_CUSTOM_HASH.to_owned(),
        vec![],
        vec![],
        vec![],
    )
    .await
    .unwrap();

    let message_hash = compute_hash(
        &api,
        &rpc,
        &HashingAlgorithm::Custom(0),
        &mut runtime,
        &vec![ProgramInstance { program_pointer: program_hash, program_config: vec![] }],
        PREIMAGE_SHOULD_SUCCEED,
    )
    .await
    .unwrap();
    // custom hash program uses blake 3 to hash
    let expected_hash = blake3::hash(PREIMAGE_SHOULD_SUCCEED).as_bytes().to_vec();
    assert_eq!(message_hash.to_vec(), expected_hash);
}

#[tokio::test]
async fn test_check_hash_pointer_out_of_bounds() {
    assert!(check_hash_pointer_out_of_bounds(&HashingAlgorithm::Custom(2), 5).is_ok());
    assert_eq!(
        check_hash_pointer_out_of_bounds(&HashingAlgorithm::Custom(5), 5).unwrap_err().to_string(),
        "Custom hash choice out of bounds".to_string()
    );
}

pub async fn verify_signature(
    test_user_res: Vec<Result<reqwest::Response, reqwest::Error>>,
    message_should_succeed_hash: [u8; 32],
    verifying_key: &VerifyingKey,
    validators_info: &Vec<ValidatorInfo>,
) {
    let mut i = 0;
    for res in test_user_res {
        let mut res = res.unwrap();
        assert_eq!(res.status(), 200);
        let chunk = res.chunk().await.unwrap().unwrap();
        let signing_result: Result<(String, Signature), String> =
            serde_json::from_slice(&chunk).unwrap();
        assert_eq!(signing_result.clone().unwrap().0.len(), 88);
        let mut decoded_sig = BASE64_STANDARD.decode(signing_result.clone().unwrap().0).unwrap();
        let recovery_digit = decoded_sig.pop().unwrap();
        let signature = k256Signature::from_slice(&decoded_sig).unwrap();
        let recover_id = RecoveryId::from_byte(recovery_digit).unwrap();
        let recovery_key_from_sig = VerifyingKey::recover_from_prehash(
            &message_should_succeed_hash,
            &signature,
            recover_id,
        )
        .unwrap();
        assert_eq!(verifying_key, &recovery_key_from_sig);
        let sig_recovery = <sr25519::Pair as Pair>::verify(
            &signing_result.clone().unwrap().1,
            BASE64_STANDARD.decode(signing_result.unwrap().0).unwrap(),
            &sr25519::Public(validators_info[i].tss_account.0),
        );
        assert!(sig_recovery);
        i += 1;
    }
}

#[tokio::test]
#[serial]
async fn test_fail_infinite_program() {
    initialize_test_logger().await;
    clean_tests();

    let one = AccountKeyring::One;
    let two = AccountKeyring::Two;

<<<<<<< HEAD
    let (validator_ips, _validator_ids) =
        spawn_testing_validators(false, ChainSpecType::Development).await;
    let substrate_context = test_context_stationary().await;
    let entropy_api = get_api(&substrate_context.node_proc.ws_url).await.unwrap();
    let rpc = get_rpc(&substrate_context.node_proc.ws_url).await.unwrap();
=======
    let add_parent_key = true;
    let (_validator_ips, _validator_ids) = spawn_testing_validators(add_parent_key).await;
>>>>>>> 084a2b63

    let force_authoring = true;
    let substrate_context = test_node_process_testing_state(force_authoring).await;

    let api = get_api(&substrate_context.ws_url).await.unwrap();
    let rpc = get_rpc(&substrate_context.ws_url).await.unwrap();

    jump_start_network(&api, &rpc).await;

    let program_hash = test_client::store_program(
        &api,
        &rpc,
        &two.pair(),
        TEST_INFINITE_LOOP_BYTECODE.to_owned(),
        vec![],
        vec![],
        vec![],
    )
    .await
    .unwrap();

    let register_on_chain = true;
    let (verifying_key, _registered_info) = test_client::register(
        &api,
        &rpc,
        one.clone().into(), // This is our program modification account
        subxtAccountId32(two.public().0), // This is our signature request account
        BoundedVec(vec![ProgramInstance { program_pointer: program_hash, program_config: vec![] }]),
        register_on_chain,
    )
    .await
    .unwrap();

    // Now we'll send off a signature request using the new program
    let with_parent_key = true;
    let (_validators_info, mut signature_request, validator_ips_and_keys) =
        get_sign_tx_data(&api, &rpc, hex::encode(PREIMAGE_SHOULD_SUCCEED), with_parent_key).await;

    // We'll use the actual verifying key we registered for the signature request
    signature_request.signature_verifying_key = verifying_key.to_vec();
    signature_request.block_number = rpc.chain_get_header(None).await.unwrap().unwrap().number;

    let test_infinite_loop =
        submit_transaction_requests(validator_ips_and_keys.clone(), signature_request.clone(), one)
            .await;

    for res in test_infinite_loop {
        assert_eq!(res.unwrap().text().await.unwrap(), "Runtime error: OutOfFuel");
    }
}

#[tokio::test]
#[serial]
async fn test_device_key_proxy() {
    initialize_test_logger().await;
    clean_tests();

    /// JSON-deserializable struct that will be used to derive the program-JSON interface.
    /// Note how this uses JSON-native types only.
    #[derive(Debug, PartialEq, Eq, Clone, Serialize, Deserialize, JsonSchema)]
    pub struct UserConfig {
        /// base64-encoded compressed point (33-byte) ECDSA public keys, (eg. "A572dqoue5OywY/48dtytQimL9WO0dpSObaFbAxoEWW9")
        pub ecdsa_public_keys: Option<Vec<String>>,
        pub sr25519_public_keys: Option<Vec<String>>,
        pub ed25519_public_keys: Option<Vec<String>>,
    }

    /// JSON representation of the auxiliary data
    #[cfg_attr(feature = "std", derive(schemars::JsonSchema))]
    #[derive(Debug, PartialEq, Eq, Clone, Serialize, Deserialize)]
    pub struct AuxData {
        /// "ecdsa", "ed25519", "sr25519"
        pub public_key_type: String,
        /// base64-encoded public key
        pub public_key: String,
        /// base64-encoded signature
        pub signature: String,
        /// The context for the signature only needed in sr25519 signature type
        pub context: String,
    }

    let one = AccountKeyring::One;
    let two = AccountKeyring::Two;

    let add_parent_key_to_kvdb = true;
    let (_validator_ips, _validator_ids) = spawn_testing_validators(add_parent_key_to_kvdb).await;

    // Here we need to use `--chain=integration-tests` and force authoring otherwise we won't be
    // able to get our chain in the right state to be jump started.
    let force_authoring = true;
    let substrate_context = test_node_process_testing_state(force_authoring).await;
    let entropy_api = get_api(&substrate_context.ws_url).await.unwrap();
    let rpc = get_rpc(&substrate_context.ws_url).await.unwrap();

    // We first need to jump start the network and grab the resulting network wide verifying key
    // for later
    jump_start_network(&entropy_api, &rpc).await;

    // We need to store a program in order to be able to register succesfully
    let program_hash = test_client::store_program(
        &entropy_api,
        &rpc,
        &two.pair(), // This is our program deployer
        TEST_PROGRAM_WASM_BYTECODE.to_owned(),
        vec![],
        vec![],
        vec![],
    )
    .await
    .unwrap();

    let register_on_chain = true;
    let (verifying_key, _registered_info) = test_client::register(
        &entropy_api,
        &rpc,
        one.clone().into(), // This is our program modification account
        subxtAccountId32(two.public().0), // This is our signature request account
        BoundedVec(vec![ProgramInstance { program_pointer: program_hash, program_config: vec![] }]),
        register_on_chain,
    )
    .await
    .unwrap();

<<<<<<< HEAD
    let (_validator_ips, _validator_ids) =
        spawn_testing_validators(false, ChainSpecType::Development).await;
    let substrate_context = test_context_stationary().await;
    let entropy_api = get_api(&substrate_context.node_proc.ws_url).await.unwrap();
    let rpc = get_rpc(&substrate_context.node_proc.ws_url).await.unwrap();
=======
>>>>>>> 084a2b63
    let keypair = Sr25519Keypair::generate();
    let public_key = BASE64_STANDARD.encode(keypair.public);

    let device_key_user_config = UserConfig {
        ecdsa_public_keys: None,
        sr25519_public_keys: Some(vec![public_key.clone()]),
        ed25519_public_keys: None,
    };

    // check to make sure config data stored properly
    let program_query = entropy::storage().programs().programs(*DEVICE_KEY_HASH);
    let program_data = query_chain(&entropy_api, &rpc, program_query, None).await.unwrap().unwrap();
    let schema_config_device_key_proxy = schema_for!(UserConfig);
    let schema_aux_data_device_key_proxy = schema_for!(AuxData);

    assert_eq!(
        serde_json::to_vec(&schema_config_device_key_proxy).unwrap(),
        program_data.configuration_schema,
        "configuration interface recoverable through schemars"
    );
    assert_eq!(
        serde_json::to_vec(&schema_aux_data_device_key_proxy).unwrap(),
        program_data.auxiliary_data_schema,
        "aux data interface recoverable through schemers"
    );

    update_programs(
        &entropy_api,
        &rpc,
        verifying_key.as_slice().try_into().unwrap(),
        &two.pair(),
        OtherBoundedVec(vec![OtherProgramInstance {
            program_pointer: *DEVICE_KEY_HASH,
            program_config: serde_json::to_vec(&device_key_user_config).unwrap(),
        }]),
    )
    .await
    .unwrap();

    // We now set up the auxilary data for our program
    let context = signing_context(b"");
    let sr25519_signature: Sr25519Signature = keypair.sign(context.bytes(PREIMAGE_SHOULD_SUCCEED));

    let aux_data_json_sr25519 = AuxData {
        public_key_type: "sr25519".to_string(),
        public_key,
        signature: BASE64_STANDARD.encode(sr25519_signature.to_bytes()),
        context: "".to_string(),
    };

    let auxilary_data = Some(vec![Some(hex::encode(
        &serde_json::to_string(&aux_data_json_sr25519.clone()).unwrap(),
    ))]);

    // Now we'll send off a signature request using the new program with auxilary data
    let with_parent_key = true;
    let (validators_info, mut signature_request, validator_ips_and_keys) =
        get_sign_tx_data(&entropy_api, &rpc, hex::encode(PREIMAGE_SHOULD_SUCCEED), with_parent_key)
            .await;

    // We'll use the actual verifying key we registered for the signature request
    signature_request.signature_verifying_key = verifying_key.to_vec();
    signature_request.block_number = rpc.chain_get_header(None).await.unwrap().unwrap().number;
    signature_request.auxilary_data = auxilary_data;

    let test_user_res =
        submit_transaction_requests(validator_ips_and_keys.clone(), signature_request.clone(), one)
            .await;

    let message_hash = Hasher::keccak(PREIMAGE_SHOULD_SUCCEED);
    let verifying_key = decode_verifying_key(verifying_key.as_slice().try_into().unwrap()).unwrap();

    verify_signature(test_user_res, message_hash, &verifying_key, &validators_info).await;
}

/// FIXME (#909): Ignored due to block number changing message causing signing selection to be the incorrect nodes
#[ignore]
#[tokio::test]
#[serial]
async fn test_faucet() {
    initialize_test_logger().await;
    clean_tests();
    /// JSON representation of the auxiliary data
    #[cfg_attr(feature = "std", derive(schemars::JsonSchema))]
    #[derive(Debug, PartialEq, Eq, Clone, Serialize, Deserialize)]
    pub struct AuxData {
        pub spec_version: u32,
        pub transaction_version: u32,
        pub string_account_id: String,
        pub amount: u128,
    }

    /// JSON-deserializable struct that will be used to derive the program-JSON interface.
    #[cfg_attr(feature = "std", derive(schemars::JsonSchema))]
    #[derive(Debug, PartialEq, Eq, Clone, Serialize, Deserialize)]
    pub struct UserConfig {
        max_transfer_amount: u128,
        genesis_hash: String,
    }

    let one = AccountKeyring::Dave;
    let two = AccountKeyring::Eve;
    let alice = AccountKeyring::Alice;

    let (validator_ips, _validator_ids) =
        spawn_testing_validators(false, ChainSpecType::Development).await;
    let substrate_context = test_node_process_testing_state(true).await;
    let entropy_api = get_api(&substrate_context.ws_url).await.unwrap();
    let rpc = get_rpc(&substrate_context.ws_url).await.unwrap();

    let verifying_key = EVE_VERIFYING_KEY;
    let verfiying_key_account_hash = blake2_256(&verifying_key);
    let verfiying_key_account = subxtAccountId32(verfiying_key_account_hash);

    // Add funds to faucet
    let call = RuntimeCall::Balances(BalancesCall::force_set_balance {
        who: verfiying_key_account.clone().into(),
        new_free: 10000000000000000000000u128,
    });
    let add_balance_tx = entropy::tx().sudo().sudo(call);

    let signature_request_pair_signer =
        PairSigner::<EntropyConfig, sp_core::sr25519::Pair>::new(alice.into());

    let tx_params_balance = Params::new().build();
    entropy_api
        .tx()
        .create_signed(&add_balance_tx, &signature_request_pair_signer, tx_params_balance)
        .await
        .unwrap()
        .submit_and_watch()
        .await
        .unwrap();

    let program_hash = test_client::store_program(
        &entropy_api,
        &rpc,
        &two.pair(),
        FAUCET_PROGRAM.to_owned(),
        vec![],
        vec![],
        vec![],
    )
    .await
    .unwrap();

    let amount_to_send = 200000001;
    let genesis_hash = &entropy_api.genesis_hash();

    let faucet_user_config = UserConfig {
        max_transfer_amount: amount_to_send,
        genesis_hash: hex::encode(genesis_hash.encode()),
    };

    update_programs(
        &entropy_api,
        &rpc,
        verifying_key.clone().try_into().unwrap(),
        &two.pair(),
        OtherBoundedVec(vec![OtherProgramInstance {
            program_pointer: program_hash,
            program_config: serde_json::to_vec(&faucet_user_config).unwrap(),
        }]),
    )
    .await
    .unwrap();

    let validators_info = vec![
        ValidatorInfo {
            ip_address: "localhost:3001".to_string(),
            x25519_public_key: X25519_PUBLIC_KEYS[0],
            tss_account: TSS_ACCOUNTS[0].clone(),
        },
        ValidatorInfo {
            ip_address: "127.0.0.1:3002".to_string(),
            x25519_public_key: X25519_PUBLIC_KEYS[1],
            tss_account: TSS_ACCOUNTS[1].clone(),
        },
    ];
    // get tx data for aux data
    let spec_version = entropy_api.runtime_version().spec_version;
    let transaction_version = entropy_api.runtime_version().transaction_version;

    let aux_data = AuxData {
        spec_version,
        transaction_version,
        string_account_id: one.to_account_id().to_string(),
        amount: amount_to_send,
    };
    // create a partial tx to sign
    let tx_params = Params::new().build();
    let balance_transfer_tx =
        entropy::tx().balances().transfer_allow_death(one.to_account_id().into(), aux_data.amount);
    let partial =
        entropy_api.tx().create_partial_signed_offline(&balance_transfer_tx, tx_params).unwrap();

    let mut signature_request = UserSignatureRequest {
        message: hex::encode(partial.signer_payload()),
        auxilary_data: Some(vec![Some(hex::encode(
            &serde_json::to_string(&aux_data.clone()).unwrap(),
        ))]),
        validators_info,
        block_number: rpc.chain_get_header(None).await.unwrap().unwrap().number,
        hash: HashingAlgorithm::Blake2_256,
        signature_verifying_key: verifying_key.clone().to_vec(),
    };

    let validator_ips_and_keys = vec![
        (validator_ips[0].clone(), X25519_PUBLIC_KEYS[0]),
        (validator_ips[1].clone(), X25519_PUBLIC_KEYS[1]),
    ];

    signature_request.block_number = rpc.chain_get_header(None).await.unwrap().unwrap().number;
    let test_user_res =
        submit_transaction_requests(validator_ips_and_keys.clone(), signature_request.clone(), one)
            .await;
    let mut decoded_sig: Vec<u8> = vec![];
    for res in test_user_res {
        let chunk = res.unwrap().chunk().await.unwrap().unwrap();
        let signing_result: Result<(String, Signature), String> =
            serde_json::from_slice(&chunk).unwrap();
        decoded_sig = BASE64_STANDARD.decode(signing_result.clone().unwrap().0).unwrap();
    }
    // take signed tx and repack it into a submitable tx
    let submittable_extrinsic = partial.sign_with_address_and_signature(
        &MultiAddress::Id(verfiying_key_account.clone().into()),
        &MultiSignature::Ecdsa(decoded_sig.try_into().unwrap()),
    );
    let account = subxtAccountId32::from_str(&aux_data.string_account_id).unwrap();
    // get balance before for checking if succeful
    let balance_query = entropy::storage().system().account(account.clone());
    let account_info = query_chain(&entropy_api, &rpc, balance_query, None).await.unwrap().unwrap();
    let balance_before = account_info.data.free;
    // submit then wait for tx
    let mut tx = submittable_extrinsic.submit_and_watch().await.unwrap();

    while let Some(status) = tx.next().await {
        match status.unwrap() {
            TxStatus::InBestBlock(tx_in_block) | TxStatus::InFinalizedBlock(tx_in_block) => {
                assert!(tx_in_block.wait_for_success().await.is_ok());
                break;
            },
            TxStatus::Error { message } => {
                panic!("{}", message);
            },
            TxStatus::Invalid { message } => {
                panic!("{}", message);
            },
            TxStatus::Dropped { message } => {
                panic!("{}", message);
            },
            // Continue otherwise:
            _ => continue,
        };
    }

    // balance after
    let balance_after_query = entropy::storage().system().account(account);
    let account_info =
        query_chain(&entropy_api, &rpc, balance_after_query, None).await.unwrap().unwrap();
    let balance_after = account_info.data.free;
    // make sure funds were transfered
    ma::assert_gt!(balance_after, balance_before);
    clean_tests();
}

#[tokio::test]
#[serial]
async fn test_new_registration_flow() {
    initialize_test_logger().await;
    clean_tests();

    let alice = AccountKeyring::Alice;
    let bob = AccountKeyring::Bob;
    let charlie = AccountKeyring::Charlie;

    let add_parent_key_to_kvdb = true;
    let (_validator_ips, _validator_ids) =
        spawn_testing_validators(add_parent_key_to_kvdb, ChainSpecType::Development).await;

    // Here we need to use `--chain=integration-tests` and force authoring otherwise we won't be
    // able to get our chain in the right state to be jump started.
    let force_authoring = true;
    let substrate_context = test_node_process_testing_state(force_authoring).await;
    let entropy_api = get_api(&substrate_context.ws_url).await.unwrap();
    let rpc = get_rpc(&substrate_context.ws_url).await.unwrap();

    // We first need to jump start the network and grab the resulting network wide verifying key
    // for later
    jump_start_network(&entropy_api, &rpc).await;

    let jump_start_progress_query = entropy::storage().staking_extension().jump_start_progress();
    let jump_start_progress =
        query_chain(&entropy_api, &rpc, jump_start_progress_query, None).await.unwrap().unwrap();

    let network_verifying_key = jump_start_progress.verifying_key.unwrap().0;

    // We need to store a program in order to be able to register succesfully
    let program_hash = test_client::store_program(
        &entropy_api,
        &rpc,
        &bob.pair(), // This is our program deployer
        TEST_PROGRAM_WASM_BYTECODE.to_owned(),
        vec![],
        vec![],
        vec![],
    )
    .await
    .unwrap();

    let registration_request = put_new_register_request_on_chain(
        &entropy_api,
        &rpc,
        &alice,                         // This is our signature request account
        charlie.to_account_id().into(), // This is our program modification account
        BoundedVec(vec![ProgramInstance { program_pointer: program_hash, program_config: vec![] }]),
    )
    .await;

    assert!(
        matches!(registration_request, Ok(_)),
        "We expect our registration request to succeed."
    );

    let entropy::registry::events::AccountRegistered(
        _actual_signature_request_account,
        actual_verifying_key,
    ) = registration_request.unwrap();

    // This is slightly more convenient to work with later one
    let actual_verifying_key = actual_verifying_key.0;

    // Next we want to check that the info that's on-chain is what we actually expect
    let registered_info =
        get_registered_details(&entropy_api, &rpc, actual_verifying_key.to_vec()).await;

    assert!(
        matches!(registered_info, Ok(_)),
        "We expect that the verifying key we got back matches registration entry in storage."
    );

    assert_eq!(
        registered_info.unwrap().program_modification_account,
        charlie.to_account_id().into()
    );

    // Next, let's check that the child verifying key matches
    let network_verifying_key =
        SynedrionVerifyingKey::try_from(network_verifying_key.as_slice()).unwrap();

    // We hardcode the derivation path here since we know that there's only been one registration
    // request (ours).
    let derivation_path = "m/0/0".parse().unwrap();
    let expected_verifying_key =
        network_verifying_key.derive_verifying_key_bip32(&derivation_path).unwrap();
    let expected_verifying_key = expected_verifying_key.to_encoded_point(true).as_bytes().to_vec();

    assert_eq!(
        expected_verifying_key, actual_verifying_key,
        "The derived child key doesn't match our registered verifying key."
    );

    clean_tests();
}

#[tokio::test]
#[serial]
async fn test_increment_or_wipe_request_limit() {
    initialize_test_logger().await;
    clean_tests();
    let substrate_context = test_context_stationary().await;
    let api = get_api(&substrate_context.node_proc.ws_url).await.unwrap();
    let rpc = get_rpc(&substrate_context.node_proc.ws_url).await.unwrap();
    let kv_store = load_kv_store(&None, None).await;

    let request_limit_query = entropy::storage().parameters().request_limit();
    let request_limit = query_chain(&api, &rpc, request_limit_query, None).await.unwrap().unwrap();

    // no error
    assert!(request_limit_check(
        &rpc,
        &kv_store,
        hex::encode(DAVE_VERIFYING_KEY.to_vec()),
        request_limit
    )
    .await
    .is_ok());

    // run up the request check to one less then max (to check integration)
    for _ in 0..request_limit {
        increment_or_wipe_request_limit(
            &rpc,
            &kv_store,
            hex::encode(DAVE_VERIFYING_KEY.to_vec()),
            request_limit,
        )
        .await
        .unwrap();
    }
    // should now fail
    let err_too_many_requests = request_limit_check(
        &rpc,
        &kv_store,
        hex::encode(DAVE_VERIFYING_KEY.to_vec()),
        request_limit,
    )
    .await
    .map_err(|e| e.to_string());
    assert_eq!(err_too_many_requests, Err("Too many requests - wait a block".to_string()));

    clean_tests();
}

#[tokio::test]
#[serial_test::serial]
async fn test_get_oracle_data() {
    initialize_test_logger().await;
    let cxt = testing_context().await;
    setup_client().await;
    let api = get_api(&cxt.node_proc.ws_url).await.unwrap();
    let rpc = get_rpc(&cxt.node_proc.ws_url).await.unwrap();
    run_to_block(&rpc, 1).await;

    let oracle_data = get_oracle_data(&api, &rpc, "block_number_entropy".encode()).await.unwrap();
    let current_block = rpc.chain_get_header(None).await.unwrap().unwrap().number;
    assert_eq!(current_block.encode(), oracle_data);

    // fails gracefully
    let oracle_data_fail = get_oracle_data(&api, &rpc, "random_heading".encode()).await.unwrap();
    assert_eq!(oracle_data_fail.len(), 0);
}

pub async fn submit_transaction_requests(
    validator_urls_and_keys: Vec<(String, [u8; 32])>,
    signature_request: UserSignatureRequest,
    keyring: Sr25519Keyring,
) -> Vec<std::result::Result<reqwest::Response, reqwest::Error>> {
    let mock_client = reqwest::Client::new();
    join_all(
        validator_urls_and_keys
            .iter()
            .map(|validator_tuple| async {
                let signed_message = EncryptedSignedMessage::new(
                    &keyring.pair(),
                    serde_json::to_vec(&signature_request.clone()).unwrap(),
                    &validator_tuple.1,
                    &[],
                )
                .unwrap();
                let url = format!("http://{}/user/sign_tx", validator_tuple.0.clone());
                mock_client
                    .post(url)
                    .header("Content-Type", "application/json")
                    .body(serde_json::to_string(&signed_message).unwrap())
                    .send()
                    .await
            })
            .collect::<Vec<_>>(),
    )
    .await
}

pub async fn get_sign_tx_data(
    api: &OnlineClient<EntropyConfig>,
    rpc: &LegacyRpcMethods<EntropyConfig>,
    message: String,
    with_parent_key: bool,
) -> (Vec<ValidatorInfo>, UserSignatureRequest, Vec<(String, [u8; 32])>) {
    let validators_info = get_signers_from_chain(api, rpc, with_parent_key).await.unwrap();

    let signature_request = UserSignatureRequest {
        message,
        auxilary_data: Some(vec![
            Some(hex::encode(AUXILARY_DATA_SHOULD_SUCCEED)),
            Some(hex::encode(AUXILARY_DATA_SHOULD_SUCCEED)),
        ]),
        validators_info: validators_info.clone(),
        block_number: 0,
        hash: HashingAlgorithm::Keccak,
        signature_verifying_key: DAVE_VERIFYING_KEY.to_vec(),
    };

    let validator_ips_and_keys =
        validators_info.iter().map(|v| (v.ip_address.clone(), v.x25519_public_key)).collect();

    (validators_info, signature_request, validator_ips_and_keys)
}

/// Mock jump starting the network
pub async fn jump_start_network(
    api: &OnlineClient<EntropyConfig>,
    rpc: &LegacyRpcMethods<EntropyConfig>,
) {
    let alice = AccountKeyring::Alice;
    let signer = PairSigner::<EntropyConfig, sr25519::Pair>::new(alice.clone().into());
    jump_start_network_with_signer(api, rpc, &signer).await;
}<|MERGE_RESOLUTION|>--- conflicted
+++ resolved
@@ -169,16 +169,9 @@
     let one = AccountKeyring::One;
     let two = AccountKeyring::Two;
 
-<<<<<<< HEAD
+    let add_parent_key_to_kvdb = true;
     let (_validator_ips, _validator_ids) =
-        spawn_testing_validators(false, ChainSpecType::Development).await;
-    let substrate_context = test_context_stationary().await;
-    let entropy_api = get_api(&substrate_context.node_proc.ws_url).await.unwrap();
-    let rpc = get_rpc(&substrate_context.node_proc.ws_url).await.unwrap();
-    let program_hash = store_program(
-=======
-    let add_parent_key_to_kvdb = true;
-    let (_validator_ips, _validator_ids) = spawn_testing_validators(add_parent_key_to_kvdb).await;
+        spawn_testing_validators(add_parent_key_to_kvdb, ChainSpecType::Integration).await;
 
     // Here we need to use `--chain=integration-tests` and force authoring otherwise we won't be
     // able to get our chain in the right state to be jump started.
@@ -193,7 +186,6 @@
 
     // We need to store a program in order to be able to register succesfully
     let program_hash = test_client::store_program(
->>>>>>> 084a2b63
         &entropy_api,
         &rpc,
         &two.pair(), // This is our program deployer
@@ -356,7 +348,7 @@
 
     let add_parent_key_to_kvdb = true;
     let (_validator_ips, _validator_ids) =
-        spawn_testing_validators(add_parent_key_to_kvdb, ChainSpecType::Development).await;
+        spawn_testing_validators(add_parent_key_to_kvdb, ChainSpecType::Integration).await;
 
     // Here we need to use `--chain=integration-tests` and force authoring otherwise we won't be
     // able to get our chain in the right state to be jump started.
@@ -500,7 +492,8 @@
     let two = AccountKeyring::Two;
 
     let add_parent_key = true;
-    let (_validator_ips, _validator_ids) = spawn_testing_validators(add_parent_key).await;
+    let (_validator_ips, _validator_ids) =
+        spawn_testing_validators(add_parent_key, ChainSpecType::Integration).await;
 
     let force_authoring = true;
     let substrate_context = test_node_process_testing_state(force_authoring).await;
@@ -625,19 +618,12 @@
     let one = AccountKeyring::One;
     let two = AccountKeyring::Two;
 
-<<<<<<< HEAD
+    let add_parent_key = true;
     let (_validator_ips, _validator_ids) =
-        spawn_testing_validators(false, ChainSpecType::Development).await;
-    let substrate_context = test_context_stationary().await;
-    let entropy_api = get_api(&substrate_context.node_proc.ws_url).await.unwrap();
-    let rpc = get_rpc(&substrate_context.node_proc.ws_url).await.unwrap();
-=======
-    let add_parent_key = true;
-    let (_validator_ips, _validator_ids) = spawn_testing_validators(add_parent_key).await;
+        spawn_testing_validators(add_parent_key, ChainSpecType::Integration).await;
 
     let force_authoring = true;
     let substrate_context = test_node_process_testing_state(force_authoring).await;
->>>>>>> 084a2b63
 
     let entropy_api = get_api(&substrate_context.ws_url).await.unwrap();
     let rpc = get_rpc(&substrate_context.ws_url).await.unwrap();
@@ -748,16 +734,9 @@
     let one = AccountKeyring::One;
     let two = AccountKeyring::Two;
 
-<<<<<<< HEAD
-    let cxt = test_context_stationary().await;
+    let add_parent_key = true;
     let (_validator_ips, _validator_ids) =
-        spawn_testing_validators(false, ChainSpecType::Development).await;
-    let api = get_api(&cxt.node_proc.ws_url).await.unwrap();
-    let rpc = get_rpc(&cxt.node_proc.ws_url).await.unwrap();
-=======
-    let add_parent_key = true;
-    let (_validator_ips, _validator_ids) = spawn_testing_validators(add_parent_key).await;
->>>>>>> 084a2b63
+        spawn_testing_validators(add_parent_key, ChainSpecType::Integration).await;
 
     let force_authoring = true;
     let substrate_context = test_node_process_testing_state(force_authoring).await;
@@ -1074,16 +1053,9 @@
     let one = AccountKeyring::One;
     let two = AccountKeyring::Two;
 
-<<<<<<< HEAD
-    let (validator_ips, _validator_ids) =
-        spawn_testing_validators(false, ChainSpecType::Development).await;
-    let substrate_context = test_context_stationary().await;
-    let entropy_api = get_api(&substrate_context.node_proc.ws_url).await.unwrap();
-    let rpc = get_rpc(&substrate_context.node_proc.ws_url).await.unwrap();
-=======
     let add_parent_key = true;
-    let (_validator_ips, _validator_ids) = spawn_testing_validators(add_parent_key).await;
->>>>>>> 084a2b63
+    let (_validator_ips, _validator_ids) =
+        spawn_testing_validators(add_parent_key, ChainSpecType::Integration).await;
 
     let force_authoring = true;
     let substrate_context = test_node_process_testing_state(force_authoring).await;
@@ -1169,7 +1141,8 @@
     let two = AccountKeyring::Two;
 
     let add_parent_key_to_kvdb = true;
-    let (_validator_ips, _validator_ids) = spawn_testing_validators(add_parent_key_to_kvdb).await;
+    let (_validator_ips, _validator_ids) =
+        spawn_testing_validators(add_parent_key_to_kvdb, ChainSpecType::Integration).await;
 
     // Here we need to use `--chain=integration-tests` and force authoring otherwise we won't be
     // able to get our chain in the right state to be jump started.
@@ -1207,14 +1180,6 @@
     .await
     .unwrap();
 
-<<<<<<< HEAD
-    let (_validator_ips, _validator_ids) =
-        spawn_testing_validators(false, ChainSpecType::Development).await;
-    let substrate_context = test_context_stationary().await;
-    let entropy_api = get_api(&substrate_context.node_proc.ws_url).await.unwrap();
-    let rpc = get_rpc(&substrate_context.node_proc.ws_url).await.unwrap();
-=======
->>>>>>> 084a2b63
     let keypair = Sr25519Keypair::generate();
     let public_key = BASE64_STANDARD.encode(keypair.public);
 
@@ -1493,7 +1458,7 @@
 
     let add_parent_key_to_kvdb = true;
     let (_validator_ips, _validator_ids) =
-        spawn_testing_validators(add_parent_key_to_kvdb, ChainSpecType::Development).await;
+        spawn_testing_validators(add_parent_key_to_kvdb, ChainSpecType::Integration).await;
 
     // Here we need to use `--chain=integration-tests` and force authoring otherwise we won't be
     // able to get our chain in the right state to be jump started.
