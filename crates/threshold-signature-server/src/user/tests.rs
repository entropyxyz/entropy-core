// Copyright (C) 2023 Entropy Cryptography Inc.
//
// This program is free software: you can redistribute it and/or modify
// it under the terms of the GNU Affero General Public License as published by
// the Free Software Foundation, either version 3 of the License, or
// (at your option) any later version.
//
// This program is distributed in the hope that it will be useful,
// but WITHOUT ANY WARRANTY; without even the implied warranty of
// MERCHANTABILITY or FITNESS FOR A PARTICULAR PURPOSE.  See the
// GNU Affero General Public License for more details.
//
// You should have received a copy of the GNU Affero General Public License
// along with this program.  If not, see <https://www.gnu.org/licenses/>.

use anyhow::{anyhow, Result};
use base64::prelude::{Engine, BASE64_STANDARD};
use entropy_client::substrate::get_registered_details;
use entropy_client::{
    client as test_client,
    client::update_programs,
    user::{get_all_signers_from_chain, UserSignatureRequest},
};
use entropy_kvdb::clean_tests;
use entropy_kvdb::kv_manager::KvManager;
use entropy_protocol::{
    decode_verifying_key,
    protocol_transport::{noise::noise_handshake_initiator, SubscribeMessage},
    KeyShareWithAuxInfo, SessionId, SigningSessionInfo, ValidatorInfo,
};
use entropy_shared::{
    HashingAlgorithm, DAVE_VERIFYING_KEY, DEFAULT_VERIFYING_KEY_NOT_REGISTERED, DEVICE_KEY_HASH,
    NETWORK_PARENT_KEY,
};
use entropy_testing_utils::{
    chain_api::{
        entropy::runtime_types::bounded_collections::bounded_vec::BoundedVec as OtherBoundedVec,
        entropy::runtime_types::pallet_registry::pallet::ProgramInstance as OtherProgramInstance,
    },
    constants::{
        AUXILARY_DATA_SHOULD_SUCCEED, BOB_STASH_ADDRESS, CHARLIE_STASH_ADDRESS, FAUCET_PROGRAM,
        FERDIE_X25519_SECRET_KEY, PREIMAGE_SHOULD_SUCCEED, TEST_BASIC_TRANSACTION,
        TEST_INFINITE_LOOP_BYTECODE, TEST_ORACLE_BYTECODE, TEST_PROGRAM_CUSTOM_HASH,
        TEST_PROGRAM_WASM_BYTECODE, TSS_ACCOUNTS, X25519_PUBLIC_KEYS,
    },
    helpers::spawn_tss_nodes_and_start_chain,
    substrate_context::{test_context_stationary, testing_context},
    test_node_process_testing_state, ChainSpecType,
};
use futures::future::try_join_all;
use more_asserts as ma;
use parity_scale_codec::{Decode, Encode};
use rand::Rng;
use schemars::{schema_for, JsonSchema};
use schnorrkel::{signing_context, Keypair as Sr25519Keypair, Signature as Sr25519Signature};
use serde::{Deserialize, Serialize};
use serial_test::serial;
use sp_keyring::{AccountKeyring, Sr25519Keyring};
use std::{
    collections::HashMap,
    str,
    str::FromStr,
    sync::{Arc, RwLock},
    time::Duration,
};
use subxt::{
    backend::legacy::LegacyRpcMethods,
    config::PolkadotExtrinsicParamsBuilder as Params,
    ext::sp_core::{hashing::blake2_256, sr25519, sr25519::Signature, Pair},
    tx::{PairSigner, TxStatus},
    utils::{AccountId32 as subxtAccountId32, MultiAddress, MultiSignature},
    OnlineClient,
};
use synedrion::k256::ecdsa::{RecoveryId, Signature as k256Signature, VerifyingKey};
use synedrion::{ecdsa::VerifyingKey as SynedrionVerifyingKey, DeriveChildKey};
use tokio_tungstenite::connect_async;

use crate::{
    chain_api::{
        entropy, entropy::runtime_types::bounded_collections::bounded_vec::BoundedVec,
        entropy::runtime_types::entropy_runtime::RuntimeCall,
        entropy::runtime_types::pallet_balances::pallet::Call as BalancesCall,
        entropy::runtime_types::pallet_registry::pallet::ProgramInstance, get_api, get_rpc,
        EntropyConfig,
    },
    helpers::{
<<<<<<< HEAD
        launch::{
            development_mnemonic, load_kv_store, setup_mnemonic, threshold_account_id,
            ValidatorName, DEFAULT_ENDPOINT,
        },
=======
        launch::{build_db_path, development_mnemonic, ValidatorName},
>>>>>>> 4e7e5642
        signing::Hasher,
        substrate::{get_oracle_data, get_signers_from_chain, query_chain, submit_transaction},
        tests::{
            do_jump_start, get_port, initialize_test_logger, run_to_block, setup_client,
            spawn_testing_validators, store_program_and_register, unsafe_get,
        },
        user::compute_hash,
        validator::get_signer_and_x25519_secret_from_mnemonic,
    },
    r#unsafe::api::UnsafeQuery,
    user::api::{
        check_hash_pointer_out_of_bounds, increment_or_wipe_request_limit, request_limit_check,
        request_limit_key, RelayerSignatureRequest, RequestLimitStorage,
    },
    validation::EncryptedSignedMessage,
    AppState, Configuration, ListenerState,
};

#[tokio::test]
#[serial]
async fn test_signature_requests_fail_on_different_conditions() {
    initialize_test_logger().await;
    clean_tests();

    let one = AccountKeyring::One;
    let two = AccountKeyring::Two;

    let (_ctx, entropy_api, rpc, validator_ips, _validator_ids) =
        spawn_tss_nodes_and_start_chain(ChainSpecType::IntegrationJumpStarted).await;
    let mnemonic = development_mnemonic(&Some(ValidatorName::Alice));
    let (tss_signer, _static_secret) =
        get_signer_and_x25519_secret_from_mnemonic(&mnemonic.to_string()).unwrap();

    let non_signer = ValidatorName::Dave;
    let (relayer_ip_and_key, _) =
        validator_name_to_relayer_info(non_signer, &entropy_api, &rpc).await;

    // Register the user with a test program
    let (verifying_key, program_hash) =
        store_program_and_register(&entropy_api, &rpc, &one.pair(), &two.pair()).await;

    // Test: We check that an account with a program succeeds in submiting a signature request
    let (_validators_info, mut signature_request, _validator_ips_and_keys) =
        get_sign_tx_data(&entropy_api, &rpc, hex::encode(PREIMAGE_SHOULD_SUCCEED), verifying_key)
            .await;

    // The account we registered does have a program pointer, so this should succeed
    let test_user_res =
        submit_transaction_request(relayer_ip_and_key.clone(), signature_request.clone(), one)
            .await;

    let message_hash = Hasher::keccak(PREIMAGE_SHOULD_SUCCEED);
    let decoded_verifying_key =
        decode_verifying_key(verifying_key.as_slice().try_into().unwrap()).unwrap();

    let all_signers_info = get_all_signers_from_chain(&entropy_api, &rpc).await.unwrap();
    verify_signature(test_user_res, message_hash, &decoded_verifying_key, &all_signers_info).await;

    signature_request.block_number = rpc.chain_get_header(None).await.unwrap().unwrap().number;

    let mock_client = reqwest::Client::new();

    let signed_message = EncryptedSignedMessage::new(
        &one.pair(),
        serde_json::to_vec(&signature_request.clone()).unwrap(),
        &X25519_PUBLIC_KEYS[0],
        &[],
    )
    .unwrap();
    let url = format!("http://{}/user/sign_tx", validator_ips[0]);
    let signature_request_responses_fail_not_relayer = mock_client
        .post(url)
        .header("Content-Type", "application/json")
        .body(serde_json::to_string(&signed_message).unwrap())
        .send()
        .await;
    assert_eq!(
        signature_request_responses_fail_not_relayer.unwrap().text().await.unwrap(),
        "Message sent directly to signer"
    );

    // Test: A user that is not registered is not able to send a signature request

    signature_request.block_number = rpc.chain_get_header(None).await.unwrap().unwrap().number;
    signature_request.signature_verifying_key = DEFAULT_VERIFYING_KEY_NOT_REGISTERED.to_vec();
    let test_user_res_not_registered =
        submit_transaction_request(relayer_ip_and_key.clone(), signature_request.clone(), two)
            .await;

    assert_eq!(
        test_user_res_not_registered.unwrap().text().await.unwrap(),
        "Substrate: User is not registered on-chain"
    );

    let test_user_res_not_registered_sign_tx = submit_transaction_sign_tx_requests(
        &entropy_api,
        &rpc,
        relayer_ip_and_key.clone(),
        signature_request.clone(),
        tss_signer.signer().clone(),
        None,
    )
    .await;

    assert_eq!(
        test_user_res_not_registered_sign_tx.unwrap().text().await.unwrap(),
        "Substrate: User is not registered on-chain"
    );

    // Test: Signature requests fail if no auxiliary data is set

    // The test program is written to fail when `auxilary_data` is `None`
    signature_request.block_number = rpc.chain_get_header(None).await.unwrap().unwrap().number;
    signature_request.signature_verifying_key = verifying_key.to_vec();
    signature_request.auxilary_data = None;

    let test_user_failed_programs_res =
        submit_transaction_request(relayer_ip_and_key.clone(), signature_request.clone(), one)
            .await;

    assert_eq!(
            test_user_failed_programs_res.unwrap().text().await.unwrap(),
            "Runtime error: Runtime(Error::Evaluation(\"This program requires that `auxilary_data` be `Some`.\"))"
        );

    let test_user_failed_programs_res_sign_tx = submit_transaction_sign_tx_requests(
        &entropy_api,
        &rpc,
        relayer_ip_and_key.clone(),
        signature_request.clone(),
        tss_signer.signer().clone(),
        None,
    )
    .await;

    assert_eq!(
        test_user_failed_programs_res_sign_tx.unwrap().text().await.unwrap(),
        "Runtime error: Runtime(Error::Evaluation(\"This program requires that `auxilary_data` be `Some`.\"))"
    );

    // The test program is written to fail when `auxilary_data` is `None` but only on the second
    // program
    update_programs(
        &entropy_api,
        &rpc,
        verifying_key.as_slice().try_into().unwrap(),
        &two.pair(),
        OtherBoundedVec(vec![
            OtherProgramInstance { program_pointer: program_hash, program_config: vec![] },
            OtherProgramInstance { program_pointer: program_hash, program_config: vec![] },
        ]),
    )
    .await
    .unwrap();

    signature_request.block_number = rpc.chain_get_header(None).await.unwrap().unwrap().number;
    signature_request.signature_verifying_key = verifying_key.to_vec();
    signature_request.auxilary_data = Some(vec![Some(hex::encode(AUXILARY_DATA_SHOULD_SUCCEED))]);

    let test_user_failed_aux_data =
        submit_transaction_request(relayer_ip_and_key.clone(), signature_request.clone(), one)
            .await;

    assert_eq!(
        test_user_failed_aux_data.unwrap().text().await.unwrap(),
        "Auxilary data is mismatched"
    );

    let test_user_failed_aux_data_sign_tx = submit_transaction_sign_tx_requests(
        &entropy_api,
        &rpc,
        relayer_ip_and_key.clone(),
        signature_request.clone(),
        tss_signer.signer().clone(),
        None,
    )
    .await;

    assert_eq!(
        test_user_failed_aux_data_sign_tx.unwrap().text().await.unwrap(),
        "Auxilary data is mismatched"
    );

    // Test: Signature requests fails if a user provides an invalid hashing algorithm option

    signature_request.block_number = rpc.chain_get_header(None).await.unwrap().unwrap().number;
    signature_request.signature_verifying_key = verifying_key.to_vec();
    signature_request.hash = HashingAlgorithm::Custom(3);

    let test_user_custom_hash_out_of_bounds =
        submit_transaction_request(relayer_ip_and_key.clone(), signature_request.clone(), two)
            .await;

    assert_eq!(
        test_user_custom_hash_out_of_bounds.unwrap().text().await.unwrap(),
        "Custom hash choice out of bounds"
    );

    let test_user_custom_hash_out_of_bounds_sign_tx = submit_transaction_sign_tx_requests(
        &entropy_api,
        &rpc,
        relayer_ip_and_key.clone(),
        signature_request.clone(),
        tss_signer.signer().clone(),
        None,
    )
    .await;

    assert_eq!(
        test_user_custom_hash_out_of_bounds_sign_tx.unwrap().text().await.unwrap(),
        "Custom hash choice out of bounds"
    );

    // Test: Signature requests fails if a the network parent key is used

    signature_request.block_number = rpc.chain_get_header(None).await.unwrap().unwrap().number;
    signature_request.signature_verifying_key = NETWORK_PARENT_KEY.as_bytes().to_vec();

    let test_user_sign_with_parent_key =
        submit_transaction_request(relayer_ip_and_key.clone(), signature_request.clone(), one)
            .await;

    assert_eq!(
        test_user_sign_with_parent_key.unwrap().text().await.unwrap(),
        "No signing from parent key"
    );

    let test_user_sign_with_parent_key_sign_tx = submit_transaction_sign_tx_requests(
        &entropy_api,
        &rpc,
        relayer_ip_and_key.clone(),
        signature_request.clone(),
        tss_signer.signer().clone(),
        None,
    )
    .await;

    assert_eq!(
        test_user_sign_with_parent_key_sign_tx.unwrap().text().await.unwrap(),
        "No signing from parent key"
    );

    clean_tests();
}

#[tokio::test]
#[serial]
async fn test_signature_requests_fail_validator_info_wrong() {
    initialize_test_logger().await;
    clean_tests();

    let one = AccountKeyring::One;
    let two = AccountKeyring::Two;

    let (_ctx, entropy_api, rpc, _validator_ips, _validator_ids) =
        spawn_tss_nodes_and_start_chain(ChainSpecType::IntegrationJumpStarted).await;
    let mnemonic = development_mnemonic(&Some(ValidatorName::Alice));
    let (tss_signer, _static_secret) =
        get_signer_and_x25519_secret_from_mnemonic(&mnemonic.to_string()).unwrap();

    let non_signer = ValidatorName::Dave;
    let (relayer_ip_and_key, tss_account) =
        validator_name_to_relayer_info(non_signer, &entropy_api, &rpc).await;

    // Register the user with a test program
    let (verifying_key, _program_hash) =
        store_program_and_register(&entropy_api, &rpc, &one.pair(), &two.pair()).await;

    // Test: We check that a relayed signature request with less than t validators selected fails
    let (mut validators_info, signature_request, _validator_ips_and_keys) =
        get_sign_tx_data(&entropy_api, &rpc, hex::encode(PREIMAGE_SHOULD_SUCCEED), verifying_key)
            .await;

    // Pops off a validator to trigger the too few validator check
    validators_info.pop();

    let test_user_res_not_registered_sign_tx = submit_transaction_sign_tx_requests(
        &entropy_api,
        &rpc,
        relayer_ip_and_key.clone(),
        signature_request.clone(),
        tss_signer.signer().clone(),
        Some(validators_info.clone()),
    )
    .await;

    assert_eq!(
        test_user_res_not_registered_sign_tx.unwrap().text().await.unwrap(),
        "Too few signers selected"
    );
    // Adds on a dummy validator to trigger the validator check
    validators_info.push(ValidatorInfo {
        x25519_public_key: relayer_ip_and_key.clone().1,
        ip_address: relayer_ip_and_key.clone().0,
        tss_account,
    });

    let test_user_res_wrong_validator = submit_transaction_sign_tx_requests(
        &entropy_api,
        &rpc,
        relayer_ip_and_key.clone(),
        signature_request.clone(),
        tss_signer.signer().clone(),
        Some(validators_info),
    )
    .await;

    assert_eq!(
        test_user_res_wrong_validator.unwrap().text().await.unwrap(),
        "Non signer sent from relayer"
    );

    clean_tests();
}

#[tokio::test]
#[serial]
async fn signature_request_with_derived_account_works() {
    initialize_test_logger().await;
    clean_tests();

    let alice = AccountKeyring::Alice;
    let bob = AccountKeyring::Bob;
    let charlie = AccountKeyring::Charlie;

    let (_ctx, entropy_api, rpc, _validator_ips, _validator_ids) =
        spawn_tss_nodes_and_start_chain(ChainSpecType::IntegrationJumpStarted).await;

    let (relayer_ip_and_key, _) =
        validator_name_to_relayer_info(ValidatorName::Dave, &entropy_api, &rpc).await;

    // Register the user with a test program
    let (verifying_key, _program_hash) =
        store_program_and_register(&entropy_api, &rpc, &charlie.pair(), &bob.pair()).await;

    let (_validators_info, signature_request, _validator_ips_and_keys) =
        get_sign_tx_data(&entropy_api, &rpc, hex::encode(PREIMAGE_SHOULD_SUCCEED), verifying_key)
            .await;
    let signature_request_responses =
        submit_transaction_request(relayer_ip_and_key, signature_request.clone(), alice).await;

    // We expect that the signature we get back is valid
    let message_hash = Hasher::keccak(PREIMAGE_SHOULD_SUCCEED);
    let verifying_key =
        SynedrionVerifyingKey::try_from(signature_request.signature_verifying_key.as_slice())
            .unwrap();

    let all_signers_info = get_all_signers_from_chain(&entropy_api, &rpc).await.unwrap();
    verify_signature(signature_request_responses, message_hash, &verifying_key, &all_signers_info)
        .await;

    clean_tests();
}

#[tokio::test]
#[serial]
async fn signature_request_overload() {
    initialize_test_logger().await;
    clean_tests();

    let alice = AccountKeyring::Alice;
    let bob = AccountKeyring::Bob;
    let charlie = AccountKeyring::Charlie;

    let (_ctx, entropy_api, rpc, _validator_ips, _validator_ids) =
        spawn_tss_nodes_and_start_chain(ChainSpecType::IntegrationJumpStarted).await;

    let (relayer_ip_and_key, _) =
        validator_name_to_relayer_info(ValidatorName::Dave, &entropy_api, &rpc).await;

    // Register the user with a test program
    let (verifying_key, _program_hash) =
        store_program_and_register(&entropy_api, &rpc, &charlie.pair(), &bob.pair()).await;

    let sends = 15;
    let mut calls = Vec::with_capacity(sends);
    let mut rng = rand::thread_rng();

    for _ in 0..sends {
        let randomness: u128 = rng.gen();
        let (_validators_info, signature_request, _validator_ips_and_keys) =
            get_sign_tx_data(&entropy_api, &rpc, hex::encode(randomness.encode()), verifying_key)
                .await;
        calls.push(signature_request);
    }

    // Spawn all signature requests with proper error handling
    let tasks: Vec<_> = calls
        .into_iter()
        .map(|signature_request| {
            let entropy_api = entropy_api.clone();
            let rpc = rpc.clone();
            let relayer_ip_and_key = relayer_ip_and_key.clone();

            tokio::spawn(async move {
                let signature_request_responses = submit_transaction_request(
                    relayer_ip_and_key,
                    signature_request.clone(),
                    alice,
                )
                .await
                .map_err(|e| anyhow!("Failed to submit transaction request: {}", e))?;

                let message_hash = Hasher::keccak(&hex::decode(signature_request.message).unwrap());
                let verifying_key = SynedrionVerifyingKey::try_from(
                    signature_request.signature_verifying_key.as_slice(),
                )
                .map_err(|e| anyhow!("Failed to parse verifying key: {}", e))?;

                let all_signers_info = get_all_signers_from_chain(&entropy_api, &rpc)
                    .await
                    .map_err(|e| anyhow!("Failed to fetch signers from chain: {}", e))?;

                verify_signature(
                    Ok(signature_request_responses),
                    message_hash,
                    &verifying_key,
                    &all_signers_info,
                )
                .await;
                tokio::time::sleep(Duration::from_millis(2000)).await;

                Ok::<(), anyhow::Error>(())
            })
        })
        .collect();

    // Await all tasks and propagate errors
    let _results = try_join_all(tasks).await.unwrap();

    clean_tests();
}

#[tokio::test]
#[serial]
async fn test_signing_fails_if_wrong_participants_are_used() {
    initialize_test_logger().await;
    clean_tests();

    let one = AccountKeyring::Dave;

    let (_ctx, entropy_api, rpc, _validator_ips, _validator_ids) =
        spawn_tss_nodes_and_start_chain(ChainSpecType::IntegrationJumpStarted).await;

    let non_signer = ValidatorName::Dave;
    let (relayer_ip_and_key, _) =
        validator_name_to_relayer_info(non_signer, &entropy_api, &rpc).await;
    let relayer_url = format!("http://{}/user/relay_tx", relayer_ip_and_key.0.clone());

    let mock_client = reqwest::Client::new();

    let (_validators_info, signature_request, _validator_ips_and_keys) = get_sign_tx_data(
        &entropy_api,
        &rpc,
        hex::encode(PREIMAGE_SHOULD_SUCCEED),
        DAVE_VERIFYING_KEY,
    )
    .await;

    // fails verification tests
    // wrong key for wrong validator
    let failed_signed_message = EncryptedSignedMessage::new(
        &one.pair(),
        serde_json::to_vec(&signature_request.clone()).unwrap(),
        &X25519_PUBLIC_KEYS[1],
        &[],
    )
    .unwrap();
    let failed_res = mock_client
        .post("http://127.0.0.1:3001/user/sign_tx")
        .header("Content-Type", "application/json")
        .body(serde_json::to_string(&failed_signed_message).unwrap())
        .send()
        .await
        .unwrap();
    assert_eq!(failed_res.status(), 500);
    assert_eq!(
        failed_res.text().await.unwrap(),
        "Encryption or signing error: Hpke: HPKE Error: OpenError"
    );

    let failed_res_relay = mock_client
        .post(relayer_url.clone())
        .header("Content-Type", "application/json")
        .body(serde_json::to_string(&failed_signed_message).unwrap())
        .send()
        .await
        .unwrap();
    assert_eq!(failed_res_relay.status(), 500);
    assert_eq!(
        failed_res_relay.text().await.unwrap(),
        "Encryption or signing error: Hpke: HPKE Error: OpenError"
    );

    let sig: [u8; 64] = [0; 64];
    let user_input_bad = EncryptedSignedMessage::new_with_given_signature(
        &one.pair(),
        serde_json::to_vec(&signature_request.clone()).unwrap(),
        &X25519_PUBLIC_KEYS[0],
        &[],
        sr25519::Signature::from_raw(sig),
    )
    .unwrap();

    let failed_sign = mock_client
        .post("http://127.0.0.1:3001/user/sign_tx")
        .header("Content-Type", "application/json")
        .body(serde_json::to_string(&user_input_bad).unwrap())
        .send()
        .await
        .unwrap();

    assert_eq!(failed_sign.status(), 500);
    assert_eq!(
        failed_sign.text().await.unwrap(),
        "Encryption or signing error: Cannot verify signature"
    );

    let user_input_bad_relayer = EncryptedSignedMessage::new_with_given_signature(
        &one.pair(),
        serde_json::to_vec(&signature_request.clone()).unwrap(),
        &relayer_ip_and_key.1,
        &[],
        sr25519::Signature::from_raw(sig),
    )
    .unwrap();

    let failed_sign_relay = mock_client
        .post(relayer_url)
        .header("Content-Type", "application/json")
        .body(serde_json::to_string(&user_input_bad_relayer).unwrap())
        .send()
        .await
        .unwrap();

    assert_eq!(failed_sign_relay.status(), 500);
    assert_eq!(
        failed_sign_relay.text().await.unwrap(),
        "Encryption or signing error: Cannot verify signature"
    );

    clean_tests();
}

#[tokio::test]
#[serial]
async fn test_request_limit_are_updated_during_signing() {
    initialize_test_logger().await;
    clean_tests();

    let one = AccountKeyring::One;
    let two = AccountKeyring::Two;

    let (_validator_ips, _validator_ids) =
        spawn_testing_validators(crate::helpers::tests::ChainSpecType::IntegrationJumpStarted)
            .await;

    let force_authoring = true;
    let context =
        test_node_process_testing_state(ChainSpecType::IntegrationJumpStarted, force_authoring)
            .await;
    let entropy_api = get_api(&context[0].ws_url).await.unwrap();
    let rpc = get_rpc(&context[0].ws_url).await.unwrap();

    let non_signer = ValidatorName::Dave;
    let (relayer_ip_and_key, _) =
        validator_name_to_relayer_info(non_signer, &entropy_api, &rpc).await;
    // Register the user with a test program
    let (verifying_key, _program_hash) =
        store_program_and_register(&entropy_api, &rpc, &one.pair(), &two.pair()).await;

    // Test: We check that the rate limiter changes as expected when signature requests are sent

    // First we need to get a signature request to populate the KVDB for our verifying key
    let (validators_info, mut signature_request, _validator_ips_and_keys) =
        get_sign_tx_data(&entropy_api, &rpc, hex::encode(PREIMAGE_SHOULD_SUCCEED), verifying_key)
            .await;

    let test_user_res =
        submit_transaction_request(relayer_ip_and_key.clone(), signature_request.clone(), one)
            .await;

    let message_hash = Hasher::keccak(PREIMAGE_SHOULD_SUCCEED);
    let decoded_verifying_key =
        decode_verifying_key(verifying_key.as_slice().try_into().unwrap()).unwrap();

    let all_signers_info = get_all_signers_from_chain(&entropy_api, &rpc).await.unwrap();
    verify_signature(test_user_res, message_hash, &decoded_verifying_key, &all_signers_info).await;

    // Next we check request limiter increases
    let mock_client = reqwest::Client::new();

    let unsafe_get =
        UnsafeQuery::new(request_limit_key(hex::encode(verifying_key.clone().to_vec())), vec![])
            .to_json();

    let get_response = mock_client
        .post(format!("http://{}/unsafe/read_from_cache", validators_info[0].ip_address))
        .header("Content-Type", "application/json")
        .body(unsafe_get.clone())
        .send()
        .await;

    if get_response.is_ok() {
        let serialized_request_amount = get_response.unwrap().text().await.unwrap();

        let request_info: RequestLimitStorage =
            RequestLimitStorage::decode(&mut serialized_request_amount.as_ref()).unwrap();
        assert_eq!(request_info.request_amount, 1);
    }

    // Test: If we send too many requests though, we'll be blocked from signing

    let request_limit_query = entropy::storage().parameters().request_limit();
    let request_limit =
        query_chain(&entropy_api, &rpc, request_limit_query, None).await.unwrap().unwrap();

    // Gets current block number, potential race condition run to block + 1
    // to reset block and give us 6 seconds to hit rate limit
    let block_number = rpc.chain_get_header(None).await.unwrap().unwrap().number;
    run_to_block(&rpc, block_number + 1).await;

    let unsafe_put = UnsafeQuery::new(
        request_limit_key(hex::encode(verifying_key.to_vec())),
        RequestLimitStorage { request_amount: request_limit + 1, block_number: block_number + 1 }
            .encode(),
    )
    .to_json();

    for validator_info in all_signers_info {
        mock_client
            .post(format!("http://{}/unsafe/write_to_cache", validator_info.ip_address))
            .header("Content-Type", "application/json")
            .body(unsafe_put.clone())
            .send()
            .await
            .unwrap();
    }

    signature_request.block_number = rpc.chain_get_header(None).await.unwrap().unwrap().number;
    signature_request.signature_verifying_key = verifying_key.to_vec();

    let test_user_failed_request_limit =
        submit_transaction_request(relayer_ip_and_key.clone(), signature_request.clone(), one)
            .await;

    assert_eq!(test_user_failed_request_limit.unwrap().text().await.unwrap(), "[{\"Err\":\"Too many requests - wait a block\"},{\"Err\":\"Too many requests - wait a block\"}]");

    clean_tests();
}

#[tokio::test]
#[serial]
async fn test_fails_to_sign_if_non_signing_group_participants_are_used() {
    initialize_test_logger().await;
    clean_tests();

    let user = AccountKeyring::One;
    let deployer = AccountKeyring::Two;

    let (_ctx, entropy_api, rpc, _validator_ips, _validator_ids) =
        spawn_tss_nodes_and_start_chain(ChainSpecType::IntegrationJumpStarted).await;

    // Register the user with a test program
    let (verifying_key, _program_hash) =
        store_program_and_register(&entropy_api, &rpc, &user.pair(), &deployer.pair()).await;

    let (_validators_info, signature_request, validator_ips_and_keys) =
        get_sign_tx_data(&entropy_api, &rpc, hex::encode(PREIMAGE_SHOULD_SUCCEED), verifying_key)
            .await;

    let message_hash = Hasher::keccak(PREIMAGE_SHOULD_SUCCEED);

    let non_signer = ValidatorName::Dave;
    let mnemonic = development_mnemonic(&Some(non_signer));
    let (tss_signer, _static_secret) =
        get_signer_and_x25519_secret_from_mnemonic(&mnemonic.to_string()).unwrap();

    let expected_account_id = tss_signer.account_id().clone();

    let session_id = SessionId::Sign(SigningSessionInfo {
        signature_verifying_key: verifying_key.to_vec(),
        message_hash,
        request_author: expected_account_id,
    });

    // Test attempting to connect over ws by someone who is not in the signing group
    let validator_ip_and_key: (String, [u8; 32]) =
        (validator_ips_and_keys[0].clone().0, validator_ips_and_keys[0].clone().1);

    let connection_attempt_handle = tokio::spawn(async move {
        // Wait for the "user" to submit the signing request
        tokio::time::sleep(Duration::from_millis(500)).await;
        let ws_endpoint = format!("ws://{}/ws", &validator_ip_and_key.0.clone());
        let (ws_stream, _response) = connect_async(ws_endpoint).await.unwrap();

        let ferdie_pair = AccountKeyring::Ferdie.pair();

        // create a SubscribeMessage from a party who is not in the signing commitee
        let subscribe_message_vec =
            bincode::serialize(&SubscribeMessage::new(session_id, &ferdie_pair).unwrap()).unwrap();

        // Attempt a noise handshake including the subscribe message in the payload
        let mut encrypted_connection = noise_handshake_initiator(
            ws_stream,
            &FERDIE_X25519_SECRET_KEY.into(),
            validator_ip_and_key.1,
            subscribe_message_vec,
        )
        .await
        .unwrap();

        // Check the response as to whether they accepted our SubscribeMessage
        let response_message = encrypted_connection.recv().await.unwrap();
        let subscribe_response: Result<(), String> =
            bincode::deserialize(&response_message).unwrap();

        assert_eq!(Err("Decryption(\"Public key does not match any of those expected for this protocol session\")".to_string()), subscribe_response);

        // The stream should not continue to send messages
        // returns true if this part of the test passes
        encrypted_connection.recv().await.is_err()
    });

    let validator_ip_and_key: (String, [u8; 32]) =
        (validator_ips_and_keys[0].clone().0, validator_ips_and_keys[0].clone().1);

    let test_user_bad_connection_res = submit_transaction_sign_tx_requests(
        &entropy_api,
        &rpc,
        validator_ip_and_key,
        signature_request.clone(),
        tss_signer.signer().clone(),
        None,
    )
    .await;

    assert!(test_user_bad_connection_res.unwrap().text().await.unwrap().contains("Err"),);

    assert!(connection_attempt_handle.await.unwrap());

    clean_tests();
}

#[tokio::test]
#[serial]
async fn test_reports_peer_if_they_reject_our_signing_protocol_connection() {
    initialize_test_logger().await;
    clean_tests();

    // Setup: We first spin up the chain nodes, TSS servers, and register an account
    let user = AccountKeyring::One;
    let deployer = AccountKeyring::Two;

    let (_ctx, entropy_api, rpc, validator_ips, _validator_ids) =
        spawn_tss_nodes_and_start_chain(ChainSpecType::IntegrationJumpStarted).await;

    // Register the user with a test program
    let (verifying_key, _program_hash) =
        store_program_and_register(&entropy_api, &rpc, &user.pair(), &deployer.pair()).await;

    let (_validators_info, signature_request, _validator_ips_and_keys) =
        get_sign_tx_data(&entropy_api, &rpc, hex::encode(PREIMAGE_SHOULD_SUCCEED), verifying_key)
            .await;

    // TSS Setup: We want Alice to be the TSS server which starts the signing protocol, so let's
    // get her set up
    let signer = ValidatorName::Alice;

    let mnemonic = development_mnemonic(&Some(signer));
    let (tss_signer, _static_secret) =
        get_signer_and_x25519_secret_from_mnemonic(&mnemonic.to_string()).unwrap();

    let validator_ip_and_key: (String, [u8; 32]) =
        (validator_ips[0].clone(), X25519_PUBLIC_KEYS[0]);

    // The other signer can rotate between Bob and Charlie, but we want to always test with Bob
    // since we know that:
    // - As Alice, we will initiate a connection with him
    // - He won't respond to our request (never got his `/sign_tx` endpoint triggered)
    let signers = {
        let alice = ValidatorInfo {
            ip_address: validator_ips[0].clone(),
            x25519_public_key: X25519_PUBLIC_KEYS[0],
            tss_account: TSS_ACCOUNTS[0].clone(),
        };

        let bob = ValidatorInfo {
            ip_address: validator_ips[1].clone(),
            x25519_public_key: X25519_PUBLIC_KEYS[1],
            tss_account: TSS_ACCOUNTS[1].clone(),
        };

        vec![alice, bob]
    };

    // Before starting the test, we want to ensure that Bob has no outstanding reports against him.
    let bob_report_query =
        entropy::storage().slashing().failed_registrations(BOB_STASH_ADDRESS.clone());
    let reports = query_chain(&entropy_api, &rpc, bob_report_query.clone(), None).await.unwrap();
    assert!(reports.is_none());

    // Test: Now, we want to initiate a signing session _without_ going through the relayer. So we
    // skip that step using this helper.
    let test_user_bad_connection_res = submit_transaction_sign_tx_requests(
        &entropy_api,
        &rpc,
        validator_ip_and_key,
        signature_request.clone(),
        tss_signer.signer().clone(),
        Some(signers),
    )
    .await;

    // Check: We expect that the signature request will have failed because we were unable to
    // connect to Bob.
    assert!(test_user_bad_connection_res
        .unwrap()
        .text()
        .await
        .unwrap()
        .contains("Subscribe message rejected"));

    // We expect that a `NoteReport` event want found
    let report_event_found = tokio::time::timeout(
        std::time::Duration::from_secs(30),
        subscribe_to_report_event(&entropy_api),
    )
    .await
    .expect("Timed out while waiting for `NoteReport` event.");

    assert!(report_event_found);

    // We expect that the offence count for Bob has gone up
    let reports = query_chain(&entropy_api, &rpc, bob_report_query, None).await.unwrap();
    assert!(matches!(reports, Some(1)));

    clean_tests();
}

#[tokio::test]
#[serial]
async fn test_reports_peer_if_they_dont_initiate_a_signing_session() {
    initialize_test_logger().await;
    clean_tests();

    // Setup: We first spin up the chain nodes, TSS servers, and register an account
    let user = AccountKeyring::One;
    let deployer = AccountKeyring::Two;

    let (_ctx, entropy_api, rpc, validator_ips, _validator_ids) =
        spawn_tss_nodes_and_start_chain(ChainSpecType::IntegrationJumpStarted).await;

    // Register the user with a test program
    let (verifying_key, _program_hash) =
        store_program_and_register(&entropy_api, &rpc, &user.pair(), &deployer.pair()).await;

    let (_validators_info, signature_request, _validator_ips_and_keys) =
        get_sign_tx_data(&entropy_api, &rpc, hex::encode(PREIMAGE_SHOULD_SUCCEED), verifying_key)
            .await;

    // TSS Setup: We want Alice to be the TSS server which starts the signing protocol, so let's
    // get her set up
    let signer = ValidatorName::Alice;

    let mnemonic = development_mnemonic(&Some(signer));
    let (tss_signer, _static_secret) =
        get_signer_and_x25519_secret_from_mnemonic(&mnemonic.to_string()).unwrap();

    let validator_ip_and_key: (String, [u8; 32]) =
        (validator_ips[0].clone(), X25519_PUBLIC_KEYS[0]);

    // The other signer can rotate between Bob and Charlie, but we want to always test with Charlie
    // since we know that:
    // - As Alice, Charlie will initiate a connection with us
    // - He won't initate a request (never got his `/sign_tx` endpoint triggered)
    let signers = {
        let alice = ValidatorInfo {
            ip_address: validator_ips[0].clone(),
            x25519_public_key: X25519_PUBLIC_KEYS[0],
            tss_account: TSS_ACCOUNTS[0].clone(),
        };

        let charlie = ValidatorInfo {
            ip_address: validator_ips[2].clone(),
            x25519_public_key: X25519_PUBLIC_KEYS[2],
            tss_account: TSS_ACCOUNTS[2].clone(),
        };

        vec![alice, charlie]
    };

    // Before starting the test, we want to ensure that Charlie has no outstanding reports against him.
    let charlie_report_query =
        entropy::storage().slashing().failed_registrations(CHARLIE_STASH_ADDRESS.clone());
    let reports =
        query_chain(&entropy_api, &rpc, charlie_report_query.clone(), None).await.unwrap();
    assert!(reports.is_none());

    // Test: Now, we want to initiate a signing session _without_ going through the relayer. So we
    // skip that step using this helper.
    let test_user_bad_connection_res = submit_transaction_sign_tx_requests(
        &entropy_api,
        &rpc,
        validator_ip_and_key,
        signature_request.clone(),
        tss_signer.signer().clone(),
        Some(signers),
    )
    .await;

    // Check: We expect that the signature request will have failed because Charlie never initated a
    // connection with us.
    assert!(test_user_bad_connection_res.unwrap().text().await.unwrap().contains("Timed out"));

    // We expect that a `NoteReport` event want found
    let report_event_found = tokio::time::timeout(
        std::time::Duration::from_secs(30),
        subscribe_to_report_event(&entropy_api),
    )
    .await
    .expect("Timed out while waiting for `NoteReport` event.");

    assert!(report_event_found);

    // We expect that the offence count for Charlie has gone up
    let reports = query_chain(&entropy_api, &rpc, charlie_report_query, None).await.unwrap();
    assert!(matches!(reports, Some(1)));

    clean_tests();
}

/// Helper for subscribing to the `NoteReport` event from the Slashing pallet.
async fn subscribe_to_report_event(api: &OnlineClient<EntropyConfig>) -> bool {
    let mut blocks_sub = api.blocks().subscribe_best().await.unwrap();

    while let Some(block) = blocks_sub.next().await {
        let block = block.unwrap();
        let events = block.events().await.unwrap();

        if events.has::<entropy::slashing::events::NoteReport>().unwrap() {
            return true;
        }
    }

    false
}

#[tokio::test]
#[serial]
async fn test_program_with_config() {
    initialize_test_logger().await;
    clean_tests();

    let one = AccountKeyring::One;
    let two = AccountKeyring::Two;

    let (_ctx, entropy_api, rpc, _validator_ips, _validator_ids) =
        spawn_tss_nodes_and_start_chain(ChainSpecType::IntegrationJumpStarted).await;

    let non_signer = ValidatorName::Dave;
    let (relayer_ip_and_key, _) =
        validator_name_to_relayer_info(non_signer, &entropy_api, &rpc).await;

    let program_hash = test_client::store_program(
        &entropy_api,
        &rpc,
        &two.pair(),
        TEST_BASIC_TRANSACTION.to_owned(),
        vec![],
        vec![],
        vec![],
        0u8,
    )
    .await
    .unwrap();

    let (verifying_key, _registered_info) = test_client::register(
        &entropy_api,
        &rpc,
        one.clone().into(), // This is our program modification account
        subxtAccountId32(two.public().0), // This is our signature request account
        BoundedVec(vec![ProgramInstance { program_pointer: program_hash, program_config: vec![] }]),
    )
    .await
    .unwrap();

    // This message is an ethereum tx rlp encoded with a proper allow listed address
    let message = "0xef01808094772b9a9e8aa1c9db861c6611a82d251db4fac990019243726561746564204f6e20456e74726f7079018080";
    let config = r#"
        {
            "allowlisted_addresses": [
                "772b9a9e8aa1c9db861c6611a82d251db4fac990"
            ]
        }
    "#
    .as_bytes();

    // We update the program to use the new config
    update_programs(
        &entropy_api,
        &rpc,
        verifying_key.as_slice().try_into().unwrap(),
        &two.pair(),
        OtherBoundedVec(vec![
            OtherProgramInstance { program_pointer: program_hash, program_config: config.to_vec() },
            OtherProgramInstance { program_pointer: program_hash, program_config: config.to_vec() },
        ]),
    )
    .await
    .unwrap();

    // Now we'll send off a signature request using the new program
    let (_validators_info, signature_request, _validator_ips_and_keys) =
        get_sign_tx_data(&entropy_api, &rpc, hex::encode(message), verifying_key).await;

    // Here we check that the signature request was indeed completed successfully
    let signature_request_responses =
        submit_transaction_request(relayer_ip_and_key.clone(), signature_request.clone(), one)
            .await;

    let message_hash = Hasher::keccak(message.as_bytes());
    let verifying_key = decode_verifying_key(verifying_key.as_slice().try_into().unwrap()).unwrap();

    let all_signers_info = get_all_signers_from_chain(&entropy_api, &rpc).await.unwrap();
    verify_signature(signature_request_responses, message_hash, &verifying_key, &all_signers_info)
        .await;

    clean_tests();
}

// FIXME (#1119): This fails intermittently and needs to be addressed. For now we ignore it since
// it's producing false negatives on our CI runs.
#[ignore]
#[tokio::test]
#[serial]
async fn test_jumpstart_network() {
    initialize_test_logger().await;
    clean_tests();

    let (_validator_ips, _validator_ids) =
        spawn_testing_validators(crate::helpers::tests::ChainSpecType::Integration).await;

    let force_authoring = true;
    let context =
        test_node_process_testing_state(ChainSpecType::Integration, force_authoring).await;
    let api = get_api(&context[0].ws_url).await.unwrap();
    let rpc = get_rpc(&context[0].ws_url).await.unwrap();

    do_jump_start(&api, &rpc, AccountKeyring::Alice.pair()).await;

    let signer_query = entropy::storage().staking_extension().signers();
    let signer_stash_accounts = query_chain(&api, &rpc, signer_query, None).await.unwrap().unwrap();
    let client = reqwest::Client::new();
    let mut verifying_key = Vec::new();
    for signer in signer_stash_accounts.iter() {
        let query = entropy::storage().staking_extension().threshold_servers(signer);
        let server_info = query_chain(&api, &rpc, query, None).await.unwrap().unwrap();
        let response_key =
            unsafe_get(&client, hex::encode(NETWORK_PARENT_KEY), get_port(&server_info)).await;

        // check to make sure keyshare is correct
        let key_share: Option<KeyShareWithAuxInfo> =
            entropy_kvdb::kv_manager::helpers::deserialize(&response_key);
        assert!(key_share.is_some());

        verifying_key =
            key_share.unwrap().0.verifying_key().to_encoded_point(true).as_bytes().to_vec();
    }

    let jump_start_progress_query = entropy::storage().staking_extension().jump_start_progress();
    let jump_start_progress =
        query_chain(&api, &rpc, jump_start_progress_query, None).await.unwrap().unwrap();

    assert_eq!(jump_start_progress.verifying_key.unwrap().0, verifying_key);
    clean_tests();
}

/// Registers an account on-chain using the new registration flow.
pub async fn put_register_request_on_chain(
    api: &OnlineClient<EntropyConfig>,
    rpc: &LegacyRpcMethods<EntropyConfig>,
    signature_request_account: &Sr25519Keyring,
    program_modification_account: subxtAccountId32,
    program_instances: BoundedVec<ProgramInstance>,
) -> Result<entropy::registry::events::AccountRegistered, entropy_client::substrate::SubstrateError>
{
    let signature_request_account =
        PairSigner::<EntropyConfig, sp_core::sr25519::Pair>::new(signature_request_account.pair());

    let registering_tx =
        entropy::tx().registry().register(program_modification_account, program_instances);

    let events =
        submit_transaction(api, rpc, &signature_request_account, &registering_tx, None).await?;

    // Since we're only submitting one request above, looking for the first event as opposed to
    // say, all events, should be fine.
    let registered_event =
        events.find_first::<entropy::registry::events::AccountRegistered>()?.unwrap();

    Ok(registered_event)
}

#[tokio::test]
async fn test_compute_hash() {
    initialize_test_logger().await;
    clean_tests();
    let one = AccountKeyring::Dave;
    let substrate_context = testing_context().await;
    let api = get_api(&substrate_context.node_proc.ws_url).await.unwrap();
    let rpc = get_rpc(&substrate_context.node_proc.ws_url).await.unwrap();

    let program_hash = test_client::store_program(
        &api,
        &rpc,
        &one.pair(),
        TEST_PROGRAM_CUSTOM_HASH.to_owned(),
        vec![],
        vec![],
        vec![],
        0u8,
    )
    .await
    .unwrap();

    let message_hash = compute_hash(
        &api,
        &rpc,
        &HashingAlgorithm::Custom(0),
        10000000u64,
        &vec![ProgramInstance { program_pointer: program_hash, program_config: vec![] }],
        PREIMAGE_SHOULD_SUCCEED,
    )
    .await
    .unwrap();
    // custom hash program uses blake 3 to hash
    let expected_hash = blake3::hash(PREIMAGE_SHOULD_SUCCEED).as_bytes().to_vec();
    assert_eq!(message_hash.to_vec(), expected_hash);

    const EXPECTED_MAX_HASH_LENGTH: usize = 32;
    let no_hash = vec![0u8; EXPECTED_MAX_HASH_LENGTH];
    let no_hash_too_long = vec![0u8; EXPECTED_MAX_HASH_LENGTH + 1];

    // no hash
    let message_hash_no_hash = compute_hash(
        &api,
        &rpc,
        &HashingAlgorithm::Identity,
        10000000u64,
        &vec![ProgramInstance { program_pointer: program_hash, program_config: vec![] }],
        &no_hash,
    )
    .await
    .unwrap();

    assert_eq!(message_hash_no_hash.to_vec(), no_hash);

    // no hash too long error
    let message_hash_no_hash_too_long = compute_hash(
        &api,
        &rpc,
        &HashingAlgorithm::Identity,
        10000000u64,
        &vec![ProgramInstance { program_pointer: program_hash, program_config: vec![] }],
        &no_hash_too_long,
    )
    .await;

    assert_eq!(
        message_hash_no_hash_too_long.unwrap_err().to_string(),
        "Conversion Error: could not convert slice to array".to_string()
    );
}

#[tokio::test]
async fn test_check_hash_pointer_out_of_bounds() {
    assert!(check_hash_pointer_out_of_bounds(&HashingAlgorithm::Custom(2), 5).is_ok());
    assert_eq!(
        check_hash_pointer_out_of_bounds(&HashingAlgorithm::Custom(5), 5).unwrap_err().to_string(),
        "Custom hash choice out of bounds".to_string()
    );
}

pub async fn verify_signature(
    test_user_res: Result<reqwest::Response, reqwest::Error>,
    message_should_succeed_hash: [u8; 32],
    verifying_key: &VerifyingKey,
    validators_info: &Vec<ValidatorInfo>,
) {
    let mut test_user_res = test_user_res.unwrap();
    let chunk = test_user_res.chunk().await.unwrap().unwrap();

    let signing_results: Vec<Result<(String, Signature), String>> =
        serde_json::from_slice(&chunk).unwrap();
    for signing_result in signing_results {
        assert_eq!(signing_result.clone().unwrap().0.len(), 88);
        let mut decoded_sig = BASE64_STANDARD.decode(signing_result.clone().unwrap().0).unwrap();
        let recovery_digit = decoded_sig.pop().unwrap();
        let signature = k256Signature::from_slice(&decoded_sig).unwrap();
        let recover_id = RecoveryId::from_byte(recovery_digit).unwrap();
        let recovery_key_from_sig = VerifyingKey::recover_from_prehash(
            &message_should_succeed_hash,
            &signature,
            recover_id,
        )
        .unwrap();
        assert_eq!(verifying_key, &recovery_key_from_sig);
        let mut sig_recovery_results = vec![];

        // do not know which validator created which message, run through them all
        for validator_info in validators_info {
            let sig_recovery = <sr25519::Pair as Pair>::verify(
                &signing_result.clone().unwrap().1,
                BASE64_STANDARD.decode(signing_result.clone().unwrap().0).unwrap(),
                &sr25519::Public(validator_info.tss_account.0),
            );
            sig_recovery_results.push(sig_recovery)
        }
        assert!(sig_recovery_results.contains(&true));
    }
}

#[tokio::test]
#[serial]
async fn test_fail_infinite_program() {
    initialize_test_logger().await;
    clean_tests();

    let one = AccountKeyring::One;
    let two = AccountKeyring::Two;

    let (_ctx, api, rpc, _validator_ips, _validator_ids) =
        spawn_tss_nodes_and_start_chain(ChainSpecType::IntegrationJumpStarted).await;
    let mnemonic = development_mnemonic(&Some(ValidatorName::Alice));
    let (tss_signer, _static_secret) =
        get_signer_and_x25519_secret_from_mnemonic(&mnemonic.to_string()).unwrap();

    let non_signer = ValidatorName::Dave;
    let (relayer_ip_and_key, _) = validator_name_to_relayer_info(non_signer, &api, &rpc).await;

    let program_hash = test_client::store_program(
        &api,
        &rpc,
        &two.pair(),
        TEST_INFINITE_LOOP_BYTECODE.to_owned(),
        vec![],
        vec![],
        vec![],
        0u8,
    )
    .await
    .unwrap();

    let (verifying_key, _registered_info) = test_client::register(
        &api,
        &rpc,
        one.clone().into(), // This is our program modification account
        subxtAccountId32(two.public().0), // This is our signature request account
        BoundedVec(vec![ProgramInstance { program_pointer: program_hash, program_config: vec![] }]),
    )
    .await
    .unwrap();

    // Now we'll send off a signature request using the new program
    let (_validators_info, signature_request, _validator_ips_and_keys) =
        get_sign_tx_data(&api, &rpc, hex::encode(PREIMAGE_SHOULD_SUCCEED), verifying_key).await;

    let test_infinite_loop =
        submit_transaction_request(relayer_ip_and_key.clone(), signature_request.clone(), one)
            .await;

    assert_eq!(test_infinite_loop.unwrap().text().await.unwrap(), "Runtime error: OutOfFuel");

    let test_infinite_loop_sign_tx = submit_transaction_sign_tx_requests(
        &api,
        &rpc,
        relayer_ip_and_key.clone(),
        signature_request.clone(),
        tss_signer.signer().clone(),
        None,
    )
    .await;

    assert_eq!(
        test_infinite_loop_sign_tx.unwrap().text().await.unwrap(),
        "Runtime error: OutOfFuel"
    );
}

#[tokio::test]
#[serial]
async fn test_oracle_program() {
    initialize_test_logger().await;
    clean_tests();

    let one = AccountKeyring::One;
    let two = AccountKeyring::Two;

    let (_ctx, api, rpc, _validator_ips, _validator_ids) =
        spawn_tss_nodes_and_start_chain(ChainSpecType::IntegrationJumpStarted).await;

    let mnemonic = development_mnemonic(&Some(ValidatorName::Alice));
    let (_tss_signer, _static_secret) =
        get_signer_and_x25519_secret_from_mnemonic(&mnemonic.to_string()).unwrap();

    let non_signer = ValidatorName::Dave;
    let (relayer_ip_and_key, _) = validator_name_to_relayer_info(non_signer, &api, &rpc).await;

    let program_hash = test_client::store_program(
        &api,
        &rpc,
        &two.pair(),
        TEST_ORACLE_BYTECODE.to_owned(),
        vec![],
        vec![],
        vec!["block_number_entropy".encode()],
        0u8,
    )
    .await
    .unwrap();

    let (verifying_key, _registered_info) = test_client::register(
        &api,
        &rpc,
        one.clone().into(), // This is our program modification account
        subxtAccountId32(two.public().0), // This is our signature request account
        BoundedVec(vec![ProgramInstance { program_pointer: program_hash, program_config: vec![] }]),
    )
    .await
    .unwrap();

    // Now we'll send off a signature request using the new program
    let (_validators_info, signature_request, _validator_ips_and_keys) =
        get_sign_tx_data(&api, &rpc, hex::encode(PREIMAGE_SHOULD_SUCCEED), verifying_key).await;

    let test_user_res =
        submit_transaction_request(relayer_ip_and_key.clone(), signature_request.clone(), one)
            .await;

    let message_hash = Hasher::keccak(PREIMAGE_SHOULD_SUCCEED);
    let decoded_verifying_key =
        decode_verifying_key(verifying_key.as_slice().try_into().unwrap()).unwrap();
    let all_signers_info = get_all_signers_from_chain(&api, &rpc).await.unwrap();
    verify_signature(test_user_res, message_hash, &decoded_verifying_key, &all_signers_info).await;
}

#[tokio::test]
#[serial]
async fn test_device_key_proxy() {
    initialize_test_logger().await;
    clean_tests();

    /// JSON-deserializable struct that will be used to derive the program-JSON interface.
    /// Note how this uses JSON-native types only.
    #[derive(Debug, PartialEq, Eq, Clone, Serialize, Deserialize, JsonSchema)]
    pub struct UserConfig {
        /// base64-encoded compressed point (33-byte) ECDSA public keys, (eg. "A572dqoue5OywY/48dtytQimL9WO0dpSObaFbAxoEWW9")
        pub ecdsa_public_keys: Option<Vec<String>>,
        pub sr25519_public_keys: Option<Vec<String>>,
        pub ed25519_public_keys: Option<Vec<String>>,
    }

    /// JSON representation of the auxiliary data
    #[cfg_attr(feature = "std", derive(schemars::JsonSchema))]
    #[derive(Debug, PartialEq, Eq, Clone, Serialize, Deserialize)]
    pub struct AuxData {
        /// "ecdsa", "ed25519", "sr25519"
        pub public_key_type: String,
        /// base64-encoded public key
        pub public_key: String,
        /// base64-encoded signature
        pub signature: String,
        /// The context for the signature only needed in sr25519 signature type
        pub context: String,
    }

    let one = AccountKeyring::One;
    let two = AccountKeyring::Two;

    let (_ctx, entropy_api, rpc, _validator_ips, _validator_ids) =
        spawn_tss_nodes_and_start_chain(ChainSpecType::IntegrationJumpStarted).await;

    let non_signer = ValidatorName::Dave;
    let (relayer_ip_and_key, _) =
        validator_name_to_relayer_info(non_signer, &entropy_api, &rpc).await;

    // We need to store a program in order to be able to register succesfully
    let program_hash = test_client::store_program(
        &entropy_api,
        &rpc,
        &two.pair(), // This is our program deployer
        TEST_PROGRAM_WASM_BYTECODE.to_owned(),
        vec![],
        vec![],
        vec![],
        0u8,
    )
    .await
    .unwrap();

    let (verifying_key, _registered_info) = test_client::register(
        &entropy_api,
        &rpc,
        one.clone().into(), // This is our program modification account
        subxtAccountId32(two.public().0), // This is our signature request account
        BoundedVec(vec![ProgramInstance { program_pointer: program_hash, program_config: vec![] }]),
    )
    .await
    .unwrap();

    let keypair = Sr25519Keypair::generate();
    let public_key = BASE64_STANDARD.encode(keypair.public);

    let device_key_user_config = UserConfig {
        ecdsa_public_keys: None,
        sr25519_public_keys: Some(vec![public_key.clone()]),
        ed25519_public_keys: None,
    };

    // check to make sure config data stored properly
    let program_query = entropy::storage().programs().programs(*DEVICE_KEY_HASH);
    let program_data = query_chain(&entropy_api, &rpc, program_query, None).await.unwrap().unwrap();
    let schema_config_device_key_proxy = schema_for!(UserConfig);
    let schema_aux_data_device_key_proxy = schema_for!(AuxData);

    assert_eq!(
        serde_json::to_vec(&schema_config_device_key_proxy).unwrap(),
        program_data.configuration_schema,
        "configuration interface recoverable through schemars"
    );
    assert_eq!(
        serde_json::to_vec(&schema_aux_data_device_key_proxy).unwrap(),
        program_data.auxiliary_data_schema,
        "aux data interface recoverable through schemers"
    );

    update_programs(
        &entropy_api,
        &rpc,
        verifying_key.as_slice().try_into().unwrap(),
        &two.pair(),
        OtherBoundedVec(vec![OtherProgramInstance {
            program_pointer: *DEVICE_KEY_HASH,
            program_config: serde_json::to_vec(&device_key_user_config).unwrap(),
        }]),
    )
    .await
    .unwrap();

    // We now set up the auxilary data for our program
    let context = signing_context(b"");
    let sr25519_signature: Sr25519Signature = keypair.sign(context.bytes(PREIMAGE_SHOULD_SUCCEED));

    let aux_data_json_sr25519 = AuxData {
        public_key_type: "sr25519".to_string(),
        public_key,
        signature: BASE64_STANDARD.encode(sr25519_signature.to_bytes()),
        context: "".to_string(),
    };

    let auxilary_data = Some(vec![Some(hex::encode(
        &serde_json::to_string(&aux_data_json_sr25519.clone()).unwrap(),
    ))]);

    // Now we'll send off a signature request using the new program with auxilary data
    let (_validators_info, mut signature_request, _validator_ips_and_keys) =
        get_sign_tx_data(&entropy_api, &rpc, hex::encode(PREIMAGE_SHOULD_SUCCEED), verifying_key)
            .await;

    signature_request.auxilary_data = auxilary_data;

    let test_user_res =
        submit_transaction_request(relayer_ip_and_key.clone(), signature_request.clone(), one)
            .await;

    let message_hash = Hasher::keccak(PREIMAGE_SHOULD_SUCCEED);
    let verifying_key = decode_verifying_key(verifying_key.as_slice().try_into().unwrap()).unwrap();
    let all_signers_info = get_all_signers_from_chain(&entropy_api, &rpc).await.unwrap();
    verify_signature(test_user_res, message_hash, &verifying_key, &all_signers_info).await;
}

#[tokio::test]
#[serial]
async fn test_faucet() {
    initialize_test_logger().await;
    clean_tests();
    /// JSON representation of the auxiliary data
    #[cfg_attr(feature = "std", derive(schemars::JsonSchema))]
    #[derive(Debug, PartialEq, Eq, Clone, Serialize, Deserialize)]
    pub struct AuxData {
        pub spec_version: u32,
        pub transaction_version: u32,
        pub string_account_id: String,
        pub amount: u128,
    }

    /// JSON-deserializable struct that will be used to derive the program-JSON interface.
    #[cfg_attr(feature = "std", derive(schemars::JsonSchema))]
    #[derive(Debug, PartialEq, Eq, Clone, Serialize, Deserialize)]
    pub struct UserConfig {
        max_transfer_amount: u128,
        genesis_hash: String,
    }

    let one = AccountKeyring::Dave;
    let two = AccountKeyring::Eve;
    let alice = AccountKeyring::Alice;

    let (_ctx, entropy_api, rpc, _validator_ips, _validator_ids) =
        spawn_tss_nodes_and_start_chain(ChainSpecType::IntegrationJumpStarted).await;

    let non_signer = ValidatorName::Dave;
    let (relayer_ip_and_key, _) =
        validator_name_to_relayer_info(non_signer, &entropy_api, &rpc).await;

    let program_hash = test_client::store_program(
        &entropy_api,
        &rpc,
        &two.pair(),
        FAUCET_PROGRAM.to_owned(),
        vec![],
        vec![],
        vec![],
        0u8,
    )
    .await
    .unwrap();

    let amount_to_send = 200000001;
    let genesis_hash = &entropy_api.genesis_hash();

    let faucet_user_config = UserConfig {
        max_transfer_amount: amount_to_send,
        genesis_hash: hex::encode(genesis_hash.encode()),
    };

    let (verifying_key, _registered_info) = test_client::register(
        &entropy_api,
        &rpc,
        one.clone().into(), // This is our program modification account
        subxtAccountId32(two.public().0), // This is our signature request account
        BoundedVec(vec![ProgramInstance { program_pointer: program_hash, program_config: vec![] }]),
    )
    .await
    .unwrap();

    let verfiying_key_account_hash = blake2_256(&verifying_key);
    let verfiying_key_account = subxtAccountId32(verfiying_key_account_hash);

    // Add funds to faucet
    let call = RuntimeCall::Balances(BalancesCall::force_set_balance {
        who: verfiying_key_account.clone().into(),
        new_free: 10000000000000000000000u128,
    });
    let add_balance_tx = entropy::tx().sudo().sudo(call);

    let signature_request_pair_signer =
        PairSigner::<EntropyConfig, sp_core::sr25519::Pair>::new(alice.into());

    let tx_params_balance = Params::new().build();
    entropy_api
        .tx()
        .create_signed(&add_balance_tx, &signature_request_pair_signer, tx_params_balance)
        .await
        .unwrap()
        .submit_and_watch()
        .await
        .unwrap();

    update_programs(
        &entropy_api,
        &rpc,
        verifying_key.clone().try_into().unwrap(),
        &two.pair(),
        OtherBoundedVec(vec![OtherProgramInstance {
            program_pointer: program_hash,
            program_config: serde_json::to_vec(&faucet_user_config).unwrap(),
        }]),
    )
    .await
    .unwrap();

    // get tx data for aux data
    let spec_version = entropy_api.runtime_version().spec_version;
    let transaction_version = entropy_api.runtime_version().transaction_version;

    let aux_data = AuxData {
        spec_version,
        transaction_version,
        string_account_id: one.to_account_id().to_string(),
        amount: amount_to_send,
    };
    // create a partial tx to sign
    let tx_params = Params::new().build();
    let balance_transfer_tx =
        entropy::tx().balances().transfer_allow_death(one.to_account_id().into(), aux_data.amount);
    let partial =
        entropy_api.tx().create_partial_signed_offline(&balance_transfer_tx, tx_params).unwrap();

    let mut signature_request = UserSignatureRequest {
        message: hex::encode(partial.signer_payload()),
        auxilary_data: Some(vec![Some(hex::encode(
            &serde_json::to_string(&aux_data.clone()).unwrap(),
        ))]),
        block_number: rpc.chain_get_header(None).await.unwrap().unwrap().number,
        hash: HashingAlgorithm::Blake2_256,
        signature_verifying_key: verifying_key.clone().to_vec(),
    };

    signature_request.block_number = rpc.chain_get_header(None).await.unwrap().unwrap().number;
    let test_user_res =
        submit_transaction_request(relayer_ip_and_key.clone(), signature_request.clone(), one)
            .await;
    let chunk = test_user_res.unwrap().chunk().await.unwrap().unwrap();
    let signing_result: Vec<Result<(String, Signature), String>> =
        serde_json::from_slice(&chunk).unwrap();
    let decoded_sig = BASE64_STANDARD.decode(signing_result.clone()[0].clone().unwrap().0).unwrap();

    // take signed tx and repack it into a submitable tx
    let submittable_extrinsic = partial.sign_with_address_and_signature(
        &MultiAddress::Id(verfiying_key_account.clone().into()),
        &MultiSignature::Ecdsa(decoded_sig.try_into().unwrap()),
    );
    let account = subxtAccountId32::from_str(&aux_data.string_account_id).unwrap();
    // get balance before for checking if succeful
    let balance_query = entropy::storage().system().account(account.clone());
    let account_info = query_chain(&entropy_api, &rpc, balance_query, None).await.unwrap().unwrap();
    let balance_before = account_info.data.free;
    // submit then wait for tx
    let mut tx = submittable_extrinsic.submit_and_watch().await.unwrap();

    while let Some(status) = tx.next().await {
        match status.unwrap() {
            TxStatus::InBestBlock(tx_in_block) | TxStatus::InFinalizedBlock(tx_in_block) => {
                assert!(tx_in_block.wait_for_success().await.is_ok());
                break;
            },
            TxStatus::Error { message } => {
                panic!("{}", message);
            },
            TxStatus::Invalid { message } => {
                panic!("{}", message);
            },
            TxStatus::Dropped { message } => {
                panic!("{}", message);
            },
            // Continue otherwise:
            _ => continue,
        };
    }

    // balance after
    let balance_after_query = entropy::storage().system().account(account);
    let account_info =
        query_chain(&entropy_api, &rpc, balance_after_query, None).await.unwrap().unwrap();
    let balance_after = account_info.data.free;
    // make sure funds were transfered
    ma::assert_gt!(balance_after, balance_before);
    clean_tests();
}

#[tokio::test]
#[serial]
async fn test_registration_flow() {
    initialize_test_logger().await;
    clean_tests();

    let alice = AccountKeyring::Alice;
    let bob = AccountKeyring::Bob;
    let charlie = AccountKeyring::Charlie;

    let (_ctx, entropy_api, rpc, _validator_ips, _validator_ids) =
        spawn_tss_nodes_and_start_chain(ChainSpecType::IntegrationJumpStarted).await;

    let jump_start_progress_query = entropy::storage().staking_extension().jump_start_progress();
    let jump_start_progress =
        query_chain(&entropy_api, &rpc, jump_start_progress_query, None).await.unwrap().unwrap();

    let network_verifying_key = jump_start_progress.verifying_key.unwrap().0;

    // We need to store a program in order to be able to register succesfully
    let program_hash = test_client::store_program(
        &entropy_api,
        &rpc,
        &bob.pair(), // This is our program deployer
        TEST_PROGRAM_WASM_BYTECODE.to_owned(),
        vec![],
        vec![],
        vec![],
        0u8,
    )
    .await
    .unwrap();

    let registration_request = put_register_request_on_chain(
        &entropy_api,
        &rpc,
        &alice,                         // This is our signature request account
        charlie.to_account_id().into(), // This is our program modification account
        BoundedVec(vec![ProgramInstance { program_pointer: program_hash, program_config: vec![] }]),
    )
    .await;

    assert!(
        matches!(registration_request, Ok(_)),
        "We expect our registration request to succeed."
    );

    let entropy::registry::events::AccountRegistered(
        _actual_signature_request_account,
        actual_verifying_key,
    ) = registration_request.unwrap();

    // This is slightly more convenient to work with later one
    let actual_verifying_key = actual_verifying_key.0;

    // Next we want to check that the info that's on-chain is what we actually expect
    let registered_info =
        get_registered_details(&entropy_api, &rpc, actual_verifying_key.to_vec()).await;

    assert!(
        matches!(registered_info, Ok(_)),
        "We expect that the verifying key we got back matches registration entry in storage."
    );

    assert_eq!(
        registered_info.unwrap().program_modification_account,
        charlie.to_account_id().into()
    );

    // Next, let's check that the child verifying key matches
    let network_verifying_key =
        SynedrionVerifyingKey::try_from(network_verifying_key.as_slice()).unwrap();

    // We hardcode the derivation path here since we know that there's only been one registration
    // request (ours).
    let derivation_path = "m/0/0".parse().unwrap();
    let expected_verifying_key =
        network_verifying_key.derive_verifying_key_bip32(&derivation_path).unwrap();
    let expected_verifying_key = expected_verifying_key.to_encoded_point(true).as_bytes().to_vec();

    assert_eq!(
        expected_verifying_key, actual_verifying_key,
        "The derived child key doesn't match our registered verifying key."
    );

    clean_tests();
}

#[tokio::test]
#[serial]
async fn test_increment_or_wipe_request_limit() {
    initialize_test_logger().await;
    clean_tests();
    let substrate_context = test_context_stationary().await;
    let api = get_api(&substrate_context.node_proc.ws_url).await.unwrap();
    let rpc = get_rpc(&substrate_context.node_proc.ws_url).await.unwrap();

    let kv_store = KvManager::new(build_db_path(&None), [0; 32]).unwrap();

    let listener_state = ListenerState::default();
    let configuration = Configuration::new(DEFAULT_ENDPOINT.to_string());
    let cache: HashMap<String, Vec<u8>> = HashMap::new();
    let app_state = AppState {
        listener_state,
        configuration,
        kv_store: kv_store.clone(),
        cache: Arc::new(RwLock::new(cache)),
    };

    let request_limit_query = entropy::storage().parameters().request_limit();
    let request_limit = query_chain(&api, &rpc, request_limit_query, None).await.unwrap().unwrap();

    // no error
    assert!(request_limit_check(
        &rpc,
        &app_state,
        hex::encode(DAVE_VERIFYING_KEY.to_vec()),
        request_limit
    )
    .await
    .is_ok());

    // run up the request check to one less then max (to check integration)
    for _ in 0..request_limit {
        increment_or_wipe_request_limit(
            &rpc,
            &app_state,
            hex::encode(DAVE_VERIFYING_KEY.to_vec()),
            request_limit,
        )
        .await
        .unwrap();
    }
    // should now fail
    let err_too_many_requests = request_limit_check(
        &rpc,
        &app_state,
        hex::encode(DAVE_VERIFYING_KEY.to_vec()),
        request_limit,
    )
    .await
    .map_err(|e| e.to_string());
    assert_eq!(err_too_many_requests, Err("Too many requests - wait a block".to_string()));

    clean_tests();
}

#[tokio::test]
#[serial_test::serial]
async fn test_get_oracle_data() {
    initialize_test_logger().await;
    let cxt = testing_context().await;
    setup_client().await;
    let api = get_api(&cxt.node_proc.ws_url).await.unwrap();
    let rpc = get_rpc(&cxt.node_proc.ws_url).await.unwrap();
    run_to_block(&rpc, 1).await;

    let oracle_data =
        get_oracle_data(&api, &rpc, vec!["block_number_entropy".encode()]).await.unwrap();
    let current_block = rpc.chain_get_header(None).await.unwrap().unwrap().number;
    assert_eq!(oracle_data.len(), 1);
    assert_eq!(current_block.encode(), oracle_data[0]);

    // fails gracefully
    let oracle_data_fail =
        get_oracle_data(&api, &rpc, vec!["random_heading".encode()]).await.unwrap();
    assert_eq!(oracle_data_fail.len(), 1);
    assert_eq!(oracle_data_fail[0].len(), 0);
}

pub async fn submit_transaction_request(
    validator_urls_and_keys: (String, entropy_shared::X25519PublicKey),
    signature_request: UserSignatureRequest,
    keyring: Sr25519Keyring,
) -> std::result::Result<reqwest::Response, reqwest::Error> {
    let mock_client = reqwest::Client::new();
    let signed_message = EncryptedSignedMessage::new(
        &keyring.pair(),
        serde_json::to_vec(&signature_request.clone()).unwrap(),
        &validator_urls_and_keys.1,
        &[],
    )
    .unwrap();

    let url = format!("http://{}/user/relay_tx", validator_urls_and_keys.0.clone());
    mock_client
        .post(url)
        .header("Content-Type", "application/json")
        .body(serde_json::to_string(&signed_message).unwrap())
        .send()
        .await
}

pub async fn submit_transaction_sign_tx_requests(
    api: &OnlineClient<EntropyConfig>,
    rpc: &LegacyRpcMethods<EntropyConfig>,
    validator_urls_and_keys: (String, entropy_shared::X25519PublicKey),
    user_signature_request: UserSignatureRequest,
    signer: sr25519::Pair,
    validators_info_option: Option<Vec<ValidatorInfo>>,
) -> std::result::Result<reqwest::Response, reqwest::Error> {
    let mock_client = reqwest::Client::new();
    let validators_info = if let Some(validators_info) = validators_info_option {
        validators_info
    } else {
        get_signers_from_chain(api, rpc).await.unwrap().0
    };

    let relayer_sig_req = RelayerSignatureRequest { user_signature_request, validators_info };

    let signed_message = EncryptedSignedMessage::new(
        &signer,
        serde_json::to_vec(&relayer_sig_req.clone()).unwrap(),
        &validator_urls_and_keys.1,
        &[],
    )
    .unwrap();

    let url = format!("http://{}/user/sign_tx", validator_urls_and_keys.0.clone());
    mock_client
        .post(url)
        .header("Content-Type", "application/json")
        .body(serde_json::to_string(&signed_message).unwrap())
        .send()
        .await
}
pub async fn get_sign_tx_data(
    api: &OnlineClient<EntropyConfig>,
    rpc: &LegacyRpcMethods<EntropyConfig>,
    message: String,
    signature_verifying_key: [u8; 33],
) -> (Vec<ValidatorInfo>, UserSignatureRequest, Vec<(String, [u8; 32])>) {
    let (validators_info, _) = get_signers_from_chain(api, rpc).await.unwrap();

    let signature_request = UserSignatureRequest {
        message,
        auxilary_data: Some(vec![
            Some(hex::encode(AUXILARY_DATA_SHOULD_SUCCEED)),
            Some(hex::encode(AUXILARY_DATA_SHOULD_SUCCEED)),
        ]),
        block_number: rpc.chain_get_header(None).await.unwrap().unwrap().number,
        hash: HashingAlgorithm::Keccak,
        signature_verifying_key: signature_verifying_key.to_vec(),
    };

    let validator_ips_and_keys =
        validators_info.iter().map(|v| (v.ip_address.clone(), v.x25519_public_key)).collect();

    (validators_info, signature_request, validator_ips_and_keys)
}

/// Takes a validator name and returns relayer info needed for tests
pub async fn validator_name_to_relayer_info(
    validator_name: ValidatorName,
    api: &OnlineClient<EntropyConfig>,
    rpc: &LegacyRpcMethods<EntropyConfig>,
) -> ((String, entropy_shared::X25519PublicKey), subxtAccountId32) {
    let stash_address = match validator_name {
        ValidatorName::Alice => AccountKeyring::AliceStash,
        ValidatorName::Bob => AccountKeyring::BobStash,
        ValidatorName::Charlie => AccountKeyring::CharlieStash,
        ValidatorName::Dave => AccountKeyring::DaveStash,
        ValidatorName::Eve => AccountKeyring::EveStash,
    };
    let block_hash = rpc.chain_get_block_hash(None).await.unwrap();
    let threshold_address_query = entropy::storage()
        .staking_extension()
        .threshold_servers(subxtAccountId32(stash_address.public().0));
    let server_info =
        query_chain(&api, &rpc, threshold_address_query, block_hash).await.unwrap().unwrap();
    (
        (
            std::str::from_utf8(&server_info.endpoint).unwrap().to_string(),
            server_info.x25519_public_key,
        ),
        server_info.tss_account,
    )
}<|MERGE_RESOLUTION|>--- conflicted
+++ resolved
@@ -84,14 +84,10 @@
         EntropyConfig,
     },
     helpers::{
-<<<<<<< HEAD
         launch::{
-            development_mnemonic, load_kv_store, setup_mnemonic, threshold_account_id,
-            ValidatorName, DEFAULT_ENDPOINT,
+            development_mnemonic,
+            ValidatorName, DEFAULT_ENDPOINT, build_db_path, setup_kv_store
         },
-=======
-        launch::{build_db_path, development_mnemonic, ValidatorName},
->>>>>>> 4e7e5642
         signing::Hasher,
         substrate::{get_oracle_data, get_signers_from_chain, query_chain, submit_transaction},
         tests::{
@@ -512,8 +508,7 @@
                     &all_signers_info,
                 )
                 .await;
-                tokio::time::sleep(Duration::from_millis(2000)).await;
-
+                
                 Ok::<(), anyhow::Error>(())
             })
         })
@@ -1851,17 +1846,13 @@
     let api = get_api(&substrate_context.node_proc.ws_url).await.unwrap();
     let rpc = get_rpc(&substrate_context.node_proc.ws_url).await.unwrap();
 
-    let kv_store = KvManager::new(build_db_path(&None), [0; 32]).unwrap();
-
-    let listener_state = ListenerState::default();
+    let (kv_store, sr25519_pair, x25519_secret, _should_backup) =
+        setup_kv_store(&Some(ValidatorName::Alice), Some(build_db_path(&None))).await.unwrap();
     let configuration = Configuration::new(DEFAULT_ENDPOINT.to_string());
     let cache: HashMap<String, Vec<u8>> = HashMap::new();
-    let app_state = AppState {
-        listener_state,
-        configuration,
-        kv_store: kv_store.clone(),
-        cache: Arc::new(RwLock::new(cache)),
-    };
+
+    let app_state =
+        AppState::new(configuration.clone(), kv_store.clone(), sr25519_pair, x25519_secret, Arc::new(RwLock::new(cache)));
 
     let request_limit_query = entropy::storage().parameters().request_limit();
     let request_limit = query_chain(&api, &rpc, request_limit_query, None).await.unwrap().unwrap();
