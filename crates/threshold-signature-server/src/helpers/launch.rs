--- conflicted
+++ resolved
@@ -1,24 +1,15 @@
 //! Utilities for starting and running the server.
 
-<<<<<<< HEAD
 use std::{fs, path::PathBuf};
 
 use bip39::{Language, Mnemonic};
-=======
-use bip39::{Language, Mnemonic, MnemonicType};
->>>>>>> 21389e50
 use clap::Parser;
 use entropy_kvdb::{
     encrypted_sled::PasswordMethod,
     kv_manager::{error::KvError, KvManager},
 };
 use serde::Deserialize;
-<<<<<<< HEAD
 use subxt::ext::sp_core::{crypto::AccountId32, Pair};
-=======
-use std::{fs, path::PathBuf, str};
-use subxt::ext::sp_core::{crypto::AccountId32, sr25519, Pair};
->>>>>>> 21389e50
 
 use crate::validation::{derive_static_secret, mnemonic_to_pair, new_mnemonic};
 
