// Copyright (C) 2023 Entropy Cryptography Inc.
//
// This program is free software: you can redistribute it and/or modify
// it under the terms of the GNU Affero General Public License as published by
// the Free Software Foundation, either version 3 of the License, or
// (at your option) any later version.
//
// This program is distributed in the hope that it will be useful,
// but WITHOUT ANY WARRANTY; without even the implied warranty of
// MERCHANTABILITY or FITNESS FOR A PARTICULAR PURPOSE.  See the
// GNU Affero General Public License for more details.
//
// You should have received a copy of the GNU Affero General Public License
// along with this program.  If not, see <https://www.gnu.org/licenses/>.

//! Shared App State for TSS server.
use crate::{
    chain_api::{get_api, get_rpc, EntropyConfig},
    launch::Configuration,
    signing_client::ListenerState,
};
use entropy_client::substrate::PairSigner;
use entropy_kvdb::kv_manager::{helpers::serialize as key_serialize, KvManager};
use entropy_protocol::KeyShareWithAuxInfo;
use entropy_shared::{X25519PublicKey, NETWORK_PARENT_KEY, NEXT_NETWORK_PARENT_KEY};
use serde::{Deserialize, Serialize};
use sp_core::{crypto::AccountId32, sr25519, Pair};
use std::{
    collections::HashMap,
    path::PathBuf,
    sync::{Arc, RwLock},
};
use subxt::{
    backend::legacy::LegacyRpcMethods, utils::AccountId32 as SubxtAccountId32, OnlineClient,
};
use thiserror::Error;
use x25519_dalek::StaticSecret;

/// Represents the state relating to the prerequisite checks
#[derive(Clone, PartialEq, Eq)]
pub enum TssState {
    /// Initial state where no connection to chain node has been made
    NoChainConnection,
    /// Connection is made to the chain node but the account may not be yet funded
    ReadOnlyChainConnection,
    /// Fully ready and able to participate in the protocols
    Ready,
}

impl TssState {
    fn new() -> Self {
        TssState::NoChainConnection
    }

    fn is_ready(&self) -> bool {
        self == &TssState::Ready
    }

    fn can_read_from_chain(&self) -> bool {
        self != &TssState::NoChainConnection
    }
}

/// Fields related to blocknumbers being stored in cache
#[derive(Debug, Deserialize, Serialize)]
pub enum BlockNumberFields {
    LatestBlock,
    NewUser,
    Reshare,
    Attest,
    ProactiveRefresh,
}

/// Blocknumbers being stored in cache
#[derive(Default, Clone)]
pub struct BlockNumbers {
    pub latest_block: Arc<RwLock<u32>>,
    pub new_user: Arc<RwLock<u32>>,
    pub reshare: Arc<RwLock<u32>>,
    pub attest: Arc<RwLock<u32>>,
    pub proactive_refresh: Arc<RwLock<u32>>,
}

/// In-memory store of application state
#[derive(Clone)]
pub struct Cache {
    /// Tracks incoming protocol connections with other TSS nodes
    pub listener_state: ListenerState,
    /// Tracks the state of prerequisite checks
    pub tss_state: Arc<RwLock<TssState>>,
    /// Storage for request limit
    pub request_limit: Arc<RwLock<HashMap<String, u32>>>,
    /// Storage for encryption key backups for other TSS nodes
    /// Maps TSS account id to encryption key
    pub encryption_key_backup_provider: Arc<RwLock<HashMap<AccountId32, [u8; 32]>>>,
    /// Storage for quote nonces for other TSS nodes wanting to make encryption key backups
    /// Maps response x25519 public key to quote nonce
    pub attestation_nonces: Arc<RwLock<HashMap<X25519PublicKey, [u8; 32]>>>,
    /// Collection of block numbers to store
    pub block_numbers: Arc<BlockNumbers>,
    /// The network keyshare, if we have one
    network_key_share: Arc<RwLock<Option<KeyShareWithAuxInfo>>>,
    /// The next network keyshare, stored during reshare confirmation
    next_network_key_share: Arc<RwLock<Option<KeyShareWithAuxInfo>>>,
}

impl Default for Cache {
    fn default() -> Self {
        Self::new(None, None)
    }
}

impl Cache {
    /// Setup new Cache
    pub fn new(
        network_key_share: Option<KeyShareWithAuxInfo>,
        next_network_key_share: Option<KeyShareWithAuxInfo>,
    ) -> Self {
        Self {
            listener_state: ListenerState::default(),
            tss_state: Arc::new(RwLock::new(TssState::new())),
            request_limit: Default::default(),
            encryption_key_backup_provider: Default::default(),
            attestation_nonces: Default::default(),
            block_numbers: Default::default(),
            network_key_share: Arc::new(RwLock::new(network_key_share)),
            next_network_key_share: Arc::new(RwLock::new(next_network_key_share)),
        }
    }
    /// Returns true if all prerequisite checks have passed.
    /// Is is not possible to participate in the protocols before this is true.
    /// 'Ready' means:
    ///  - Communication has been established with the chain node
    ///  - The TSS account is funded
    ///  - The TSS account is registered with the staking extension pallet
    pub fn is_ready(&self) -> bool {
        match self.tss_state.read() {
            Ok(state) => state.is_ready(),
            _ => false,
        }
    }

    /// Returns true if we are able to make chain queries
    pub fn can_read_from_chain(&self) -> bool {
        match self.tss_state.read() {
            Ok(state) => state.can_read_from_chain(),
            _ => false,
        }
    }

    /// Mark the node as able to make chain queries. This is called once during prerequisite checks
    pub fn connected_to_chain_node(&self) -> Result<(), AppStateError> {
        let mut tss_state =
            self.tss_state.write().map_err(|e| AppStateError::PosionError(e.to_string()))?;
        if *tss_state == TssState::NoChainConnection {
            *tss_state = TssState::ReadOnlyChainConnection;
        }
        Ok(())
    }

    /// Mark the node as ready. This is called once when the prerequisite checks have passed.
    pub fn make_ready(&self) -> Result<(), AppStateError> {
        let mut tss_state =
            self.tss_state.write().map_err(|e| AppStateError::PosionError(e.to_string()))?;
        *tss_state = TssState::Ready;
        Ok(())
    }

    /// Write to request limit
    pub fn write_to_request_limit(&self, key: String, value: u32) -> Result<(), AppStateError> {
        self.clear_poisioned_request_limit();
        let mut request_limit =
            self.request_limit.write().map_err(|e| AppStateError::PosionError(e.to_string()))?;
        request_limit.insert(key, value);
        Ok(())
    }

    /// Check if key exists in request limit
    pub fn exists_in_request_limit(&self, key: &String) -> Result<bool, AppStateError> {
        self.clear_poisioned_request_limit();
        let request_limit =
            self.request_limit.read().map_err(|e| AppStateError::PosionError(e.to_string()))?;
        Ok(request_limit.contains_key(key))
    }

    /// Remove key from request limt
    pub fn remove_from_request_limit(&self, key: &String) -> Result<(), AppStateError> {
        self.clear_poisioned_request_limit();
        let mut request_limit =
            self.request_limit.write().map_err(|e| AppStateError::PosionError(e.to_string()))?;
        request_limit.remove(key);
        Ok(())
    }

    /// Reads from request_limit will error if no value, call exists_in_request_limit to check
    pub fn read_from_request_limit(&self, key: &String) -> Result<Option<u32>, AppStateError> {
        self.clear_poisioned_request_limit();
        let request_limit =
            self.request_limit.read().map_err(|e| AppStateError::PosionError(e.to_string()))?;
        Ok(request_limit.get(key).cloned())
    }

    /// Clears the request_limit mapping
    pub fn clear_request_limit(&self) -> Result<(), AppStateError> {
        self.clear_poisioned_request_limit();
        let mut request_limit =
            self.request_limit.write().map_err(|e| AppStateError::PosionError(e.to_string()))?;
        request_limit.clear();
        Ok(())
    }

    /// Clears a poisioned lock from request limit
    pub fn clear_poisioned_request_limit(&self) {
        if self.request_limit.is_poisoned() {
            self.request_limit.clear_poison()
        }
    }

    /// Reads and writes the given block number to the `block_number` cache.
    /// Maintains lock for both operations
    pub fn read_write_to_block_numbers(
        &self,
        key: BlockNumberFields,
        value: u32,
    ) -> Result<u32, AppStateError> {
        let block_number_target = self.get_block_number_target(&key);
        self.clear_poisioned_block_numbers(&block_number_target);
        let mut block_number =
            block_number_target.write().map_err(|e| AppStateError::PosionError(e.to_string()))?;
        let current_number = *block_number;
        *block_number = value;
        Ok(current_number)
    }

    /// Write the given block number to the `block_number` cache.
    pub fn write_to_block_numbers(
        &self,
        key: BlockNumberFields,
        value: u32,
    ) -> Result<(), AppStateError> {
        let block_number_target = self.get_block_number_target(&key);
        self.clear_poisioned_block_numbers(&block_number_target);
        let mut block_number =
            block_number_target.write().map_err(|e| AppStateError::PosionError(e.to_string()))?;
        *block_number = value;
        Ok(())
    }

    /// Returns the number of requests handled so far at the given block number.
    pub fn read_from_block_numbers(&self, key: &BlockNumberFields) -> Result<u32, AppStateError> {
        let block_number_target = self.get_block_number_target(key);
        self.clear_poisioned_block_numbers(&block_number_target);
        let block_number =
            block_number_target.read().map_err(|e| AppStateError::PosionError(e.to_string()))?;
        Ok(*block_number)
    }

    /// Clears a poisioned lock from request limit
    pub fn clear_poisioned_block_numbers(&self, lock: &Arc<RwLock<u32>>) {
        if lock.is_poisoned() {
            lock.clear_poison()
        }
    }

    /// Gets block number field in block numbers
    pub fn get_block_number_target(&self, key: &BlockNumberFields) -> Arc<RwLock<u32>> {
        match key {
            BlockNumberFields::LatestBlock => self.block_numbers.latest_block.clone(),
            BlockNumberFields::NewUser => self.block_numbers.new_user.clone(),
            BlockNumberFields::Reshare => self.block_numbers.reshare.clone(),
            BlockNumberFields::Attest => self.block_numbers.attest.clone(),
            BlockNumberFields::ProactiveRefresh => self.block_numbers.proactive_refresh.clone(),
        }
    }

    /// Gets the list of peers who haven't yet subscribed to us for this particular session.
    pub fn unsubscribed_peers(
        &self,
        session_id: &entropy_protocol::SessionId,
    ) -> Result<Vec<subxt::utils::AccountId32>, AppStateError> {
        self.listener_state.unsubscribed_peers(session_id).map_err(|_| {
            AppStateError::SessionError(format!(
<<<<<<< HEAD
                "Unable to get unsubscribed peers for `SessionId` {session_id:?}"
=======
                "Unable to get unsubscribed peers for `SessionId` {session_id:?}",
>>>>>>> 0987f477
            ))
        })
    }

    fn read_network_key_share(&self) -> Result<Option<KeyShareWithAuxInfo>, AppStateError> {
        if self.network_key_share.is_poisoned() {
            self.network_key_share.clear_poison();
        }

        let key_share =
            self.network_key_share.read().map_err(|e| AppStateError::PosionError(e.to_string()))?;
        Ok(key_share.clone())
    }

    fn write_network_key_share(
        &self,
        updated_key_share: Option<KeyShareWithAuxInfo>,
    ) -> Result<(), AppStateError> {
        if self.network_key_share.is_poisoned() {
            self.network_key_share.clear_poison();
        }

        let mut key_share = self
            .network_key_share
            .write()
            .map_err(|e| AppStateError::PosionError(e.to_string()))?;
        *key_share = updated_key_share;
        Ok(())
    }

    fn read_next_network_key_share(&self) -> Result<Option<KeyShareWithAuxInfo>, AppStateError> {
        if self.next_network_key_share.is_poisoned() {
            self.next_network_key_share.clear_poison();
        }

        let key_share = self
            .next_network_key_share
            .read()
            .map_err(|e| AppStateError::PosionError(e.to_string()))?;
        Ok(key_share.clone())
    }

    fn write_next_network_key_share(
        &self,
        updated_key_share: Option<KeyShareWithAuxInfo>,
    ) -> Result<(), AppStateError> {
        if self.next_network_key_share.is_poisoned() {
            self.next_network_key_share.clear_poison();
        }

        let mut key_share = self
            .next_network_key_share
            .write()
            .map_err(|e| AppStateError::PosionError(e.to_string()))?;
        *key_share = updated_key_share;
        Ok(())
    }
}

/// Application state struct which is cloned and made available to every axum HTTP route handler function
#[derive(Clone)]
pub struct AppState {
    /// Keypair for TSS account
    pub pair: sr25519::Pair,
    /// Secret encryption key
    pub x25519_secret: StaticSecret,
    /// Configuation containing the chain endpoint
    pub configuration: Configuration,
    /// Key-value store
    kv_store: KvManager,
    /// Global cache for TSS server
    pub cache: Cache,
}

impl AppState {
    /// Setup AppState with given secret keys
    pub async fn new(
        configuration: Configuration,
        kv_store: KvManager,
        pair: sr25519::Pair,
        x25519_secret: StaticSecret,
    ) -> Self {
        // Read the network keyshare from the kv_store on startup - this is the only point at which
        // we use it as a source of truth, as it is vulnerable to rollback attacks
        let network_key_share: Option<KeyShareWithAuxInfo> = if let Ok(key_share_bytes) =
            kv_store.kv().get(&hex::encode(NETWORK_PARENT_KEY)).await
        {
            entropy_kvdb::kv_manager::helpers::deserialize(&key_share_bytes)
        } else {
            None
        };

        let next_network_key_share: Option<KeyShareWithAuxInfo> = if let Ok(next_key_share_bytes) =
            kv_store.kv().get(&hex::encode(NEXT_NETWORK_PARENT_KEY)).await
        {
            entropy_kvdb::kv_manager::helpers::deserialize(&next_key_share_bytes)
        } else {
            None
        };

        let cache = Cache::new(network_key_share, next_network_key_share);

        Self { pair, x25519_secret, configuration, kv_store, cache }
    }

    /// Convenience function to get chain api and rpc
    pub async fn get_api_rpc(
        &self,
    ) -> Result<(OnlineClient<EntropyConfig>, LegacyRpcMethods<EntropyConfig>), AppStateError> {
        Ok((
            get_api(&self.configuration.endpoint).await?,
            get_rpc(&self.configuration.endpoint).await?,
        ))
    }

    /// Get a [PairSigner] for submitting extrinsics with subxt
    pub fn signer(&self) -> PairSigner {
        PairSigner::new(self.pair.clone())
    }

    /// Get the [AccountId32]
    pub fn account_id(&self) -> AccountId32 {
        AccountId32::new(self.pair.public().0)
    }

    /// Get the subxt account ID
    pub fn subxt_account_id(&self) -> SubxtAccountId32 {
        SubxtAccountId32(self.pair.public().0)
    }

    /// Get the x25519 public key
    pub fn x25519_public_key(&self) -> [u8; 32] {
        x25519_dalek::PublicKey::from(&self.x25519_secret).to_bytes()
    }

    /// Get the network key-share if we have one
    pub fn network_key_share(&self) -> Result<Option<KeyShareWithAuxInfo>, AppStateError> {
        self.cache.read_network_key_share()
    }

    /// Get the 'next' network key-share if we have one - this only exists for the time between
    /// making a reshare and getting confirmation that the reshare was successful
    pub fn next_network_key_share(&self) -> Result<Option<KeyShareWithAuxInfo>, AppStateError> {
        self.cache.read_next_network_key_share()
    }

    /// Update the network key-share - this includes removing it when leaving the signer set
    /// which is done by setting it to `None`
    pub async fn update_network_key_share(
        &self,
        updated_key_share: Option<KeyShareWithAuxInfo>,
    ) -> Result<(), AppStateError> {
        self.cache.write_network_key_share(updated_key_share.clone())?;

        // Write to on-disk store for backup
        self.kv_store.kv().delete(&hex::encode(NETWORK_PARENT_KEY)).await?;
        if let Some(key_share_with_aux_info) = updated_key_share {
            let serialized_key_share = key_serialize(&key_share_with_aux_info)?;

            let reservation =
                self.kv_store.kv().reserve_key(hex::encode(NETWORK_PARENT_KEY)).await?;
            self.kv_store.kv().put(reservation, serialized_key_share.clone()).await?;
        }
        Ok(())
    }

    /// Update the 'next' network key-share - this includes removing it which is done by setting it
    /// to `None`
    pub async fn update_next_network_key_share(
        &self,
        updated_key_share: Option<KeyShareWithAuxInfo>,
    ) -> Result<(), AppStateError> {
        self.cache.write_next_network_key_share(updated_key_share.clone())?;

        // Write to on-disk store for backup
        self.kv_store.kv().delete(&hex::encode(NEXT_NETWORK_PARENT_KEY)).await?;
        if let Some(key_share_with_aux_info) = updated_key_share {
            let serialized_key_share = key_serialize(&key_share_with_aux_info)?;

            let reservation =
                self.kv_store.kv().reserve_key(hex::encode(NEXT_NETWORK_PARENT_KEY)).await?;
            self.kv_store.kv().put(reservation, serialized_key_share.clone()).await?;
        }
        Ok(())
    }

    /// Rotate the network key-share on getting confirmation that the reshare was successful.
    ///
    /// This means replacing the old key-share with the 'next' key-share and deleting the 'next'
    /// keyshare.
    pub async fn rotate_key_share(&self) -> Result<(), AppStateError> {
        let next_key_share = self.cache.read_next_network_key_share()?;
        if next_key_share.is_none() {
            return Err(AppStateError::CannotRotateKeyShare);
        }
        self.update_network_key_share(next_key_share).await?;
        self.update_next_network_key_share(None).await?;
        Ok(())
    }

    /// Get the path where the key-value store is stored on disk
    pub fn storage_path(&self) -> PathBuf {
        self.kv_store.storage_path().to_path_buf()
    }
}

/// Errors related to app state.
#[derive(Error, Debug)]
pub enum AppStateError {
    #[error("Posion Mutex error: {0}")]
    PosionError(String),
    #[error("Session Error: {0}")]
    SessionError(String),
    #[error("Subxt: {0}")]
    Subxt(#[from] subxt::Error),
    #[error("No next keyshare to rotate")]
    CannotRotateKeyShare,
    #[error("Key-value store: {0}")]
    Kv(#[from] entropy_kvdb::kv_manager::error::KvError),
    #[error("Key-value store - serialization: {0}")]
    KvFatal(String),
}

impl From<entropy_kvdb::kv_manager::helpers::KVDBFatal> for AppStateError {
    fn from(err: entropy_kvdb::kv_manager::helpers::KVDBFatal) -> Self {
        Self::KvFatal(format!("{err:?}"))
    }
}<|MERGE_RESOLUTION|>--- conflicted
+++ resolved
@@ -280,11 +280,7 @@
     ) -> Result<Vec<subxt::utils::AccountId32>, AppStateError> {
         self.listener_state.unsubscribed_peers(session_id).map_err(|_| {
             AppStateError::SessionError(format!(
-<<<<<<< HEAD
-                "Unable to get unsubscribed peers for `SessionId` {session_id:?}"
-=======
                 "Unable to get unsubscribed peers for `SessionId` {session_id:?}",
->>>>>>> 0987f477
             ))
         })
     }
