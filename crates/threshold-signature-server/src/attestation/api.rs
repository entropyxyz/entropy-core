// Copyright (C) 2023 Entropy Cryptography Inc.
//
// This program is free software: you can redistribute it and/or modify
// it under the terms of the GNU Affero General Public License as published by
// the Free Software Foundation, either version 3 of the License, or
// (at your option) any later version.
//
// This program is distributed in the hope that it will be useful,
// but WITHOUT ANY WARRANTY; without even the implied warranty of
// MERCHANTABILITY or FITNESS FOR A PARTICULAR PURPOSE.  See the
// GNU Affero General Public License for more details.
//
// You should have received a copy of the GNU Affero General Public License
// along with this program.  If not, see <https://www.gnu.org/licenses/>.

use crate::{
    attestation::errors::{AttestationErr, QuoteMeasurementErr},
    chain_api::{entropy, get_api, get_rpc, EntropyConfig},
    helpers::substrate::query_chain,
    AppState, SubxtAccountId32,
};
use axum::{
    extract::{Query, State},
    http::StatusCode,
};
use entropy_client::user::request_attestation;
use entropy_shared::attestation::{
    compute_quote_measurement, QuoteContext, QuoteInputData, VerifyQuoteError,
};
use serde::Deserialize;
use subxt::{backend::legacy::LegacyRpcMethods, OnlineClient};
use tdx_quote::Quote;
use x25519_dalek::StaticSecret;

/// Retrieve a quote by requesting a nonce from the chain and return the quote in the HTTP response
/// body.
///
/// This is used by node operators to get a quote for use in the `validate`, `change_endpoint`
/// and `change_tss_accounts` extrinsics.
pub async fn get_attest(
    State(app_state): State<AppState>,
    Query(context_querystring): Query<QuoteContextQuery>,
) -> Result<(StatusCode, Vec<u8>), AttestationErr> {
    let api = get_api(&app_state.configuration.endpoint).await?;
    let rpc = get_rpc(&app_state.configuration.endpoint).await?;

    // Request attestation to get nonce
    let nonce = request_attestation(&api, &rpc, &app_state.pair).await?;

    let context = context_querystring.as_quote_context()?;

    let quote =
        create_quote(nonce, app_state.subxt_account_id(), &app_state.x25519_secret, context)
            .await?;

    Ok((StatusCode::OK, quote))
}

/// Create a mock quote for testing on non-TDX hardware
#[cfg(not(feature = "production"))]
pub async fn create_quote(
    nonce: [u8; 32],
    tss_account: SubxtAccountId32,
    x25519_secret: &StaticSecret,
    context: QuoteContext,
) -> Result<Vec<u8>, AttestationErr> {
    use rand::{rngs::StdRng, SeedableRng};
    use rand_core::OsRng;

    // In the real thing this is the key used in the quoting enclave
    let signing_key = tdx_quote::SigningKey::random(&mut OsRng);

    let public_key = x25519_dalek::PublicKey::from(x25519_secret);

    let input_data =
        QuoteInputData::new(tss_account.clone(), *public_key.as_bytes(), nonce, context);

    // This is generated deterministically from TSS account id
    let mut pck_seeder = StdRng::from_seed(tss_account.0);
    let pck = tdx_quote::SigningKey::random(&mut pck_seeder);

    let pck_encoded = tdx_quote::encode_verifying_key(pck.verifying_key())?.to_vec();
    let quote = tdx_quote::Quote::mock(signing_key.clone(), pck, input_data.0, pck_encoded)
        .as_bytes()
        .to_vec();
    Ok(quote)
}

<<<<<<< HEAD
/// Validates attest endpoint
/// Checks to make sure that attestation is not repeated or old
pub async fn validate_new_attestation(
    latest_block_number: u32,
    chain_data: &OcwMessageAttestationRequest,
    cache: &Cache,
) -> Result<(), AttestationErr> {
    // we subtract 1 as the message info is coming from the previous block
    if latest_block_number.saturating_sub(1) != chain_data.block_number {
        return Err(AttestationErr::StaleData);
    }

    let last_block_number_recorded =
        cache.read_write_to_block_numbers(BlockNumberFields::Attest, chain_data.block_number)?;
    if last_block_number_recorded >= chain_data.block_number {
        return Err(AttestationErr::RepeatedData);
    }
    Ok(())
}

=======
>>>>>>> 210bf99c
/// Create a TDX quote in production
#[cfg(feature = "production")]
pub async fn create_quote(
    nonce: [u8; 32],
    tss_account: SubxtAccountId32,
    x25519_secret: &StaticSecret,
    context: QuoteContext,
) -> Result<Vec<u8>, AttestationErr> {
    let public_key = x25519_dalek::PublicKey::from(x25519_secret);

    let input_data = QuoteInputData::new(tss_account, *public_key.as_bytes(), nonce, context);

    Ok(configfs_tsm::create_quote(input_data.0)
        .map_err(|e| AttestationErr::QuoteGeneration(format!("{:?}", e)))?)
}

/// Get the measurement value from this build by generating a quote.
/// This is used by the `/version` HTTP route to display measurement details of the current build.
#[cfg(feature = "production")]
pub fn get_measurement_value() -> Result<[u8; 32], AttestationErr> {
    let quote_raw = configfs_tsm::create_quote([0; 64])
        .map_err(|e| AttestationErr::QuoteGeneration(format!("{:?}", e)))?;
    let quote = Quote::from_bytes(&quote_raw)?;
    Ok(compute_quote_measurement(&quote))
}

/// Querystring for the GET `/attest` endpoint
#[derive(Deserialize)]
pub struct QuoteContextQuery {
    /// The context in which the requested quote will be used.
    ///
    /// Must be one of `validate`, `change_endpoint`, `change_threshold_accounts`.
    /// Eg: `http://127.0.0.1:3001/attest?context=validate`
    context: String,
}

impl QuoteContextQuery {
    fn as_quote_context(&self) -> Result<QuoteContext, AttestationErr> {
        match self.context.as_str() {
            "validate" => Ok(QuoteContext::Validate),
            "change_endpoint" => Ok(QuoteContext::ChangeEndpoint),
            "change_threshold_accounts" => Ok(QuoteContext::ChangeThresholdAccounts),
            _ => Err(AttestationErr::UnknownContext),
        }
    }
}

/// Check build-time measurement matches a current-supported release of entropy-tss
/// This differs slightly from the attestation pallet implementation because here we don't have direct
/// access to the parameters pallet - we need to make a query
pub async fn check_quote_measurement(
    api: &OnlineClient<EntropyConfig>,
    rpc: &LegacyRpcMethods<EntropyConfig>,
    quote: &Quote,
) -> Result<(), QuoteMeasurementErr> {
    let measurement_value = compute_quote_measurement(quote).to_vec();
    let query = entropy::storage().parameters().accepted_measurement_values();
    let accepted_measurement_values: Vec<_> = query_chain(api, rpc, query, None)
        .await?
        .ok_or(QuoteMeasurementErr::NoMeasurementValues)?
        .into_iter()
        .map(|v| v.0)
        .collect();
    if !accepted_measurement_values.contains(&measurement_value) {
        return Err(VerifyQuoteError::BadMeasurementValue.into());
    };
    Ok(())
}<|MERGE_RESOLUTION|>--- conflicted
+++ resolved
@@ -86,29 +86,6 @@
     Ok(quote)
 }
 
-<<<<<<< HEAD
-/// Validates attest endpoint
-/// Checks to make sure that attestation is not repeated or old
-pub async fn validate_new_attestation(
-    latest_block_number: u32,
-    chain_data: &OcwMessageAttestationRequest,
-    cache: &Cache,
-) -> Result<(), AttestationErr> {
-    // we subtract 1 as the message info is coming from the previous block
-    if latest_block_number.saturating_sub(1) != chain_data.block_number {
-        return Err(AttestationErr::StaleData);
-    }
-
-    let last_block_number_recorded =
-        cache.read_write_to_block_numbers(BlockNumberFields::Attest, chain_data.block_number)?;
-    if last_block_number_recorded >= chain_data.block_number {
-        return Err(AttestationErr::RepeatedData);
-    }
-    Ok(())
-}
-
-=======
->>>>>>> 210bf99c
 /// Create a TDX quote in production
 #[cfg(feature = "production")]
 pub async fn create_quote(
