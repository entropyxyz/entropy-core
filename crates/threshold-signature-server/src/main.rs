// Copyright (C) 2023 Entropy Cryptography Inc.
//
// This program is free software: you can redistribute it and/or modify
// it under the terms of the GNU Affero General Public License as published by
// the Free Software Foundation, either version 3 of the License, or
// (at your option) any later version.
//
// This program is distributed in the hope that it will be useful,
// but WITHOUT ANY WARRANTY; without even the implied warranty of
// MERCHANTABILITY or FITNESS FOR A PARTICULAR PURPOSE.  See the
// GNU Affero General Public License for more details.
//
// You should have received a copy of the GNU Affero General Public License
// along with this program.  If not, see <https://www.gnu.org/licenses/>.

<<<<<<< HEAD
use std::{
    collections::HashMap,
    net::SocketAddr,
    str::FromStr,
    sync::{Arc, RwLock},
};
=======
use std::{net::SocketAddr, process, str::FromStr};
>>>>>>> 4e7e5642

use anyhow::{anyhow, ensure};
use clap::Parser;

use entropy_tss::{
    app,
    launch::{
        setup_kv_store, setup_latest_block_number, Configuration, StartupArgs, ValidatorName,
    },
    AppState,
};

#[tokio::main]
async fn main() -> anyhow::Result<()> {
    let args = StartupArgs::parse();
    args.logger.setup().await;

    tracing::info!("Starting Threshold Signature Sever");
    tracing::info!("Starting server on: `{}`", &args.threshold_url);

    if args.logger.loki {
        tracing::info!("Sending logs to Loki server at `{}`", &args.logger.loki_endpoint);
    }

    let configuration = Configuration::new(args.chain_endpoint);
    tracing::info!("Connecting to Substrate node at: `{}`", &configuration.endpoint);

    let mut validator_name = None;
    if args.alice {
        validator_name = Some(ValidatorName::Alice);
    }
    if args.bob {
        validator_name = Some(ValidatorName::Bob);
    }
    if args.charlie {
        validator_name = Some(ValidatorName::Charlie);
    }
    if args.dave {
        validator_name = Some(ValidatorName::Dave);
    }
    if args.eve {
        validator_name = Some(ValidatorName::Eve);
    }

<<<<<<< HEAD
    let kv_store = load_kv_store(&validator_name, args.password_file).await;
    let cache: HashMap<String, Vec<u8>> = HashMap::new();

    let app_state =
        AppState::new(configuration.clone(), kv_store.clone(), Arc::new(RwLock::new(cache)));

    if cfg!(test) || validator_name.is_some() {
        setup_mnemonic(&kv_store, development_mnemonic(&validator_name)).await
    } else if !has_mnemonic(&kv_store).await {
        let mut rng = rand::thread_rng();
        let mnemonic = bip39::Mnemonic::generate_in_with(&mut rng, bip39::Language::English, 24)
            .expect("Failed to generate mnemonic");
        setup_mnemonic(&kv_store, mnemonic).await
    }
=======
    let (kv_store, sr25519_pair, x25519_secret, key_option) =
        setup_kv_store(&validator_name, None).await?;

    let app_state =
        AppState::new(configuration.clone(), kv_store.clone(), sr25519_pair, x25519_secret);
>>>>>>> 4e7e5642

    ensure!(
        setup_latest_block_number(&kv_store).await.is_ok(),
        "Issue setting up Latest Block Number"
    );

    {
        let app_state = app_state.clone();
        tokio::spawn(async move {
            // Check for a connection to the chain node parallel to starting the tss_server so that
            // we already can expose the `/info` http route
            if let Err(error) =
                entropy_tss::launch::check_node_prerequisites(app_state, key_option).await
            {
                tracing::error!("Prerequistite checks failed: {} - terminating.", error);
                process::exit(1);
            }
        });
    }

    let addr = SocketAddr::from_str(&args.threshold_url)
        .map_err(|_| anyhow!("Failed to parse threshold url"))?;
    let listener = tokio::net::TcpListener::bind(&addr)
        .await
        .map_err(|_| anyhow!("Unable to bind to given server address"))?;
    axum::serve(listener, app(app_state).into_make_service()).await?;
    Ok(())
}<|MERGE_RESOLUTION|>--- conflicted
+++ resolved
@@ -13,16 +13,13 @@
 // You should have received a copy of the GNU Affero General Public License
 // along with this program.  If not, see <https://www.gnu.org/licenses/>.
 
-<<<<<<< HEAD
 use std::{
     collections::HashMap,
     net::SocketAddr,
     str::FromStr,
     sync::{Arc, RwLock},
+    process
 };
-=======
-use std::{net::SocketAddr, process, str::FromStr};
->>>>>>> 4e7e5642
 
 use anyhow::{anyhow, ensure};
 use clap::Parser;
@@ -67,28 +64,12 @@
         validator_name = Some(ValidatorName::Eve);
     }
 
-<<<<<<< HEAD
-    let kv_store = load_kv_store(&validator_name, args.password_file).await;
+    let (kv_store, sr25519_pair, x25519_secret, key_option) =
+        setup_kv_store(&validator_name, None).await?;
     let cache: HashMap<String, Vec<u8>> = HashMap::new();
 
     let app_state =
-        AppState::new(configuration.clone(), kv_store.clone(), Arc::new(RwLock::new(cache)));
-
-    if cfg!(test) || validator_name.is_some() {
-        setup_mnemonic(&kv_store, development_mnemonic(&validator_name)).await
-    } else if !has_mnemonic(&kv_store).await {
-        let mut rng = rand::thread_rng();
-        let mnemonic = bip39::Mnemonic::generate_in_with(&mut rng, bip39::Language::English, 24)
-            .expect("Failed to generate mnemonic");
-        setup_mnemonic(&kv_store, mnemonic).await
-    }
-=======
-    let (kv_store, sr25519_pair, x25519_secret, key_option) =
-        setup_kv_store(&validator_name, None).await?;
-
-    let app_state =
-        AppState::new(configuration.clone(), kv_store.clone(), sr25519_pair, x25519_secret);
->>>>>>> 4e7e5642
+        AppState::new(configuration.clone(), kv_store.clone(), sr25519_pair, x25519_secret, Arc::new(RwLock::new(cache)));
 
     ensure!(
         setup_latest_block_number(&kv_store).await.is_ok(),
