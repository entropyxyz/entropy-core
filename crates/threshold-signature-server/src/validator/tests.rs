--- conflicted
+++ resolved
@@ -509,25 +509,15 @@
     initialize_test_logger().await;
     clean_tests();
 
-<<<<<<< HEAD
     let dave = Keyring::Dave;
-    let kv = setup_client().await.kv_store;
-    let reservation = kv.kv().reserve_key(hex::encode(NETWORK_PARENT_KEY)).await.unwrap();
-    kv.kv().put(reservation, vec![10]).await.unwrap();
+    let app_state = setup_client().await;
+
+    put_keyshares_in_state(ValidatorName::Alice, &app_state).await;
 
     let is_proper_signer_result =
-        is_signer_or_delete_parent_key(&AccountId32(dave.public().0), vec![], &kv).await.unwrap();
-=======
-    let dave = AccountKeyring::Dave;
-    let app_state = setup_client().await;
-
-    put_keyshares_in_state(ValidatorName::Alice, &app_state).await;
-
-    let is_proper_signer_result =
-        is_signer_or_delete_parent_key(&dave.to_account_id().into(), vec![], &app_state)
+        is_signer_or_delete_parent_key(&AccountId32(dave.public().0), vec![], &app_state)
             .await
             .unwrap();
->>>>>>> 33279637
     assert!(!is_proper_signer_result);
 
     assert!(app_state.network_key_share().unwrap().is_none());
