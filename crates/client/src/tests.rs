--- conflicted
+++ resolved
@@ -141,14 +141,8 @@
         &api,
         &rpc,
         one.into(),
-<<<<<<< HEAD
-        tss_public_key.to_string(),
-        hex::encode(*x25519_public_key.as_bytes()),
-=======
         tss_public_key.into(),
         *x25519_public_key.as_bytes(),
-        pck_certificate_chain,
->>>>>>> a1e36983
         quote,
     )
     .await
