--- conflicted
+++ resolved
@@ -397,27 +397,14 @@
 pub async fn change_threshold_accounts(
     api: &OnlineClient<EntropyConfig>,
     rpc: &LegacyRpcMethods<EntropyConfig>,
-<<<<<<< HEAD
-    user_keypair: sr25519::Pair,
-    new_tss_account: String,
-    new_x25519_public_key: String,
-=======
     validator_keypair: sr25519::Pair,
     new_tss_account: SubxtAccountId32,
     new_x25519_public_key: [u8; 32],
-    new_pck_certificate_chain: Vec<Vec<u8>>,
->>>>>>> a1e36983
     quote: Vec<u8>,
 ) -> Result<ThresholdAccountChanged, ClientError> {
     let change_threshold_accounts = entropy::tx().staking_extension().change_threshold_accounts(
-<<<<<<< HEAD
-        tss_account,
-        x25519_public_key,
-=======
         new_tss_account,
         new_x25519_public_key,
-        new_pck_certificate_chain,
->>>>>>> a1e36983
         quote,
     );
     let in_block = submit_transaction_with_pair(
