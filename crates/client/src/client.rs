// Copyright (C) 2023 Entropy Cryptography Inc.
//
// This program is free software: you can redistribute it and/or modify
// it under the terms of the GNU Affero General Public License as published by
// the Free Software Foundation, either version 3 of the License, or
// (at your option) any later version.
//
// This program is distributed in the hope that it will be useful,
// but WITHOUT ANY WARRANTY; without even the implied warranty of
// MERCHANTABILITY or FITNESS FOR A PARTICULAR PURPOSE.  See the
// GNU Affero General Public License for more details.
//
// You should have received a copy of the GNU Affero General Public License
// along with this program.  If not, see <https://www.gnu.org/licenses/>.

//! Simple client for Entropy.
//! Used in integration tests and for the test-cli
pub use crate::{
    chain_api::{get_api, get_rpc},
    errors::ClientError,
};
use anyhow::anyhow;
pub use entropy_protocol::{sign_and_encrypt::EncryptedSignedMessage, KeyParams};
use parity_scale_codec::Decode;
use rand::Rng;
use std::str::FromStr;
pub use synedrion::KeyShare;

use crate::{
    chain_api::{
        entropy::{
            self,
            runtime_types::{
                bounded_collections::bounded_vec::BoundedVec,
                pallet_programs::pallet::ProgramInfo,
                pallet_registry::pallet::{ProgramInstance, RegisteredInfo},
            },
        },
        EntropyConfig,
    },
    client::entropy::staking_extension::events::{EndpointChanged, ThresholdAccountChanged},
    substrate::{get_registered_details, submit_transaction_with_pair},
    user::{
        self, get_all_signers_from_chain, get_validators_not_signer_for_relay, UserSignatureRequest,
    },
    Hasher,
};

use base64::prelude::{Engine, BASE64_STANDARD};
use entropy_protocol::RecoverableSignature;
use entropy_shared::HashingAlgorithm;
use futures::stream::StreamExt;
use sp_core::{
    sr25519::{self, Signature},
    Pair,
};
use subxt::{
    backend::legacy::LegacyRpcMethods,
    utils::{AccountId32 as SubxtAccountId32, H256},
    Config, OnlineClient,
};
use synedrion::k256::ecdsa::{RecoveryId, Signature as k256Signature, VerifyingKey};

pub const VERIFYING_KEY_LENGTH: usize = entropy_shared::VERIFICATION_KEY_LENGTH as usize;

/// Register an account.
///
/// If successful, returns registration info including verfiying key.
///
/// If registering in private mode, a keyshare is also returned.
#[allow(clippy::type_complexity)]
#[tracing::instrument(
    skip_all,
    fields(
        signature_request_account = ?signature_request_keypair.public(),
        program_account,
    )
)]
pub async fn register(
    api: &OnlineClient<EntropyConfig>,
    rpc: &LegacyRpcMethods<EntropyConfig>,
    signature_request_keypair: sr25519::Pair,
    program_account: SubxtAccountId32,
    programs_data: BoundedVec<ProgramInstance>,
) -> Result<([u8; VERIFYING_KEY_LENGTH], RegisteredInfo), ClientError> {
    let registration_event = put_register_request_on_chain(
        api,
        rpc,
        signature_request_keypair.clone(),
        program_account,
        programs_data,
    )
    .await?;

    let verifying_key = registration_event.1 .0;
    let registered_info = get_registered_details(api, rpc, verifying_key.clone()).await?;
    let verifying_key = verifying_key.try_into().map_err(|_| ClientError::BadVerifyingKeyLength)?;

    Ok((verifying_key, registered_info))
}

/// Request to sign a message
#[tracing::instrument(
    skip_all,
    fields(
        user_account = ?user_keypair.public(),
        signature_verifying_key,
        message,
        private,
        auxilary_data,
    )
)]
pub async fn sign(
    api: &OnlineClient<EntropyConfig>,
    rpc: &LegacyRpcMethods<EntropyConfig>,
    user_keypair: sr25519::Pair,
    signature_verifying_key: [u8; VERIFYING_KEY_LENGTH],
    message: Vec<u8>,
    auxilary_data: Option<Vec<u8>>,
) -> Result<RecoverableSignature, ClientError> {
    let message_hash = Hasher::keccak(&message);

    let validators_info = get_validators_not_signer_for_relay(api, rpc).await?;
    if validators_info.is_empty() {
        return Err(ClientError::NoNonSigningValidators);
    }

    tracing::debug!("Validators info {:?}", validators_info);
    let block_number = rpc.chain_get_header(None).await?.ok_or(ClientError::BlockNumber)?.number;
    let signature_request = UserSignatureRequest {
        message: hex::encode(message),
        auxilary_data: Some(vec![auxilary_data.map(hex::encode)]),
        block_number,
        hash: HashingAlgorithm::Keccak,
        signature_verifying_key: signature_verifying_key.to_vec(),
    };

    let signature_request_vec = serde_json::to_vec(&signature_request)?;
    let client = reqwest::Client::new();

    let mut rng = rand::thread_rng();
    let random_index = rng.gen_range(0..validators_info.len());
    let validator_info = &validators_info[random_index];

    // Make http request to TSS server
    let encrypted_message = EncryptedSignedMessage::new(
        &user_keypair,
        signature_request_vec.clone(),
        &validator_info.x25519_public_key,
        &[],
    )?;
    let message_json = serde_json::to_string(&encrypted_message)?;

    let url = format!("http://{}/user/relay_tx", validator_info.ip_address);

    let result = client
        .post(url)
        .header("Content-Type", "application/json")
        .body(message_json)
        .send()
        .await?;

    let mut bytes_stream = result.bytes_stream();
    let chunk = bytes_stream.next().await.ok_or(ClientError::NoResponse)??;
    let signing_results: Vec<Result<(String, Signature), String>> = serde_json::from_slice(&chunk)?;
    // take only one of the responses randomly
    let mut rng = rand::thread_rng();
    let random_index = rng.gen_range(0..signing_results.len());
    let (signature_base64, signature_of_signature) =
        signing_results[random_index].clone().map_err(ClientError::SigningFailed)?;
    tracing::debug!("Signature: {}", signature_base64);
    let mut decoded_sig = BASE64_STANDARD.decode(signature_base64)?;

    // Verify the response signature from the TSS client
    let signers = get_all_signers_from_chain(api, rpc).await?;
    let mut sig_recovery_results = vec![];
    for signer_info in signers {
        let sig_recovery = <sr25519::Pair as Pair>::verify(
            &signature_of_signature,
            decoded_sig.clone(),
            &sr25519::Public(signer_info.tss_account.0),
        );
        sig_recovery_results.push(sig_recovery)
    }

    if !sig_recovery_results.contains(&true) {
        return Err(ClientError::BadSignature);
    }

    let recovery_digit = decoded_sig.pop().ok_or(ClientError::NoRecoveryId)?;
    let signature = k256Signature::from_slice(&decoded_sig)?;
    let recovery_id = RecoveryId::from_byte(recovery_digit).ok_or(ClientError::BadRecoveryId)?;

    let verifying_key_of_signature =
        VerifyingKey::recover_from_prehash(&message_hash, &signature, recovery_id)?;
    tracing::debug!("Verifying Key {:?}", verifying_key_of_signature);

    return Ok(RecoverableSignature { signature, recovery_id });
}

/// Store a program on chain and return it's hash
#[allow(clippy::too_many_arguments)]
#[tracing::instrument(
    skip_all,
    fields(
        deployer = ?deployer_pair.public(),
    )
)]
pub async fn store_program(
    api: &OnlineClient<EntropyConfig>,
    rpc: &LegacyRpcMethods<EntropyConfig>,
    deployer_pair: &sr25519::Pair,
    program: Vec<u8>,
    configuration_interface: Vec<u8>,
    auxiliary_data_interface: Vec<u8>,
    oracle_data_pointers: Vec<Vec<u8>>,
    version_number: u8,
) -> Result<<EntropyConfig as Config>::Hash, ClientError> {
    let set_program_tx = entropy::tx().programs().set_program(
        program,
        configuration_interface,
        auxiliary_data_interface,
        BoundedVec(oracle_data_pointers),
        version_number,
    );
    let in_block =
        submit_transaction_with_pair(api, rpc, deployer_pair, &set_program_tx, None).await?;
    let result_event = in_block.find_first::<entropy::programs::events::ProgramCreated>()?;
    Ok(result_event.ok_or(ClientError::CannotConfirmProgramCreated)?.program_hash)
}

/// Update the program pointers associated with a given entropy account
pub async fn update_programs(
    entropy_api: &OnlineClient<EntropyConfig>,
    rpc: &LegacyRpcMethods<EntropyConfig>,
    verifying_key: [u8; VERIFYING_KEY_LENGTH],
    deployer_pair: &sr25519::Pair,
    program_instance: BoundedVec<ProgramInstance>,
) -> Result<(), ClientError> {
    let update_pointer_tx = entropy::tx()
        .registry()
        .change_program_instance(BoundedVec(verifying_key.to_vec()), program_instance);
    submit_transaction_with_pair(entropy_api, rpc, deployer_pair, &update_pointer_tx, None).await?;
    Ok(())
}

/// Removed a stored a program with a given hash
#[tracing::instrument(
    skip_all,
    fields(
        program_hash,
        deployer = ?deployer_pair.public(),
    )
)]
pub async fn remove_program(
    api: &OnlineClient<EntropyConfig>,
    rpc: &LegacyRpcMethods<EntropyConfig>,
    deployer_pair: &sr25519::Pair,
    program_hash: <EntropyConfig as Config>::Hash,
) -> Result<(), ClientError> {
    let remove_program_tx = entropy::tx().programs().remove_program(program_hash);
    let in_block =
        submit_transaction_with_pair(api, rpc, deployer_pair, &remove_program_tx, None).await?;

    let event = in_block
        .find_first::<entropy::programs::events::ProgramRemoved>()?
        .ok_or(ClientError::CannotConfirmProgramRemoved)?;

    if event.old_program_hash != program_hash {
        return Err(ClientError::CannotConfirmProgramRemoved);
    }
    Ok(())
}

/// Get info on all registered accounts
pub async fn get_accounts(
    api: &OnlineClient<EntropyConfig>,
    rpc: &LegacyRpcMethods<EntropyConfig>,
) -> Result<Vec<([u8; VERIFYING_KEY_LENGTH], RegisteredInfo)>, ClientError> {
    let block_hash = rpc.chain_get_block_hash(None).await?.ok_or(ClientError::BlockHash)?;
    let storage_address = entropy::storage().registry().registered_iter();
    let mut iter = api.storage().at(block_hash).iter(storage_address).await?;
    let mut accounts = Vec::new();
    while let Some(Ok(kv)) = iter.next().await {
        let key: [u8; VERIFYING_KEY_LENGTH] =
            kv.key_bytes[kv.key_bytes.len() - VERIFYING_KEY_LENGTH..].try_into()?;
        accounts.push((key, kv.value))
    }
    Ok(accounts)
}

/// Get details of all stored programs
pub async fn get_programs(
    api: &OnlineClient<EntropyConfig>,
    rpc: &LegacyRpcMethods<EntropyConfig>,
) -> Result<Vec<(H256, ProgramInfo)>, ClientError> {
    let block_hash = rpc.chain_get_block_hash(None).await?.ok_or(ClientError::BlockHash)?;

    let storage_address = entropy::storage().programs().programs_iter();
    let mut iter = api.storage().at(block_hash).iter(storage_address).await?;
    let mut programs = Vec::new();
    while let Some(Ok(kv)) = iter.next().await {
        let hash: [u8; 32] = kv.key_bytes[kv.key_bytes.len() - 32..].try_into()?;
        programs.push((H256(hash), kv.value));
    }
    Ok(programs)
}

/// Submits a transaction registering an account on-chain.
#[tracing::instrument(
    skip_all,
    fields(
        user_account = ?signature_request_keypair.public(),
    )
)]
pub async fn put_register_request_on_chain(
    api: &OnlineClient<EntropyConfig>,
    rpc: &LegacyRpcMethods<EntropyConfig>,
    signature_request_keypair: sr25519::Pair,
    deployer: SubxtAccountId32,
    program_instances: BoundedVec<ProgramInstance>,
) -> Result<entropy::registry::events::AccountRegistered, ClientError> {
    tracing::debug!("Registering an account using on-chain flow.");

    let registering_tx = entropy::tx().registry().register(deployer, program_instances);
    let registered_events =
        submit_transaction_with_pair(api, rpc, &signature_request_keypair, &registering_tx, None)
            .await?;

    // Note: In the case of the new registration flow we can have many registration events for a
    // single signature request account. We only care about the first one we find.
    let registered_event = registered_events
        .find::<entropy::registry::events::AccountRegistered>()
        .flatten()
        .find_map(|event| (event.0 == signature_request_keypair.public().0.into()).then_some(event))
        .ok_or(ClientError::NotRegistered);

    registered_event
}

/// Changes the endpoint of a validator
pub async fn change_endpoint(
    api: &OnlineClient<EntropyConfig>,
    rpc: &LegacyRpcMethods<EntropyConfig>,
    user_keypair: sr25519::Pair,
    new_endpoint: String,
    quote: Vec<u8>,
) -> anyhow::Result<EndpointChanged> {
    let change_endpoint_tx =
        entropy::tx().staking_extension().change_endpoint(new_endpoint.into(), quote);
    let in_block =
        submit_transaction_with_pair(api, rpc, &user_keypair, &change_endpoint_tx, None).await?;
    let result_event = in_block
        .find_first::<entropy::staking_extension::events::EndpointChanged>()?
        .ok_or(anyhow!("Error with transaction"))?;
    Ok(result_event)
}

/// Changes the threshold account info of a validator
pub async fn change_threshold_accounts(
    api: &OnlineClient<EntropyConfig>,
    rpc: &LegacyRpcMethods<EntropyConfig>,
    user_keypair: sr25519::Pair,
    new_tss_account: String,
    new_x25519_public_key: String,
    new_pck_certificate_chain: Vec<Vec<u8>>,
    quote: Vec<u8>,
) -> anyhow::Result<ThresholdAccountChanged> {
    let tss_account = SubxtAccountId32::from_str(&new_tss_account)?;
    let x25519_public_key = hex::decode(new_x25519_public_key)?
        .try_into()
        .map_err(|_| anyhow!("X25519 pub key needs to be 32 bytes"))?;
    let change_threshold_accounts = entropy::tx().staking_extension().change_threshold_accounts(
        tss_account,
        x25519_public_key,
        new_pck_certificate_chain,
        quote,
    );
    let in_block =
        submit_transaction_with_pair(api, rpc, &user_keypair, &change_threshold_accounts, None)
            .await?;
    let result_event = in_block
        .find_first::<entropy::staking_extension::events::ThresholdAccountChanged>()?
        .ok_or(anyhow!("Error with transaction"))?;
    Ok(result_event)
}

/// Trigger a network wide distributed key generation (DKG) event.
///
/// Fails if the network has already been jumpstarted.
pub async fn jumpstart_network(
    api: &OnlineClient<EntropyConfig>,
    rpc: &LegacyRpcMethods<EntropyConfig>,
    signer: sr25519::Pair,
) -> Result<(), ClientError> {
    // We split the implementation out into an inner function so that we can more easily pass a
    // single future to the `timeout`
    tokio::time::timeout(std::time::Duration::from_secs(45), jumpstart_inner(api, rpc, signer))
        .await
        .map_err(|_| ClientError::JumpstartTimeout)?
}

async fn jumpstart_inner(
    api: &OnlineClient<EntropyConfig>,
    rpc: &LegacyRpcMethods<EntropyConfig>,
    signer: sr25519::Pair,
) -> Result<(), ClientError> {
    // In this case we don't care too much about the result because we're more interested in the
    // `FinishedNetworkJumpStart` event, which happens later on.
    let jump_start_request = entropy::tx().registry().jump_start_network();
    let _result =
        submit_transaction_with_pair(api, rpc, &signer, &jump_start_request, None).await?;

    let mut blocks_sub = api.blocks().subscribe_finalized().await?;

    while let Some(block) = blocks_sub.next().await {
        let block = block?;
        let events = block.events().await?;

        if events.has::<entropy::registry::events::FinishedNetworkJumpStart>()? {
            break;
        }
    }

    Ok(())
}

/// An extrinsic to indicate to the chain that it should expect an attestation from the `signer` at
/// some point in the near future.
///
/// The returned `nonce` must be used when generating a `quote` for the chain.
///
/// This wraps [user::request_attestation] to convert the error to a [ClientError] consistant with
/// other functions in this module
#[tracing::instrument(
    skip_all,
    fields(
        attestee = ?attestee.public(),
    )
)]
pub async fn request_attestation(
    api: &OnlineClient<EntropyConfig>,
    rpc: &LegacyRpcMethods<EntropyConfig>,
<<<<<<< HEAD
    attestee: sr25519::Pair,
) -> Result<Vec<u8>, ClientError> {
    tracing::debug!("{} is requesting an attestation.", attestee.public());

    let request_attestation = entropy::tx().attestation().request_attestation();

    let result =
        submit_transaction_with_pair(api, rpc, &attestee, &request_attestation, None).await?;
    let result_event = result
        .find_first::<entropy::attestation::events::AttestationIssued>()?
        .ok_or(crate::errors::SubstrateError::NoEvent)?;

    let nonce = result_event.0;

    Ok(nonce)
}

/// Get oracle data headings
/// This is useful for program developers to know what oracle data is available
pub async fn get_oracle_headings(
    api: &OnlineClient<EntropyConfig>,
    _rpc: &LegacyRpcMethods<EntropyConfig>,
) -> Result<Vec<String>, ClientError> {
    let storage_address = entropy::storage().oracle().oracle_data_iter();
    let mut iter = api.storage().at_latest().await?.iter(storage_address).await?;
    let mut headings = Vec::new();
    while let Some(Ok(kv)) = iter.next().await {
        // Key is: storage_address || 128 bit hash || key
        let mut input = &kv.key_bytes[32 + 16 + 1..];
        let heading = String::decode(&mut input)?;
        headings.push(heading);
    }
    Ok(headings)
=======
    attestee: &sr25519::Pair,
) -> Result<[u8; 32], ClientError> {
    Ok(user::request_attestation(api, rpc, attestee).await?)
>>>>>>> fd1047ff
}<|MERGE_RESOLUTION|>--- conflicted
+++ resolved
@@ -441,22 +441,9 @@
 pub async fn request_attestation(
     api: &OnlineClient<EntropyConfig>,
     rpc: &LegacyRpcMethods<EntropyConfig>,
-<<<<<<< HEAD
-    attestee: sr25519::Pair,
-) -> Result<Vec<u8>, ClientError> {
-    tracing::debug!("{} is requesting an attestation.", attestee.public());
-
-    let request_attestation = entropy::tx().attestation().request_attestation();
-
-    let result =
-        submit_transaction_with_pair(api, rpc, &attestee, &request_attestation, None).await?;
-    let result_event = result
-        .find_first::<entropy::attestation::events::AttestationIssued>()?
-        .ok_or(crate::errors::SubstrateError::NoEvent)?;
-
-    let nonce = result_event.0;
-
-    Ok(nonce)
+    attestee: &sr25519::Pair,
+) -> Result<[u8; 32], ClientError> {
+    Ok(user::request_attestation(api, rpc, attestee).await?)
 }
 
 /// Get oracle data headings
@@ -475,9 +462,4 @@
         headings.push(heading);
     }
     Ok(headings)
-=======
-    attestee: &sr25519::Pair,
-) -> Result<[u8; 32], ClientError> {
-    Ok(user::request_attestation(api, rpc, attestee).await?)
->>>>>>> fd1047ff
 }