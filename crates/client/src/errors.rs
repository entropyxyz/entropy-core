--- conflicted
+++ resolved
@@ -119,11 +119,8 @@
     BadVerifyingKeyLength,
     #[error("There are no validators which can act as a relay node for signature requests")]
     NoNonSigningValidators,
-<<<<<<< HEAD
     #[error("Scale decode: {0}")]
     Codec(#[from] parity_scale_codec::Error),
-=======
     #[error("Attestation request: {0}")]
     AttestationRequest(#[from] AttestationRequestError),
->>>>>>> fd1047ff
 }