--- conflicted
+++ resolved
@@ -20,10 +20,6 @@
 tracing       ="0.1.37"
 
 # Present when "full-client" feature is active
-<<<<<<< HEAD
-=======
-anyhow          ={ version="1.0.83", optional=true }
->>>>>>> cb2e2cf8
 blake2          ={ version="0.10.4", optional=true }
 rand_core       ={ version="0.6.4", optional=true }
 serde_json      ={ version="1.0", optional=true }
