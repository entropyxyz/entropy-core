--- conflicted
+++ resolved
@@ -31,10 +31,9 @@
   process.exit(1)
 }
 
-<<<<<<< HEAD
 switch (process.argv[2].toLowerCase()) {
   case 'register':
-    protocol.run_dkg_protocol(input.validators_info, input.user_sig_req_secret_key).then((keyShare) => {
+    protocol.runDkgProtocol(input.validators_info, input.user_sig_req_secret_key).then((keyShare) => {
       console.log(keyShare.toString())
     }).catch((err) => {
       console.error('ERR', err)
@@ -42,7 +41,7 @@
     break
   case 'sign':
     const keyShare = protocol.KeyShare.fromString(input.key_share)
-    protocol.run_signing_protocol(keyShare, input.message_hash, input.validators_info, input.user_sig_req_secret_key)
+    protocol.runSigningProtocol(keyShare, input.message_hash, input.validators_info, input.user_sig_req_secret_key)
       .then((output) => {
         console.log(output)
       }).catch((err) => {
@@ -51,25 +50,4 @@
     break
   default:
     throw new Error('First argument must be register or sign')
-=======
-switch(process.argv[2].toLowerCase()) {
-    case 'register':
-        protocol.runDkgProtocol(input.validators_info, input.user_sig_req_secret_key).then((keyShare) => {
-          console.log(keyShare.toString())
-        }).catch((err) => {
-          console.error('ERR', err)
-        })
-        break
-    case 'sign':
-        let keyShare = protocol.KeyShare.fromString(input.key_share)
-        protocol.runSigningProtocol(keyShare, input.message_hash, input.validators_info, input.user_sig_req_secret_key)
-            .then((output) => {
-                console.log(output)
-            }).catch((err) => {
-                console.error('ERR', err)
-            })
-        break
-    default:
-        throw new Error('First argument must be register or sign')
->>>>>>> 71a68734
 }