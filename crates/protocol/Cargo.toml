--- conflicted
+++ resolved
@@ -10,13 +10,8 @@
 
 [dependencies]
 async-trait        ="0.1.83"
-<<<<<<< HEAD
 entropy-shared     ={ version="0.3.0-rc.1", path="../shared", default-features=false }
-synedrion          ={ git="https://github.com/entropyxyz/synedrion", rev="1d210d149dfeb0dca1dd41d7fac4d0bf03c686fa" }
-=======
-entropy-shared     ={ version="0.2.0", path="../shared", default-features=false }
 synedrion          ={ version="0.2.0-beta.0" }
->>>>>>> 7f65ebc2
 serde              ={ version="1.0", features=["derive"], default-features=false }
 subxt              ={ version="0.35.3", default-features=false }
 sp-core            ={ version="31.0.0", default-features=false, features=["full_crypto", "serde"] }
