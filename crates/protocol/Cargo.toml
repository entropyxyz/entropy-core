[package]
name       ='entropy-protocol'
version    ='0.1.0'
authors    =['Entropy Cryptography <engineering@entropy.xyz>']
description="Entropy Signing and DKG protocol execution and transport logic"
homepage   ='https://entropy.xyz/'
license    ='AGPL-3.0-or-later'
repository ='https://github.com/entropyxyz/entropy-core'
edition    ='2021'

[dependencies]
async-trait     ="0.1.76"
entropy-shared  ={ path="../shared", default-features=false }
synedrion       ="0.1"
serde           ={ version="1.0", features=["derive"], default-features=false }
subxt           ={ version="0.32.1", default-features=false }
sp-core         ={ version="21.0.0", default-features=false, features=["full_crypto", "serde"] }
<<<<<<< HEAD
tokio           ={ version="1.36", features=["sync", "rt", "macros"] }
x25519-dalek    ={ version="2.0.0", features=["static_secrets"] }
=======
tokio           ={ version="1.16", features=["sync", "rt", "macros"] }
x25519-dalek    ={ version="2.0.1", features=["static_secrets"] }
>>>>>>> 5ed5c82a
futures         ="0.3"
hex             ="*"
blake2          ="0.10.4"
thiserror       ="1.0.55"
snow            ="0.9.6"
getrandom       ={ version="0.2", features=["js"] }
rand_core       ={ version="0.6.4", features=["getrandom"] }
tracing         ="0.1.37"
bincode         ="1.3.3"
chacha20poly1305="0.10.1"
serde_json      ="1.0"
zeroize         ="1.5.7"
generic-array   ="0.14.6"

# Used only with the `server` feature to implement the WsConnection trait
axum             ={ version="0.7.5", features=["ws"], optional=true }
tokio-tungstenite={ version="0.21.0", optional=true }

# Used only with the `wasm` feature
gloo-net={ version="0.4.0", default-features=false, features=["websocket"], optional=true }
wasm-bindgen-futures={ version="0.4.37", optional=true }
wasm-bindgen={ version="0.2.92", optional=true }
wasm-bindgen-derive={ version="0.2", optional=true }
js-sys={ version="0.3.69", optional=true }
base64={ version="0.13.0", optional=true }
schnorrkel={ version="0.9.1", default-features=false, features=[
  "std",
  "wasm-bindgen",
], optional=true }

[dev-dependencies]
sp-keyring="24.0.0"

[features]
default=["server"]

server=[
  "dep:axum",
  "dep:tokio-tungstenite",
  "entropy-shared/std",
  "subxt/substrate-compat",
  "subxt/native",
]
wasm=[
  "entropy-shared/wasm",
  "dep:gloo-net",
  "dep:wasm-bindgen-futures",
  "dep:wasm-bindgen",
  "dep:wasm-bindgen-derive",
  "dep:js-sys",
  "dep:base64",
  "subxt/web",
  "dep:schnorrkel",
]

# Extra functionality only intended for use in development
unsafe=[]

# Use sp-core compatible sr25519 keypairs on wasm, rather then polkadot JS. For testing only
wasm-test=["wasm"]

[lib]
crate-type=["cdylib", "rlib"]<|MERGE_RESOLUTION|>--- conflicted
+++ resolved
@@ -15,13 +15,8 @@
 serde           ={ version="1.0", features=["derive"], default-features=false }
 subxt           ={ version="0.32.1", default-features=false }
 sp-core         ={ version="21.0.0", default-features=false, features=["full_crypto", "serde"] }
-<<<<<<< HEAD
 tokio           ={ version="1.36", features=["sync", "rt", "macros"] }
-x25519-dalek    ={ version="2.0.0", features=["static_secrets"] }
-=======
-tokio           ={ version="1.16", features=["sync", "rt", "macros"] }
 x25519-dalek    ={ version="2.0.1", features=["static_secrets"] }
->>>>>>> 5ed5c82a
 futures         ="0.3"
 hex             ="*"
 blake2          ="0.10.4"
