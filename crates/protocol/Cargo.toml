[package]
name       ='entropy-protocol'
version    ='0.4.0-rc.1'
authors    =['Entropy Cryptography <engineering@entropy.xyz>']
description="Entropy Signing and DKG protocol execution and transport logic"
homepage   ='https://entropy.xyz/'
license    ='AGPL-3.0-or-later'
repository ='https://github.com/entropyxyz/entropy-core'
edition    ='2021'

[dependencies]
async-trait        ="0.1.88"
entropy-shared     ={ version="0.4.0-rc.1", path="../shared", default-features=false }
synedrion          ="0.2.0"
serde              ={ version="1.0", features=["derive"], default-features=false }
subxt              ={ version="0.38.0", default-features=false }
sp-core            ={ version="34.0.0", default-features=false, features=["full_crypto", "serde"] }
tokio              ={ version="1.44", features=["sync", "rt", "macros"] }
x25519-dalek       ={ version="2.0.1", features=["static_secrets"] }
futures            ="0.3"
hex                ="0.4.3"
blake2             ="0.10.4"
thiserror          ="2.0.12"
snow               ="0.9.6"
getrandom          ={ version="0.2", features=["js"] }
rand_core          ={ version="0.6.4", features=["getrandom"] }
tracing            ="0.1.41"
bincode            ="1.3.3"
serde_json         ="1.0"
zeroize            ="1.8.1"
hpke-rs            ="0.2.0"
hpke-rs-crypto     ="0.2.0"
hpke-rs-rust-crypto="0.2.0"
num                ="0.4.3"

# Used only with the `server` feature to implement the WsConnection trait
axum             ={ version="0.8.3", features=["ws"], optional=true }
tokio-tungstenite={ version="0.26.2", optional=true }

# Used only with the `wasm` feature
gloo-net            ={ version="0.6.0", default-features=false, features=["websocket"], optional=true }
wasm-bindgen-futures={ version="0.4.47", optional=true }
wasm-bindgen        ={ version="0.2.92", optional=true }
wasm-bindgen-derive ={ version="0.3", optional=true }
js-sys              ={ version="0.3.74", optional=true }
base64              ={ version="0.22.1", optional=true }
schnorrkel          ={ version="0.11.4", default-features=false, features=["std"], optional=true }

[dev-dependencies]
serial_test="3.2.0"
<<<<<<< HEAD
sp-keyring ="39.0.0"
anyhow     ="1.0.97"
=======
sp-keyring ="34.0.0"
anyhow     ="1.0.98"
>>>>>>> b234e20a
num_cpus   ="1.16.0"

[features]
default=["server"]

server=[
  "dep:axum",
  "dep:tokio-tungstenite",
  "entropy-shared/std",
  "entropy-shared/user-native",
  "subxt/substrate-compat",
  "subxt/native",
  "tokio/rt-multi-thread",
]
wasm=[
  "entropy-shared/wasm",
  "entropy-shared/user-wasm",
  "dep:gloo-net",
  "dep:wasm-bindgen-futures",
  "dep:wasm-bindgen",
  "dep:wasm-bindgen-derive",
  "dep:js-sys",
  "dep:base64",
  "subxt/web",
  "dep:schnorrkel",
]

# Extra functionality only intended for use in development
unsafe=[]

# Use sp-core compatible sr25519 keypairs on wasm, rather then polkadot JS. For testing only
wasm-test=["wasm"]

[lib]
crate-type=["cdylib", "rlib"]<|MERGE_RESOLUTION|>--- conflicted
+++ resolved
@@ -48,13 +48,8 @@
 
 [dev-dependencies]
 serial_test="3.2.0"
-<<<<<<< HEAD
 sp-keyring ="39.0.0"
-anyhow     ="1.0.97"
-=======
-sp-keyring ="34.0.0"
 anyhow     ="1.0.98"
->>>>>>> b234e20a
 num_cpus   ="1.16.0"
 
 [features]
