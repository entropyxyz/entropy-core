# `entropy-protocol`

This contains wasm bindings to the `entropy-protocol` crate, for
encrypting and decrypting messages to and from entropy TSS servers,
and for executing the Entropy signing and DKG protocols on the client
side when using private access mode.

Exposed to JS:

<<<<<<< HEAD
- [`X25519Chacha20Poly1305`](#X25519Chacha20Poly1305) - for signing and encrypting / decrypting
- [`run_dkg_protocol`](#registering-in-private-access-mode) - for registering in private access mode
- [`run_signing_protocol`](#signing-in-private-access-mode) - for signing in private access mode
- `ValidatorInfo` - details of a TSS node
- `KeyShare` - a Synedrion ECDSA signing key-share

Helpers:

- `toHex` - convert a `Uint8Array` to hex-encoded `string`
- `fromHex` - convert a hex-encoded `string` to a Uint8Array, ignoring `0x` prefix
- `constantTimeEq` - compare 2 `Uint8Array`s in constant time

## `X25519Chacha20Poly1305`

This is used for communicating with TSS servers and bundles together chacha20poly1305 encryption,
X25519 key agreement and sr25519 signing.

### `X25519Chacha20Poly1305.publicKeyFromSecret`

Given an sr25519 secret key, derive an X25519 DH keypair and return the public key as a 32 bytes
`Uint8Array`.

### `X25519Chacha20Poly1305.encryptAndSign`

Encrypt and sign a message. Takes an sr25519 secret key, a payload to encrypt, and the recipient's
public x25519 key, all given as `Uint8Array`s. Returns an encrypted `SignedMessage` as a JSON
serialized string.

### `X25519Chacha20Poly1305.decryptAndVerify`

Decrypt and verify a `SignedMessage`. Takes an sr25519 secret key given as a `Uint8Array`, and a JSON
serialized `SignedMessage` containing the encrypted payload. On successful decryption and signature
verification it will return the decrypted payload as a `Uint8Array`.

### `X25519Chacha20Poly1305.generateSigningKey`

Generates a secret sr25519 signing key and returns it as a Uint8Array. This is really only exposed
for testing purposes, as you can also use Polkadot-JS to generate sr25519 keypairs.
=======
- `runDkgProtocol`
- `runSigningProtocol`
- `ValidatorInfo`
- `KeyShare`
>>>>>>> 71a68734

## Registering in private access mode

To register in private access mode a register transaction must be
submitted just as with other access modes.

Then we connect to the TSS servers in the DKG committee. The DKG committee
consists of one TSS node from each signing sub-group, determined by the
block number of the block containing the register transaction.

To find this, for each subgroup, we get the account IDs of all members
using the staking pallet's `signing_groups` query with the signing group
index number as the parameter.

Then we select a member of the subgroup by using the block number
modulo the number of members of the subgroup. We check if that TSS
server has fully a synced keyshare store using the staking pallet's
`is_validator_synced` query with the account ID.  If the server is not
fully synced, we remove that TSS server from the list of servers, and
repeat the selection process. If there are no fully synced validators
in the subgroup, registration fails.

Once we have the account ID of the selected TSS server, we get their
other details (IP address and x25519 public encryption key) by using
the staking pallet's `threshold_servers` query with the account ID.

We create an array of `ValidatorInfo` objects containing these details,
and pass this to the `runDkgProtocol` function, together with the
user's secret sr25519 signing key.

`runDkgProtocol` returns a promise which if successful will resolve to a
`KeyShare`. `KeyShare` has methods for serialization and de-serialization,
to/from both JSON and binary (using [bincode](https://docs.rs/bincode)).

## Signing in private access mode

The `runSigningProtocol` function also takes an array of `ValidatorInfo`
objects.  These should be selected using the message hash, exactly the
same as the those used in a `UserSignatureRequest`.

`runSigningProtocol` needs to be run concurrently whilst
making the `user/sign_tx` http requests, for example by using
`Promise.all`. `runSigningProtocol` also takes the user's `KeyShare`
as an argument, as well as the message hash, and the user's private
sr25519 signing key.

<<<<<<< HEAD
`run_signing_protocol` returns a promise which if successful will resolve
to an ECDSA signature with recovery bit, encoded as a base64 string.
=======
`runSigningProtocol` returns a promise which if successful will resolve
to an ECDSA signature with recovery bit, encoded as a base64 string.
>>>>>>> 71a68734
<|MERGE_RESOLUTION|>--- conflicted
+++ resolved
@@ -7,10 +7,9 @@
 
 Exposed to JS:
 
-<<<<<<< HEAD
 - [`X25519Chacha20Poly1305`](#X25519Chacha20Poly1305) - for signing and encrypting / decrypting
-- [`run_dkg_protocol`](#registering-in-private-access-mode) - for registering in private access mode
-- [`run_signing_protocol`](#signing-in-private-access-mode) - for signing in private access mode
+- [`runDkgProtocol`](#registering-in-private-access-mode) - for registering in private access mode
+- [`runSigningProtocol`](#signing-in-private-access-mode) - for signing in private access mode
 - `ValidatorInfo` - details of a TSS node
 - `KeyShare` - a Synedrion ECDSA signing key-share
 
@@ -46,12 +45,6 @@
 
 Generates a secret sr25519 signing key and returns it as a Uint8Array. This is really only exposed
 for testing purposes, as you can also use Polkadot-JS to generate sr25519 keypairs.
-=======
-- `runDkgProtocol`
-- `runSigningProtocol`
-- `ValidatorInfo`
-- `KeyShare`
->>>>>>> 71a68734
 
 ## Registering in private access mode
 
@@ -98,10 +91,5 @@
 as an argument, as well as the message hash, and the user's private
 sr25519 signing key.
 
-<<<<<<< HEAD
-`run_signing_protocol` returns a promise which if successful will resolve
-to an ECDSA signature with recovery bit, encoded as a base64 string.
-=======
 `runSigningProtocol` returns a promise which if successful will resolve
 to an ECDSA signature with recovery bit, encoded as a base64 string.
->>>>>>> 71a68734
