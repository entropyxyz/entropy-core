--- conflicted
+++ resolved
@@ -12,13 +12,8 @@
 subxt             ="0.35.3"
 sp-keyring        ="34.0.0"
 project-root      ="0.2.2"
-<<<<<<< HEAD
 sp-core           ={ version="31.0.0", default-features=false }
-which             ="4.0.2"
-=======
-sp-core           ={ version="28.0.0", default-features=false }
 which             ="6.0.1"
->>>>>>> 2b3f137e
 parity-scale-codec="3.6.9"
 lazy_static       ="1.4.0"
 hex-literal       ="0.4.1"
