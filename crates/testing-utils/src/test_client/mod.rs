--- conflicted
+++ resolved
@@ -262,24 +262,10 @@
     rpc: &LegacyRpcMethods<EntropyConfig>,
     deployer_pair: &sr25519::Pair,
     program: Vec<u8>,
-    interface_description: Vec<u8>,
+    configuration_interface: Vec<u8>,
 ) -> anyhow::Result<<EntropyConfig as Config>::Hash> {
-<<<<<<< HEAD
-    let update_program_tx = entropy::tx().programs().set_program(program, interface_description);
-    let deployer = PairSigner::<EntropyConfig, sr25519::Pair>::new(deployerpair.clone());
-
-    let in_block = api
-        .tx()
-        .sign_and_submit_then_watch_default(&update_program_tx, &deployer)
-        .await?
-        .wait_for_in_block()
-        .await?
-        .wait_for_success()
-        .await?;
-=======
     let update_program_tx = entropy::tx().programs().set_program(program, configuration_interface);
     let deployer = PairSigner::<EntropyConfig, sr25519::Pair>::new(deployer_pair.clone());
->>>>>>> 04867942
 
     let in_block = submit_transaction(api, rpc, &deployer, &update_program_tx, None).await?;
     let result_event = in_block.find_first::<entropy::programs::events::ProgramCreated>()?;
