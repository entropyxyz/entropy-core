---
name: "Build and test"
<<<<<<< HEAD
on:
  push:
    branches:
      - "*"
=======
on: ["push"]
>>>>>>> 0d2d0787

jobs:
  check-paths:
    runs-on: ubuntu-latest
    outputs:
      run_tests: ${{ steps.filter.outputs.changes_detected }}
    steps:
      - uses: actions/checkout@v4
      - name: Check for relevant changes
        id: filter
        run: |
          if git diff --name-only ${{ github.event.before }} ${{ github.sha }} | grep -E "^(node/|crates/|pallets/|runtime/)"; then
            echo "changes_detected=true" >> $GITHUB_ENV
          else
            echo "changes_detected=false" >> $GITHUB_ENV
      - name: Set output
        run: echo "::set-output name=changes_detected::${{ env.changes_detected }}"

  node-test:
    needs: check-paths
    runs-on: core-build-runner
    steps:
      - uses: actions/checkout@v4
      - name: Increase swap
        if: needs.check-paths.outputs.run_tests == 'true'
        run: |
          sudo swapoff -a
          sudo dd if=/dev/zero of=/swapfile bs=1G count=8
          sudo chmod 0600 /swapfile
          sudo mkswap /swapfile
          sudo swapon /swapfile
          grep Swap /proc/meminfo
      - name: Install dependencies
        if: needs.check-paths.outputs.run_tests == 'true'
        uses: ./.github/actions/install-dependencies/
      - name: Build entropy-protocol nodejs package
        if: needs.check-paths.outputs.run_tests == 'true'
        run: |
          cd crates/protocol
          make build-nodejs-testing
          cd nodejs-test
          yarn
          cd ../../..
      - name: Run `cargo build && cargo test`
        if: needs.check-paths.outputs.run_tests == 'true'
        run: |
          pushd node
          cargo build --all-targets --release -j $(nproc)
          cargo test --all-targets --release
          yarn --cwd ../crates/protocol/nodejs-test test
          cargo test -p entropy-tss --release --features=test_helpers -F wasm_test test_wasm
      - name: Skip tests when no code changes have been made
        if: needs.check-paths.outputs.run_tests == 'false'
        run: |
          echo "Skipping tests as no code changes have been made"<|MERGE_RESOLUTION|>--- conflicted
+++ resolved
@@ -1,13 +1,6 @@
 ---
 name: "Build and test"
-<<<<<<< HEAD
-on:
-  push:
-    branches:
-      - "*"
-=======
 on: ["push"]
->>>>>>> 0d2d0787
 
 jobs:
   check-paths:
