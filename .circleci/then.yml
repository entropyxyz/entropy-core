--- conflicted
+++ resolved
@@ -71,67 +71,48 @@
       resource_class: "xlarge"
     steps:
       - install-dependencies-and-checkout
-<<<<<<< HEAD
-      - run: cd crypto/centralized-keygen && cargo fmt --check && taplo fmt --check && cargo clippy -- -D warnings
+      - run: cd crypto/centralized-keygen
+      - fmt-lint
   crypto-communication-manager:
-=======
-      - fmt-lint
-  crypto-signing-client:
->>>>>>> c823e984
     machine:
       image: "ubuntu-2004:202201-02"
       resource_class: "xlarge"
     steps:
       - install-dependencies-and-checkout
-<<<<<<< HEAD
-      - run: cd crypto/communication-manager && cargo fmt --check && taplo fmt --check && cargo clippy -- -D warnings
-  crypto-kvdb:
-=======
+      - run: cd crypto/communication-manager
       - fmt-lint
-  crypto-common:
->>>>>>> c823e984
+  crypto-signing-client:
     machine:
       image: "ubuntu-2004:202201-02"
       resource_class: "xlarge"
     steps:
       - install-dependencies-and-checkout
-<<<<<<< HEAD
-      - run: cd crypto/kvdb && cargo fmt --check && taplo fmt --check && cargo clippy -- -D warnings
-  crypto-signing-client:
-=======
+      - run: cd crypto/signing-client
       - fmt-lint
-  types-common:
->>>>>>> c823e984
+  crypto-kvdb:
     machine:
       image: "ubuntu-2004:202201-02"
       resource_class: "xlarge"
     steps:
       - install-dependencies-and-checkout
-<<<<<<< HEAD
-      - run: cd crypto/signing-client && cargo fmt --check && taplo fmt --check && cargo clippy -- -D warnings
+      - run: cd crypto/kvdb 
+      - fmt-lint
   crypto-non-substrate-common:
-=======
-      - fmt-lint
-  crypto-kvdb:
->>>>>>> c823e984
     machine:
       image: "ubuntu-2004:202201-02"
-      resource_class: "xlarge"
+      resource_class: "2xlarge"
     steps:
       - install-dependencies-and-checkout
-<<<<<<< HEAD
-      - run: cd crypto/non-substrate-common && cargo fmt --check && taplo fmt --check && cargo clippy -- -D warnings
+      - run: cd crypto/non-substrate-common
+      - fmt-lint
   crypto-substrate-common:
     machine:
       image: "ubuntu-2004:202201-02"
       resource_class: "2xlarge"
     steps:
       - install-dependencies-and-checkout
-      - run: cd crypto/substrate-common && cargo fmt --check && taplo fmt --check && cargo clippy -- -D warnings
-
-=======
+      - run: cd crypto/substrate-common
       - fmt-lint
->>>>>>> c823e984
   node-test:
     machine:
       image: "ubuntu-2004:202201-02"
